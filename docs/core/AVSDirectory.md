--- conflicted
+++ resolved
@@ -18,11 +18,7 @@
 function becomeOperatorSetAVS() external;
 ```
 
-<<<<<<< HEAD
-AVSs call this to become an operator set AVS. Once an AVS becomes an operator set AVS, they can no longer register operators via the legacy M2 registration path. This is a seperate function to help avoid accidental migrations to the operator set AVS model.
-=======
 AVSs call this to become an operator set AVS. Once an AVS becomes an operator set AVS, they can no longer register operators via the legacy M2 registration path. This is a separate function to help avoid accidental migrations to the operator set AVS model.
->>>>>>> 7a05fa39
 
 ## `createOperatorSets`
 ```solidity
@@ -126,11 +122,7 @@
 
 Operators can use this function to deregister from an operator set without requiring the AVS to sign off on the deregistration. This function is intended to be used in cases where the AVS contracts are in a state that prevents operators from deregistering (either malicious or unintentional).
 
-<<<<<<< HEAD
-Operators can also deallocate their slashable stake allocation seperately to avoid slashing risk, so this function is mainly for external integrations to interpret the correct state of the protocol.
-=======
 Operators can also deallocate their slashable stake allocation separately to avoid slashing risk, so this function is mainly for external integrations to interpret the correct state of the protocol.
->>>>>>> 7a05fa39
 
 ## `updateAVSMetadataURI`
 ```solidity
@@ -150,8 +142,4 @@
 
 ## View Functions
 
-<<<<<<< HEAD
-See the [AVS Directory Inteface](../../../src/contracts/interfaces/IAVSDirectory.sol) for view functions. 
-=======
-See the [AVS Directory Interface](../../../src/contracts/interfaces/IAVSDirectory.sol) for view functions. 
->>>>>>> 7a05fa39
+See the [AVS Directory Interface](../../../src/contracts/interfaces/IAVSDirectory.sol) for view functions. 