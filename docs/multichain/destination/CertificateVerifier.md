--- conflicted
+++ resolved
@@ -73,14 +73,11 @@
  * @dev This function can only be called by the `OperatorTableUpdater` contract, which is itself permissionless to call
  * @dev The `referenceTimestamp` must correspond to a reference timestamp for a globalTableRoot stored in the `OperatorTableUpdater`
  *      In addition, it must be greater than the latest reference timestamp for the given operatorSet
-<<<<<<< HEAD
-=======
  * @dev Reverts for:
  *      - OnlyTableUpdater: Caller is not the operatorTableUpdater
  *      - TableUpdateStale: The referenceTimestamp is not greater than the latest reference timestamp
  * @dev Emits the following events:
  *      - TableUpdated: When the operator table is successfully updated
->>>>>>> 733b71c4
  */
 function updateOperatorTable(
     OperatorSet calldata operatorSet,
@@ -146,9 +143,6 @@
  *      a. An in-flight certificate for a past reference timestamp and an operator table update for a newer reference timestamp. The AVS should decide whether it
  *         wants to only confirm tasks against the *latest* certificate
  *      b. An in-flight certificate against a stake table with a majority-stake operator that has been slashed or removed from the operatorSet
-<<<<<<< HEAD
- * @dev Reverts if the certificate's `referenceTimestamp` is too stale with respect to the `maxStalenessPeriod` of the operatorSet
-=======
  * @dev Reverts for:
  *      - CertificateStale: The certificate's referenceTimestamp is too stale with respect to the maxStalenessPeriod of the operatorSet
  *      - ReferenceTimestampDoesNotExist: The root at referenceTimestamp does not exist
@@ -159,7 +153,6 @@
  *      - ReferenceTimestampDoesNotExist: The operatorSet has not been updated for the referenceTimestamp
  *      - OperatorCountZero: There are zero operators for the referenceTimestamp
  *      - VerificationFailed: Any signer is not a registered operator
->>>>>>> 733b71c4
  */
 function verifyCertificate(
     OperatorSet calldata operatorSet,
@@ -208,13 +201,9 @@
  *      a. An in-flight certificate for a past reference timestamp and an operator table update for a newer reference timestamp. The AVS should decide whether it
  *         wants to only confirm tasks against the *latest* certificate
  *      b. An in-flight certificate against a stake table with a majority-stake operator that has been slashed or removed from the operatorSet
-<<<<<<< HEAD
- * @dev Reverts if the certificate's `referenceTimestamp` is too stale with respect to the `maxStalenessPeriod` of the operatorSet
-=======
  * @dev Reverts for:
  *      - All requirements from verifyCertificate
  *      - ArrayLengthMismatch: signedStakes.length does not equal totalStakeProportionThresholds.length
->>>>>>> 733b71c4
  */
 function verifyCertificateProportion(
     OperatorSet calldata operatorSet,
@@ -254,14 +243,9 @@
  *      a. An in-flight certificate for a past reference timestamp and an operator table update for a newer reference timestamp. The AVS should decide whether it
  *         wants to only confirm tasks against the *latest* certificate
  *      b. An in-flight certificate against a stake table with a majority-stake operator that has been slashed or removed from the operatorSet
-<<<<<<< HEAD
- * @dev Reverts if the certificate's `referenceTimestamp` is too stale with respect to the `maxStalenessPeriod` of the operatorSet
-=======
  * @dev Reverts for:
  *      - All requirements from verifyCertificate
  *      - ArrayLengthMismatch: signedStakes.length does not equal totalStakeNominalThresholds.length
->>>>>>> 733b71c4
- */
 function verifyCertificateNominal(
     OperatorSet calldata operatorSet,
     ECDSACertificate memory cert,
