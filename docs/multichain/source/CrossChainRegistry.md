--- conflicted
+++ resolved
@@ -53,20 +53,12 @@
 
 ```solidity
 /**
-<<<<<<< HEAD
- * @notice Creates a generation reservation, which transports the operator table
- * @param operatorSet the operatorSet to make a reservation for
- * @param operatorTableCalculator the address of the operatorTableCalculator. This contract is deployed (or a template is used) by the AVS
- *                                to calculate the stake weights for the operatorSet. See `IOperatorTableCalculator` for more details
- * @param config the config to set for the operatorSet
-=======
  * @notice Creates a generation reservation, which transports the operator table of an operatorSet to all whitelisted chains
  * @param operatorSet the operatorSet to make a reservation for
  * @param operatorTableCalculator the address of the operatorTableCalculator. This contract is deployed (or a template is used) by the AVS
  *                                to calculate the stake weights for the operatorSet. See `IOperatorTableCalculator` for more details
  * @param config the config to set for the operatorSet, which includes the owner of the operatorSet and the max staleness period
  * @dev Tables are transported at a cadence of `tableUpdateCadence` seconds. The `maxStalenessPeriod` is used to determine the maximum
->>>>>>> 733b71c4
  * @dev msg.sender must be an authorized caller for operatorSet.avs
  * @dev Once a generation reservation is created, the operator table will be transported to all chains that are whitelisted
  * @dev It is expected that the AVS has:
@@ -74,8 +66,6 @@
  *      - Set the `KeyType` for the operatorSet in the `KeyRegistrar`, even if the AVS is not using the `KeyRegistrar` for operator key management
  *           - Valid Key Types are given in the `IKeyRegistrarTypes.CurveType` enum. The `KeyType` must not be `NONE`
  *      - Created an operatorSet in the `AllocationManager`
-<<<<<<< HEAD
-=======
  * @dev Reverts for:
  *      - CurrentlyPaused: Generation reservations are paused
  *      - InvalidPermissions: Caller is not an authorized caller for operatorSet.avs
@@ -87,7 +77,6 @@
  *      - GenerationReservationCreated: When the generation reservation is successfully created
  *      - OperatorTableCalculatorSet: When the operator table calculator is set for the operatorSet
  *      - OperatorSetConfigSet: When the operator set config is set for the operatorSet
->>>>>>> 733b71c4
  */
 function createGenerationReservation(
     OperatorSet calldata operatorSet,
