--- conflicted
+++ resolved
@@ -70,12 +70,6 @@
  * @param pubkey Public key bytes. For ECDSA, this is the address of the key. For BN254, this is the G1 and G2 key combined (see `encodeBN254KeyData`)
  * @param signature Signature proving ownership. For ECDSA this is a signature of the `getECDSAKeyRegistrationMessageHash`. For BN254 this is a signature of the `getBN254KeyRegistrationMessageHash`.
  * @dev Can be called by operator directly or by addresses they've authorized via the `PermissionController`
-<<<<<<< HEAD
- * @dev Reverts if key is already registered
- * @dev There exist no restriction on the state of the operator with respect to the operatorSet. That is, an operator
- *      does not have to be registered for the operator in the `AllocationManager` to register a key for it
- * @dev For ECDSA, we allow a smart contract to be the pubkey (via ERC1271 signatures), but note that the multichain protocol DOES NOT support smart contract signatures
-=======
  * @dev There exist no restriction on the state of the operator with respect to the operatorSet. That is, an operator
  *      does not have to be registered for the operator in the `AllocationManager` to register a key for it
  * @dev For ECDSA, we allow a smart contract to be the pubkey (via ERC1271 signatures), but note that the multichain protocol DOES NOT support smart contract signatures
@@ -94,7 +88,6 @@
  *      - KeyAlreadyRegistered: For BN254: The key is already registered globally by hash
  * @dev Emits the following events:
  *      - KeyRegistered: When the key is successfully registered for the operator and operatorSet
->>>>>>> 733b71c4
  */
 function registerKey(
     address operator,
@@ -118,10 +111,7 @@
 
 *Requirements*:
 * Caller MUST be the operator or authorized via the `PermissionController`
-<<<<<<< HEAD
-=======
 * The operatorSet MUST be configured
->>>>>>> 733b71c4
 * The operator MUST NOT be already registered for the operatorSet in the `KeyRegistrar`
 * The key MUST be exactly 20 bytes
 * The key MUST NOT be the zero address
@@ -162,12 +152,6 @@
  * @param pubkey Public key bytes. For ECDSA, this is the address of the key. For BN254, this is the G1 and G2 key combined (see `encodeBN254KeyData`)
  * @param signature Signature proving ownership. For ECDSA this is a signature of the `getECDSAKeyRegistrationMessageHash`. For BN254 this is a signature of the `getBN254KeyRegistrationMessageHash`.
  * @dev Can be called by operator directly or by addresses they've authorized via the `PermissionController`
-<<<<<<< HEAD
- * @dev Reverts if key is already registered
- * @dev There exist no restriction on the state of the operator with respect to the operatorSet. That is, an operator
- *      does not have to be registered for the operator in the `AllocationManager` to register a key for it
- * @dev For ECDSA, we allow a smart contract to be the pubkey (via ERC1271 signatures), but note that the multichain protocol DOES NOT support smart contract signatures
-=======
  * @dev There exist no restriction on the state of the operator with respect to the operatorSet. That is, an operator
  *      does not have to be registered for the operator in the `AllocationManager` to register a key for it
  * @dev For ECDSA, we allow a smart contract to be the pubkey (via ERC1271 signatures), but note that the multichain protocol DOES NOT support smart contract signatures
@@ -186,7 +170,6 @@
  *      - KeyAlreadyRegistered: For BN254: The key is already registered globally by hash
  * @dev Emits the following events:
  *      - KeyRegistered: When the key is successfully registered for the operator and operatorSet
->>>>>>> 733b71c4
  */
 function registerKey(
     address operator,
@@ -208,10 +191,7 @@
 
 *Requirements*:
 * Caller MUST be the operator or authorized via the `PermissionController`
-<<<<<<< HEAD
-=======
 * The operatorSet MUST be configured
->>>>>>> 733b71c4
 * The operator MUST NOT be already registered for the operatorSet in the `KeyRegistrar`
 * The key MUST be exactly 192 bytes 
 * The signatures MUST be exactly 64 bytes
@@ -267,12 +247,7 @@
  * @notice Deregisters a cryptographic key for an operator with a specific operator set
  * @param operator Address of the operator to deregister key for
  * @param operatorSet The operator set to deregister the key from
-<<<<<<< HEAD
- * @dev Can be called by operator directly or by addresses they've authorized via the `PermissionController`
- * @dev Reverts if key was not registered
-=======
  * @dev Can be called by the operator directly or by addresses they've authorized via the `PermissionController`
->>>>>>> 733b71c4
  * @dev Keys remain in global key registry to prevent reuse
  * @dev Reverts for:
  *      - InvalidPermissions: Caller is not authorized for the operator (via the PermissionController)
