--- conflicted
+++ resolved
@@ -92,11 +92,7 @@
 | -------- | -------- | -------- |
 | [`AVSDirectory.sol`](../src/contracts/core/AVSDirectory.sol) | Singleton | Transparent proxy |
 
-<<<<<<< HEAD
-##### Note: This contract is left unchanged for backwards compatability. Operator<>AVS Registrations are to be replaced entirely with the `AllocationManager` and this contract will be deprecated in a future release.
-=======
 ##### Note: This contract is left unchanged for backwards compatibility. Operator<>AVS Registrations are to be replaced entirely with the `AllocationManager` and this contract will be deprecated in a future release.
->>>>>>> 7a05fa39
 
 Previously, the `AVSDirectory` handled interactions between AVSs and the EigenLayer core contracts. Once registered as an operator in EigenLayer core (via the `DelegationManager`), operators could register with one or more AVSs (via the AVS's contracts) to begin providing services to them offchain. As a part of registering with an AVS, the AVS would record this registration in the core contracts by calling into the `AVSDirectory`. As of the slashing release, this process is now managed by the [`AllocationManager`](#allocationmanager).
 
