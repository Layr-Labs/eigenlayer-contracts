<a name="introduction"/></a>

# EigenLayer
<<<<<<< HEAD
<p align="center"><b><font size="+1">
🚧 The Slasher contract is under active development and its interface is expected to change. We recommend writing slashing logic without integrating with the Slasher at this point in time. 🚧
</font></b><p>
=======
>>>>>>> a7bb3d8c

EigenLayer is a set of smart contracts deployed on Ethereum that enable restaking of assets to secure new services. This repo contains the EigenLayer core contracts, whose currently-supported assets include beacon chain ETH and several liquid staking tokens (LSTs). Users use these contracts to deposit and withdraw these assets, as well as delegate them to operators providing services to AVSs.

## Getting Started

* [Documentation](#documentation)
* [Building and Running Tests](#building-and-running-tests)
* [Deployments](#deployments)

## Documentation

### Basics

To get a basic understanding of EigenLayer, check out [You Could've Invented EigenLayer](https://www.blog.eigenlayer.xyz/ycie/). Note that some of the document's content describes features that do not exist yet (like the Slasher). To understand more about how restakers and operators interact with EigenLayer, check out these guides:
* [Restaking User Guide](https://docs.eigenlayer.xyz/restaking-guides/restaking-user-guide)
* [Operator Guide](https://docs.eigenlayer.xyz/operator-guides/operator-introduction)

### Deep Dive

The most up-to-date and technical documentation can be found in [/docs](/docs). If you're a shadowy super coder, this is a great place to get an overview of the contracts before diving into the code.

To get an idea of how users interact with these contracts, check out our integration tests: [/src/test/integration](./src/test/integration/).

## Building and Running Tests

This repository uses Foundry. See the [Foundry docs](https://book.getfoundry.sh/) for more info on installation and usage. If you already have foundry, you can build this project and run tests with these commands:

```
foundryup

forge build
forge test
```

### Running Fork Tests

We have a few fork tests against ETH mainnet. Passing these requires the environment variable `RPC_MAINNET` to be set. See `.env.example` for an example. Once you've set up your environment, `forge test` should show these fork tests passing.

Additionally, to run all tests in a forked environment, [install yq](https://mikefarah.gitbook.io/yq/v/v3.x/). Then, set up your environment using this script to read from `config.yml`:

`source source-env.sh [goerli|local]`

Then run the tests:

`forge test --fork-url [RPC_URL]`

### Running Static Analysis

1. Install [solhint](https://github.com/protofire/solhint), then run:

`solhint 'src/contracts/**/*.sol'`

2. Install [slither](https://github.com/crytic/slither), then run:

`slither .`

### Generate Inheritance and Control-Flow Graphs

1. Install [surya](https://github.com/ConsenSys/surya/) and graphviz:

```
npm i -g surya

apt install graphviz
```

2. Then, run:

```
surya inheritance ./src/contracts/**/*.sol | dot -Tpng > InheritanceGraph.png

surya mdreport surya_report.md ./src/contracts/**/*.sol
```

## Deployments

### Current Mainnet Deployment

The current mainnet deployment is our M1 release, and is from a much older version of this repo. You can view the deployed contract addresses in [Current Mainnet Deployment](#current-mainnet-deployment) below, or check out the [`init-mainnet-deployment`](https://github.com/Layr-Labs/eigenlayer-contracts/tree/mainnet-deployment) branch in "Releases".

| Name | Solidity | Proxy | Implementation | Notes |
| -------- | -------- | -------- | -------- | -------- | 
| StrategyManager | [`StrategyManager`](https://github.com/Layr-Labs/eigenlayer-contracts/blob/0139d6213927c0a7812578899ddd3dda58051928/src/contracts/core/StrategyManager.sol) | [`0x8586...075A`](https://etherscan.io/address/0x858646372CC42E1A627fcE94aa7A7033e7CF075A) | [`0x5d25...42Fb`](https://etherscan.io/address/0x5d25EEf8CfEdaA47d31fE2346726dE1c21e342Fb) | Proxy: [OpenZeppelin TUP@4.7.1](https://github.com/OpenZeppelin/openzeppelin-contracts/blob/v4.7.1/contracts/proxy/transparent/TransparentUpgradeableProxy.sol) |
| Strategy: cbETH | [`StrategyBaseTVLLimits`](https://github.com/Layr-Labs/eigenlayer-contracts/blob/0139d6213927c0a7812578899ddd3dda58051928/src/contracts/strategies/StrategyBaseTVLLimits.sol) | [`0x5494...56bc`](https://etherscan.io/address/0x54945180dB7943c0ed0FEE7EdaB2Bd24620256bc) | [`0xdfdA...46d3`](https://etherscan.io/address/0xdfdA04f980bE6A64E3607c95Ca26012Ab9aA46d3) | Proxy: [OpenZeppelin TUP@4.7.1](https://github.com/OpenZeppelin/openzeppelin-contracts/blob/v4.7.1/contracts/proxy/transparent/TransparentUpgradeableProxy.sol) |
| Strategy: stETH | [`StrategyBaseTVLLimits`](https://github.com/Layr-Labs/eigenlayer-contracts/blob/0139d6213927c0a7812578899ddd3dda58051928/src/contracts/strategies/StrategyBaseTVLLimits.sol) | [`0x93c4...564D`](https://etherscan.io/address/0x93c4b944D05dfe6df7645A86cd2206016c51564D) | [`0xdfdA...46d3`](https://etherscan.io/address/0xdfdA04f980bE6A64E3607c95Ca26012Ab9aA46d3) | Proxy: [OpenZeppelin TUP@4.7.1](https://github.com/OpenZeppelin/openzeppelin-contracts/blob/v4.7.1/contracts/proxy/transparent/TransparentUpgradeableProxy.sol) |
| Strategy: rETH | [`StrategyBaseTVLLimits`](https://github.com/Layr-Labs/eigenlayer-contracts/blob/0139d6213927c0a7812578899ddd3dda58051928/src/contracts/strategies/StrategyBaseTVLLimits.sol) | [`0x1BeE...dCD2`](https://etherscan.io/address/0x1BeE69b7dFFfA4E2d53C2a2Df135C388AD25dCD2) | [`0xdfdA...46d3`](https://etherscan.io/address/0xdfdA04f980bE6A64E3607c95Ca26012Ab9aA46d3) | Proxy: [OpenZeppelin TUP@4.7.1](https://github.com/OpenZeppelin/openzeppelin-contracts/blob/v4.7.1/contracts/proxy/transparent/TransparentUpgradeableProxy.sol) |
| EigenPodManager | [`EigenPodManager`](https://github.com/Layr-Labs/eigenlayer-contracts/blob/0139d6213927c0a7812578899ddd3dda58051928/src/contracts/pods/EigenPodManager.sol) | [`0x91E6...A338`](https://etherscan.io/address/0x91E677b07F7AF907ec9a428aafA9fc14a0d3A338) | [`0xEB86...e111`](https://etherscan.io/address/0xEB86a5c40FdE917E6feC440aBbCDc80E3862e111) | Proxy: [OpenZeppelin TUP@4.7.1](https://github.com/OpenZeppelin/openzeppelin-contracts/blob/v4.7.1/contracts/proxy/transparent/TransparentUpgradeableProxy.sol) |
| EigenPod (beacon) | [`EigenPod`](https://github.com/Layr-Labs/eigenlayer-contracts/blob/0139d6213927c0a7812578899ddd3dda58051928/src/contracts/pods/EigenPod.sol) | [`0x5a2a...9073`](https://etherscan.io/address/0x5a2a4F2F3C18f09179B6703e63D9eDD165909073) | [`0x5c86...9dA7`](https://etherscan.io/address/0x5c86e9609fbBc1B754D0FD5a4963Fdf0F5b99dA7) | - Beacon: [OpenZeppelin BeaconProxy@4.7.1](https://github.com/OpenZeppelin/openzeppelin-contracts/blob/v4.7.1/contracts/proxy/beacon/BeaconProxy.sol) <br />- Deployed pods use [UpgradableBeacon@4.7.1](https://github.com/OpenZeppelin/openzeppelin-contracts/blob/v4.7.1/contracts/proxy/beacon/UpgradeableBeacon.sol) |
| DelayedWithdrawalRouter | [`DelayedWithdrawalRouter`](https://github.com/Layr-Labs/eigenlayer-contracts/blob/0139d6213927c0a7812578899ddd3dda58051928/src/contracts/pods/DelayedWithdrawalRouter.sol) | [`0x7Fe7...23D8`](https://etherscan.io/address/0x7Fe7E9CC0F274d2435AD5d56D5fa73E47F6A23D8) | [`0x44Bc...E2AF`](https://etherscan.io/address/0x44Bcb0E01CD0C5060D4Bb1A07b42580EF983E2AF) | Proxy: [OpenZeppelin TUP@4.7.1](https://github.com/OpenZeppelin/openzeppelin-contracts/blob/v4.7.1/contracts/proxy/transparent/TransparentUpgradeableProxy.sol) |
| DelegationManager | [`DelegationManager`](https://github.com/Layr-Labs/eigenlayer-contracts/blob/0139d6213927c0a7812578899ddd3dda58051928/src/contracts/core/DelegationManager.sol) | [`0x3905...f37A`](https://etherscan.io/address/0x39053D51B77DC0d36036Fc1fCc8Cb819df8Ef37A) | [`0xf97E...75e4`](https://etherscan.io/address/0xf97E97649Da958d290e84E6D571c32F4b7F475e4) | Proxy: [OpenZeppelin TUP@4.7.1](https://github.com/OpenZeppelin/openzeppelin-contracts/blob/v4.7.1/contracts/proxy/transparent/TransparentUpgradeableProxy.sol) |
| Slasher | [`Slasher`](https://github.com/Layr-Labs/eigenlayer-contracts/blob/0139d6213927c0a7812578899ddd3dda58051928/src/contracts/core/Slasher.sol) | [`0xD921...c3Cd`](https://etherscan.io/address/0xD92145c07f8Ed1D392c1B88017934E301CC1c3Cd) | [`0xef31...d6d8`](https://etherscan.io/address/0xef31c292801f24f16479DD83197F1E6AeBb8d6d8) | Proxy: [OpenZeppelin TUP@4.7.1](https://github.com/OpenZeppelin/openzeppelin-contracts/blob/v4.7.1/contracts/proxy/transparent/TransparentUpgradeableProxy.sol) |
| PauserRegistry | [`PauserRegistry`](https://github.com/Layr-Labs/eigenlayer-contracts/blob/0139d6213927c0a7812578899ddd3dda58051928/src/contracts/permissions/PauserRegistry.sol) | - | [`0x0c43...7060`](https://etherscan.io/address/0x0c431C66F4dE941d089625E5B423D00707977060) | |
| Pauser Multisig | [`GnosisSafe@1.3.0`](https://github.com/safe-global/safe-contracts/blob/v1.3.0/contracts/GnosisSafe.sol) | [`0x5050…2390`](https://etherscan.io/address/0x5050389572f2d220ad927CcbeA0D406831012390) | [`0xd9db...9552`](https://etherscan.io/address/0xd9db270c1b5e3bd161e8c8503c55ceabee709552) | Proxy: [`GnosisSafeProxy@1.3.0`](https://github.com/safe-global/safe-contracts/blob/v1.3.0/contracts/proxies/GnosisSafeProxy.sol) |
| Community Multisig | [`GnosisSafe@1.3.0`](https://github.com/safe-global/safe-contracts/blob/v1.3.0/contracts/GnosisSafe.sol) | [`0xFEA4...c598`](https://etherscan.io/address/0xFEA47018D632A77bA579846c840d5706705Dc598) | [`0xd9db...9552`](https://etherscan.io/address/0xd9db270c1b5e3bd161e8c8503c55ceabee709552) | Proxy: [`GnosisSafeProxy@1.3.0`](https://github.com/safe-global/safe-contracts/blob/v1.3.0/contracts/proxies/GnosisSafeProxy.sol) |
| Executor Multisig | [`GnosisSafe@1.3.0`](https://github.com/safe-global/safe-contracts/blob/v1.3.0/contracts/GnosisSafe.sol) | [`0x369e...9111`](https://etherscan.io/address/0x369e6F597e22EaB55fFb173C6d9cD234BD699111) | [`0xd9db...9552`](https://etherscan.io/address/0xd9db270c1b5e3bd161e8c8503c55ceabee709552) | Proxy: [`GnosisSafeProxy@1.3.0`](https://github.com/safe-global/safe-contracts/blob/v1.3.0/contracts/proxies/GnosisSafeProxy.sol) |
| Operations Multisig | [`GnosisSafe@1.3.0`](https://github.com/safe-global/safe-contracts/blob/v1.3.0/contracts/GnosisSafe.sol) | [`0xBE16...3e90`](https://etherscan.io/address/0xBE1685C81aA44FF9FB319dD389addd9374383e90) | [`0xd9db...9552`](https://etherscan.io/address/0xd9db270c1b5e3bd161e8c8503c55ceabee709552) | Proxy: [`GnosisSafeProxy@1.3.0`](https://github.com/safe-global/safe-contracts/blob/v1.3.0/contracts/proxies/GnosisSafeProxy.sol) |
| Timelock | [Compound: `Timelock.sol`](https://github.com/compound-finance/compound-protocol/blob/a3214f67b73310d547e00fc578e8355911c9d376/contracts/Timelock.sol) | - | [`0xA6Db...0EAF`](https://etherscan.io/address/0xA6Db1A8C5a981d1536266D2a393c5F8dDb210EAF) | |
| Proxy Admin | [OpenZeppelin ProxyAdmin@4.7.1](https://github.com/OpenZeppelin/openzeppelin-contracts/blob/v4.7.1/contracts/proxy/transparent/ProxyAdmin.sol) | - | [`0x8b95...2444`](https://etherscan.io/address/0x8b9566AdA63B64d1E1dcF1418b43fd1433b72444) | |

### Current Testnet Deployment

The current testnet deployment is from our M2 beta release, which is a slightly older version of this repo. You can view the deployed contract addresses in [Current Testnet Deployment](#current-testnet-deployment), or check out the [`goerli-m2-deployment`](https://github.com/Layr-Labs/eigenlayer-contracts/tree/goerli-m2-deployment) branch in "Releases".

| Name | Solidity | Proxy | Implementation | Notes |
| -------- | -------- | -------- | -------- | -------- | 
| StrategyManager | [`StrategyManager`](https://github.com/Layr-Labs/eigenlayer-contracts/blob/goerli-m2-deployment/src/contracts/core/StrategyManager.sol) | [`0x779d...E907`](https://goerli.etherscan.io/address/0x779d1b5315df083e3F9E94cB495983500bA8E907) | [`0x8676...0055`](https://goerli.etherscan.io/address/0x8676bb5f792ED407a237234Fe422aC6ed3540055) | Proxy: [OpenZeppelin TUP@4.7.1](https://github.com/OpenZeppelin/openzeppelin-contracts/blob/v4.7.1/contracts/proxy/transparent/TransparentUpgradeableProxy.sol) |
| Strategy: stETH | [`StrategyBaseTVLLimits`](https://github.com/Layr-Labs/eigenlayer-contracts/blob/goerli-m2-deployment/src/contracts/strategies/StrategyBaseTVLLimits.sol) | [`0xB613...14da`](https://goerli.etherscan.io/address/0xb613e78e2068d7489bb66419fb1cfa11275d14da) | [`0x81E9...8ebA`](https://goerli.etherscan.io/address/0x81E94e16949AC397d508B5C2557a272faD2F8ebA) | Proxy: [OpenZeppelin TUP@4.7.1](https://github.com/OpenZeppelin/openzeppelin-contracts/blob/v4.7.1/contracts/proxy/transparent/TransparentUpgradeableProxy.sol) |
| Strategy: rETH | [`StrategyBaseTVLLimits`](https://github.com/Layr-Labs/eigenlayer-contracts/blob/goerli-m2-deployment/src/contracts/strategies/StrategyBaseTVLLimits.sol) | [`0x8799...70b5`](https://goerli.etherscan.io/address/0x879944A8cB437a5f8061361f82A6d4EED59070b5) | [`0x81E9...8ebA`](https://goerli.etherscan.io/address/0x81E94e16949AC397d508B5C2557a272faD2F8ebA) | Proxy: [OpenZeppelin TUP@4.7.1](https://github.com/OpenZeppelin/openzeppelin-contracts/blob/v4.7.1/contracts/proxy/transparent/TransparentUpgradeableProxy.sol) |
| EigenPodManager | [`EigenPodManager`](https://github.com/Layr-Labs/eigenlayer-contracts/blob/goerli-m2-deployment/src/contracts/pods/EigenPodManager.sol) | [`0xa286...df41`](https://goerli.etherscan.io/address/0xa286b84C96aF280a49Fe1F40B9627C2A2827df41) | [`0xdD09...901b`](https://goerli.etherscan.io/address/0xdD09d95bD25299EDBF4f33d76F84dBc77b0B901b) | Proxy: [OpenZeppelin TUP@4.7.1](https://github.com/OpenZeppelin/openzeppelin-contracts/blob/v4.7.1/contracts/proxy/transparent/TransparentUpgradeableProxy.sol) |
| EigenLayerBeaconOracle | [`succinctlabs/EigenLayerBeaconOracle.sol`](https://github.com/succinctlabs/telepathy-contracts/blob/main/external/integrations/eigenlayer/EigenLayerBeaconOracle.sol) | [`0x40B1...9f2c`](https://goerli.etherscan.io/address/0x40B10ddD29a2cfF33DBC420AE5bbDa0649049f2c) | [`0x0a6e...db01`](https://goerli.etherscan.io/address/0x0a6e235c30658dbdb53147fbb199878a4e34db01) | OpenZeppelin UUPS |
| EigenPod (beacon) | [`EigenPod`](https://github.com/Layr-Labs/eigenlayer-contracts/blob/goerli-m2-deployment/src/contracts/pods/EigenPod.sol) | [`0x3093...C9a5`](https://goerli.etherscan.io/address/0x3093F3B560352F896F0e9567019902C9Aff8C9a5) | [`0x86bf...6CcA`](https://goerli.etherscan.io/address/0x86bf376E0C0c9c6D332E13422f35Aca75C106CcA) | - Beacon: [OpenZeppelin BeaconProxy@4.7.1](https://github.com/OpenZeppelin/openzeppelin-contracts/blob/v4.7.1/contracts/proxy/beacon/BeaconProxy.sol) <br />- Deployed pods use [UpgradableBeacon@4.7.1](https://github.com/OpenZeppelin/openzeppelin-contracts/blob/v4.7.1/contracts/proxy/beacon/UpgradeableBeacon.sol) |
| DelayedWithdrawalRouter | [`DelayedWithdrawalRouter`](https://github.com/Layr-Labs/eigenlayer-contracts/blob/goerli-m2-deployment/src/contracts/pods/DelayedWithdrawalRouter.sol) | [`0x8958...388f`](https://goerli.etherscan.io/address/0x89581561f1F98584F88b0d57c2180fb89225388f) | [`0x6070...27fe`](https://goerli.etherscan.io/address/0x60700ade3Bf48C437a5D01b6Da8d7483cffa27fe) | Proxy: [OpenZeppelin TUP@4.7.1](https://github.com/OpenZeppelin/openzeppelin-contracts/blob/v4.7.1/contracts/proxy/transparent/TransparentUpgradeableProxy.sol) |
| DelegationManager | [`DelegationManager`](https://github.com/Layr-Labs/eigenlayer-contracts/blob/goerli-m2-deployment/src/contracts/core/DelegationManager.sol) | [`0x1b7b...b0a8`](https://goerli.etherscan.io/address/0x1b7b8F6b258f95Cf9596EabB9aa18B62940Eb0a8) | [`0x9b79...A99d`](https://goerli.etherscan.io/address/0x9b7980a32ceCe2Aa936DD2E43AF74af62581A99d) | Proxy: [OpenZeppelin TUP@4.7.1](https://github.com/OpenZeppelin/openzeppelin-contracts/blob/v4.7.1/contracts/proxy/transparent/TransparentUpgradeableProxy.sol) |
| Slasher | [`Slasher`](https://github.com/Layr-Labs/eigenlayer-contracts/blob/goerli-m2-deployment/src/contracts/core/Slasher.sol) | [`0xD11d...0C22`](https://goerli.etherscan.io/address/0xD11d60b669Ecf7bE10329726043B3ac07B380C22) | [`0x3865...8Be6`](https://goerli.etherscan.io/address/0x3865B5F5297f86c5295c7f818BAD1fA5286b8Be6) | Proxy: [OpenZeppelin TUP@4.7.1](https://github.com/OpenZeppelin/openzeppelin-contracts/blob/v4.7.1/contracts/proxy/transparent/TransparentUpgradeableProxy.sol) |
| PauserRegistry | [`PauserRegistry`](https://github.com/Layr-Labs/eigenlayer-contracts/blob/goerli-m2-deployment/src/contracts/permissions/PauserRegistry.sol) | - | [`0x2588...0010`](https://goerli.etherscan.io/address/0x2588f9299871a519883D92dcd5092B4A0Cf70010) | |
| Timelock | [Compound: `Timelock.sol`](https://github.com/compound-finance/compound-protocol/blob/a3214f67b73310d547e00fc578e8355911c9d376/contracts/Timelock.sol) | - | [`0xa7e7...796e`](https://goerli.etherscan.io/address/0xa7e72a0564ebf25fa082fc27020225edeaf1796e) | |
| Proxy Admin | [OpenZeppelin ProxyAdmin@4.7.1](https://github.com/OpenZeppelin/openzeppelin-contracts/blob/v4.7.1/contracts/proxy/transparent/ProxyAdmin.sol) | - | [`0x28ce...02e2`](https://goerli.etherscan.io/address/0x28ceac2ff82B2E00166e46636e2A4818C29902e2) | |
<|MERGE_RESOLUTION|>--- conflicted
+++ resolved
@@ -1,12 +1,6 @@
 <a name="introduction"/></a>
 
 # EigenLayer
-<<<<<<< HEAD
-<p align="center"><b><font size="+1">
-🚧 The Slasher contract is under active development and its interface is expected to change. We recommend writing slashing logic without integrating with the Slasher at this point in time. 🚧
-</font></b><p>
-=======
->>>>>>> a7bb3d8c
 
 EigenLayer is a set of smart contracts deployed on Ethereum that enable restaking of assets to secure new services. This repo contains the EigenLayer core contracts, whose currently-supported assets include beacon chain ETH and several liquid staking tokens (LSTs). Users use these contracts to deposit and withdraw these assets, as well as delegate them to operators providing services to AVSs.
 
