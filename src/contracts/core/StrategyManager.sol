// SPDX-License-Identifier: BUSL-1.1
pragma solidity ^0.8.27;

import "@openzeppelin-upgrades/contracts/proxy/utils/Initializable.sol";
import "@openzeppelin-upgrades/contracts/access/OwnableUpgradeable.sol";
import "@openzeppelin-upgrades/contracts/security/ReentrancyGuardUpgradeable.sol";
import "@openzeppelin/contracts/token/ERC20/utils/SafeERC20.sol";

<<<<<<< HEAD
import "../mixins/SignatureUtilsMixin.sol";
=======
import "../mixins/SignatureUtils.sol";
>>>>>>> 7a05fa39
import "../interfaces/IEigenPodManager.sol";
import "../permissions/Pausable.sol";
import "./StrategyManagerStorage.sol";

/**
 * @title The primary entry- and exit-point for funds into and out of EigenLayer.
 * @author Layr Labs, Inc.
 * @notice Terms of Service: https://docs.eigenlayer.xyz/overview/terms-of-service
 * @notice This contract is for managing deposits in different strategies. The main
 * functionalities are:
 * - adding and removing strategies that any delegator can deposit into
 * - enabling deposit of assets into specified strategy(s)
 */
contract StrategyManager is
    Initializable,
    OwnableUpgradeable,
    ReentrancyGuardUpgradeable,
    Pausable,
    StrategyManagerStorage,
<<<<<<< HEAD
    SignatureUtilsMixin
=======
    SignatureUtils
>>>>>>> 7a05fa39
{
    using SlashingLib for *;
    using SafeERC20 for IERC20;

    modifier onlyStrategyWhitelister() {
        require(msg.sender == strategyWhitelister, OnlyStrategyWhitelister());
        _;
    }

    modifier onlyStrategiesWhitelistedForDeposit(
        IStrategy strategy
    ) {
        require(strategyIsWhitelistedForDeposit[strategy], StrategyNotWhitelisted());
        _;
    }

    modifier onlyDelegationManager() {
        require(msg.sender == address(delegation), OnlyDelegationManager());
        _;
    }

    /**
     * @param _delegation The delegation contract of EigenLayer.
     */
    constructor(
        IDelegationManager _delegation,
<<<<<<< HEAD
        IPauserRegistry _pauserRegistry,
        string memory _version
    ) StrategyManagerStorage(_delegation) Pausable(_pauserRegistry) SignatureUtilsMixin(_version) {
=======
        IPauserRegistry _pauserRegistry
    ) StrategyManagerStorage(_delegation) Pausable(_pauserRegistry) {
>>>>>>> 7a05fa39
        _disableInitializers();
    }

    // EXTERNAL FUNCTIONS

    /**
     * @notice Initializes the strategy manager contract. Sets the `pauserRegistry` (currently **not** modifiable after being set),
     * and transfers contract ownership to the specified `initialOwner`.
     * @param initialOwner Ownership of this contract is transferred to this address.
     * @param initialStrategyWhitelister The initial value of `strategyWhitelister` to set.
     */
    function initialize(
        address initialOwner,
        address initialStrategyWhitelister,
        uint256 initialPausedStatus
    ) external initializer {
        _setPausedStatus(initialPausedStatus);
        _transferOwnership(initialOwner);
        _setStrategyWhitelister(initialStrategyWhitelister);
    }

    /// @inheritdoc IStrategyManager
    function depositIntoStrategy(
        IStrategy strategy,
        IERC20 token,
        uint256 amount
    ) external onlyWhenNotPaused(PAUSED_DEPOSITS) nonReentrant returns (uint256 depositShares) {
        depositShares = _depositIntoStrategy(msg.sender, strategy, token, amount);
    }

    /// @inheritdoc IStrategyManager
    function depositIntoStrategyWithSignature(
        IStrategy strategy,
        IERC20 token,
        uint256 amount,
        address staker,
        uint256 expiry,
        bytes memory signature
    ) external onlyWhenNotPaused(PAUSED_DEPOSITS) nonReentrant returns (uint256 depositShares) {
        // Cache staker's nonce to avoid sloads.
        uint256 nonce = nonces[staker];
        // Assert that the signature is valid.
        _checkIsValidSignatureNow({
            signer: staker,
            signableDigest: calculateStrategyDepositDigestHash(staker, strategy, token, amount, nonce, expiry),
            signature: signature,
            expiry: expiry
        });
        // Increment the nonce for the staker.
        unchecked {
            nonces[staker] = nonce + 1;
        }
        // deposit the tokens (from the `msg.sender`) and credit the new shares to the `staker`
        depositShares = _depositIntoStrategy(staker, strategy, token, amount);
    }

    /// @inheritdoc IShareManager
    function removeDepositShares(
        address staker,
        IStrategy strategy,
        uint256 depositSharesToRemove
<<<<<<< HEAD
    ) external onlyDelegationManager nonReentrant returns (uint256) {
        (, uint256 sharesAfter) = _removeDepositShares(staker, strategy, depositSharesToRemove);
        return sharesAfter;
=======
    ) external onlyDelegationManager {
        _removeDepositShares(staker, strategy, depositSharesToRemove);
>>>>>>> 7a05fa39
    }

    /// @inheritdoc IShareManager
    function addShares(
        address staker,
        IStrategy strategy,
        IERC20 token,
        uint256 shares
<<<<<<< HEAD
    ) external onlyDelegationManager nonReentrant returns (uint256, uint256) {
        return _addShares(staker, strategy, shares);
=======
    ) external onlyDelegationManager returns (uint256, uint256) {
        return _addShares(staker, token, strategy, shares);
>>>>>>> 7a05fa39
    }

    /// @inheritdoc IShareManager
    function withdrawSharesAsTokens(
        address staker,
<<<<<<< HEAD
        IStrategy strategy,
        IERC20 token,
        uint256 shares
    ) external onlyDelegationManager nonReentrant {
        strategy.withdraw(staker, token, shares);
    }

    /// @inheritdoc IShareManager
    function increaseBurnableShares(
        IStrategy strategy,
        uint256 addedSharesToBurn
    ) external onlyDelegationManager nonReentrant {
        (, uint256 currentShares) = EnumerableMap.tryGet(burnableShares, address(strategy));
        EnumerableMap.set(burnableShares, address(strategy), currentShares + addedSharesToBurn);
=======
        IStrategy strategy,
        IERC20 token,
        uint256 shares
    ) external onlyDelegationManager {
        strategy.withdraw(staker, token, shares);
    }

    /// @inheritdoc IShareManager
    function increaseBurnableShares(IStrategy strategy, uint256 addedSharesToBurn) external onlyDelegationManager {
        burnableShares[strategy] += addedSharesToBurn;
>>>>>>> 7a05fa39
        emit BurnableSharesIncreased(strategy, addedSharesToBurn);
    }

    /// @inheritdoc IStrategyManager
    function burnShares(
        IStrategy strategy
    ) external nonReentrant {
<<<<<<< HEAD
        (, uint256 sharesToBurn) = EnumerableMap.tryGet(burnableShares, address(strategy));
        EnumerableMap.remove(burnableShares, address(strategy));
        emit BurnableSharesDecreased(strategy, sharesToBurn);

        // Burning acts like withdrawing, except that the destination is to the burn address.
        // If we have no shares to burn, we don't need to call the strategy.
        if (sharesToBurn != 0) {
            strategy.withdraw(DEFAULT_BURN_ADDRESS, strategy.underlyingToken(), sharesToBurn);
        }
=======
        uint256 sharesToBurn = burnableShares[strategy];
        burnableShares[strategy] = 0;
        emit BurnableSharesDecreased(strategy, sharesToBurn);
        // burning shares is functionally the same as withdrawing but with different destination address
        strategy.withdraw(DEFAULT_BURN_ADDRESS, strategy.underlyingToken(), sharesToBurn);
>>>>>>> 7a05fa39
    }

    /// @inheritdoc IStrategyManager
    function setStrategyWhitelister(
        address newStrategyWhitelister
<<<<<<< HEAD
    ) external onlyOwner nonReentrant {
=======
    ) external onlyOwner {
>>>>>>> 7a05fa39
        _setStrategyWhitelister(newStrategyWhitelister);
    }

    /// @inheritdoc IStrategyManager
    function addStrategiesToDepositWhitelist(
        IStrategy[] calldata strategiesToWhitelist
<<<<<<< HEAD
    ) external onlyStrategyWhitelister nonReentrant {
=======
    ) external onlyStrategyWhitelister {
>>>>>>> 7a05fa39
        uint256 strategiesToWhitelistLength = strategiesToWhitelist.length;
        for (uint256 i = 0; i < strategiesToWhitelistLength; ++i) {
            // change storage and emit event only if strategy is not already in whitelist
            if (!strategyIsWhitelistedForDeposit[strategiesToWhitelist[i]]) {
                strategyIsWhitelistedForDeposit[strategiesToWhitelist[i]] = true;
                emit StrategyAddedToDepositWhitelist(strategiesToWhitelist[i]);
            }
        }
    }

    /// @inheritdoc IStrategyManager
    function removeStrategiesFromDepositWhitelist(
        IStrategy[] calldata strategiesToRemoveFromWhitelist
<<<<<<< HEAD
    ) external onlyStrategyWhitelister nonReentrant {
=======
    ) external onlyStrategyWhitelister {
>>>>>>> 7a05fa39
        uint256 strategiesToRemoveFromWhitelistLength = strategiesToRemoveFromWhitelist.length;
        for (uint256 i = 0; i < strategiesToRemoveFromWhitelistLength; ++i) {
            // change storage and emit event only if strategy is already in whitelist
            if (strategyIsWhitelistedForDeposit[strategiesToRemoveFromWhitelist[i]]) {
                strategyIsWhitelistedForDeposit[strategiesToRemoveFromWhitelist[i]] = false;
                emit StrategyRemovedFromDepositWhitelist(strategiesToRemoveFromWhitelist[i]);
            }
        }
    }

    // INTERNAL FUNCTIONS

    /**
     * @notice This function adds `shares` for a given `strategy` to the `staker` and runs through the necessary update logic.
     * @param staker The address to add shares to
     * @param strategy The Strategy in which the `staker` is receiving shares
     * @param shares The amount of shares to grant to the `staker`
     * @dev In particular, this function calls `delegation.increaseDelegatedShares(staker, strategy, shares)` to ensure that all
     * delegated shares are tracked, increases the stored share amount in `stakerDepositShares[staker][strategy]`, and adds `strategy`
     * to the `staker`'s list of strategies, if it is not in the list already.
     */
<<<<<<< HEAD
    function _addShares(address staker, IStrategy strategy, uint256 shares) internal returns (uint256, uint256) {
=======
    function _addShares(
        address staker,
        IERC20 token,
        IStrategy strategy,
        uint256 shares
    ) internal returns (uint256, uint256) {
>>>>>>> 7a05fa39
        // sanity checks on inputs
        require(staker != address(0), StakerAddressZero());
        require(shares != 0, SharesAmountZero());

        uint256 prevDepositShares = stakerDepositShares[staker][strategy];

        // if they dont have prevDepositShares of this strategy, add it to their strats
        if (prevDepositShares == 0) {
            require(stakerStrategyList[staker].length < MAX_STAKER_STRATEGY_LIST_LENGTH, MaxStrategiesExceeded());
            stakerStrategyList[staker].push(strategy);
        }

        // add the returned depositedShares to their existing shares for this strategy
        stakerDepositShares[staker][strategy] = prevDepositShares + shares;

<<<<<<< HEAD
        emit Deposit(staker, strategy, shares);
=======
        emit Deposit(staker, token, strategy, shares);
>>>>>>> 7a05fa39
        return (prevDepositShares, shares);
    }

    /**
     * @notice Internal function in which `amount` of ERC20 `token` is transferred from `msg.sender` to the Strategy-type contract
     * `strategy`, with the resulting shares credited to `staker`.
     * @param staker The address that will be credited with the new shares.
     * @param strategy The Strategy contract to deposit into.
     * @param token The ERC20 token to deposit.
     * @param amount The amount of `token` to deposit.
     * @return shares The amount of *new* shares in `strategy` that have been credited to the `staker`.
     */
    function _depositIntoStrategy(
        address staker,
        IStrategy strategy,
        IERC20 token,
        uint256 amount
    ) internal onlyStrategiesWhitelistedForDeposit(strategy) returns (uint256 shares) {
        // transfer tokens from the sender to the strategy
        token.safeTransferFrom(msg.sender, address(strategy), amount);

        // deposit the assets into the specified strategy and get the equivalent amount of shares in that strategy
        shares = strategy.deposit(token, amount);

        // add the returned shares to the staker's existing shares for this strategy
<<<<<<< HEAD
        (uint256 prevDepositShares, uint256 addedShares) = _addShares(staker, strategy, shares);
=======
        (uint256 prevDepositShares, uint256 addedShares) = _addShares(staker, token, strategy, shares);
>>>>>>> 7a05fa39

        // Increase shares delegated to operator
        delegation.increaseDelegatedShares({
            staker: staker,
            strategy: strategy,
            prevDepositShares: prevDepositShares,
            addedShares: addedShares
        });

        return shares;
    }

    /**
     * @notice Decreases the shares that `staker` holds in `strategy` by `depositSharesToRemove`.
     * @param staker The address to decrement shares from
     * @param strategy The strategy for which the `staker`'s shares are being decremented
     * @param depositSharesToRemove The amount of deposit shares to decrement
     * @dev If the amount of shares represents all of the staker`s shares in said strategy,
     * then the strategy is removed from stakerStrategyList[staker] and 'true' is returned. Otherwise 'false' is returned.
     * Also returns the user's udpated deposit shares after decrement.
     */
    function _removeDepositShares(
        address staker,
        IStrategy strategy,
        uint256 depositSharesToRemove
<<<<<<< HEAD
    ) internal returns (bool, uint256) {
=======
    ) internal returns (bool) {
>>>>>>> 7a05fa39
        // sanity checks on inputs
        require(depositSharesToRemove != 0, SharesAmountZero());

        //check that the user has sufficient shares
        uint256 userDepositShares = stakerDepositShares[staker][strategy];

        // This check technically shouldn't actually ever revert because depositSharesToRemove is already
        // checked to not exceed max amount of shares when the withdrawal was queued in the DelegationManager
        require(depositSharesToRemove <= userDepositShares, SharesAmountTooHigh());
        userDepositShares = userDepositShares - depositSharesToRemove;

        // subtract the shares from the staker's existing shares for this strategy
        stakerDepositShares[staker][strategy] = userDepositShares;

        // if no existing shares, remove the strategy from the staker's dynamic array of strategies
        if (userDepositShares == 0) {
            _removeStrategyFromStakerStrategyList(staker, strategy);

            // return true in the event that the strategy was removed from stakerStrategyList[staker]
            return (true, userDepositShares);
        }
        // return false in the event that the strategy was *not* removed from stakerStrategyList[staker]
        return (false, userDepositShares);
    }

    /**
     * @notice Removes `strategy` from `staker`'s dynamic array of strategies, i.e. from `stakerStrategyList[staker]`
     * @param staker The user whose array will have an entry removed
     * @param strategy The Strategy to remove from `stakerStrategyList[staker]`
     */
    function _removeStrategyFromStakerStrategyList(address staker, IStrategy strategy) internal {
        //loop through all of the strategies, find the right one, then replace
        uint256 stratsLength = stakerStrategyList[staker].length;
        uint256 j = 0;
        for (; j < stratsLength; ++j) {
            if (stakerStrategyList[staker][j] == strategy) {
                //replace the strategy with the last strategy in the list
                stakerStrategyList[staker][j] = stakerStrategyList[staker][stakerStrategyList[staker].length - 1];
                break;
            }
        }
        // if we didn't find the strategy, revert
        require(j != stratsLength, StrategyNotFound());
        // pop off the last entry in the list of strategies
        stakerStrategyList[staker].pop();
    }

    /**
     * @notice Internal function for modifying the `strategyWhitelister`. Used inside of the `setStrategyWhitelister` and `initialize` functions.
     * @param newStrategyWhitelister The new address for the `strategyWhitelister` to take.
     */
    function _setStrategyWhitelister(
        address newStrategyWhitelister
    ) internal {
        emit StrategyWhitelisterChanged(strategyWhitelister, newStrategyWhitelister);
        strategyWhitelister = newStrategyWhitelister;
    }

    // VIEW FUNCTIONS

    /// @inheritdoc IStrategyManager
    function getDeposits(
        address staker
    ) external view returns (IStrategy[] memory, uint256[] memory) {
        uint256 strategiesLength = stakerStrategyList[staker].length;
        uint256[] memory depositedShares = new uint256[](strategiesLength);

        for (uint256 i = 0; i < strategiesLength; ++i) {
            depositedShares[i] = stakerDepositShares[staker][stakerStrategyList[staker][i]];
        }
        return (stakerStrategyList[staker], depositedShares);
    }

    function getStakerStrategyList(
        address staker
    ) external view returns (IStrategy[] memory) {
        return stakerStrategyList[staker];
<<<<<<< HEAD
    }

    /// @inheritdoc IStrategyManager
    function stakerStrategyListLength(
        address staker
    ) external view returns (uint256) {
        return stakerStrategyList[staker].length;
    }

    /// @inheritdoc IStrategyManager
    function calculateStrategyDepositDigestHash(
        address staker,
        IStrategy strategy,
        IERC20 token,
        uint256 amount,
        uint256 nonce,
        uint256 expiry
    ) public view returns (bytes32) {
        /// forgefmt: disable-next-item
        return _calculateSignableDigest(
            keccak256(
                abi.encode(
                    DEPOSIT_TYPEHASH, 
                    staker, 
                    strategy, 
                    token, 
                    amount, 
                    nonce, 
                    expiry
                )
            )
        );
    }

    /// @inheritdoc IStrategyManager
    function getBurnableShares(
        IStrategy strategy
    ) external view returns (uint256) {
        (, uint256 shares) = EnumerableMap.tryGet(burnableShares, address(strategy));
        return shares;
    }

    /// @inheritdoc IStrategyManager
    function getStrategiesWithBurnableShares() external view returns (address[] memory, uint256[] memory) {
        uint256 totalEntries = EnumerableMap.length(burnableShares);

        address[] memory strategies = new address[](totalEntries);
        uint256[] memory shares = new uint256[](totalEntries);

        for (uint256 i = 0; i < totalEntries; i++) {
            (address strategy, uint256 shareAmount) = EnumerableMap.at(burnableShares, i);
            strategies[i] = strategy;
            shares[i] = shareAmount;
        }

        return (strategies, shares);
=======
    }

    /// @inheritdoc IStrategyManager
    function stakerStrategyListLength(
        address staker
    ) external view returns (uint256) {
        return stakerStrategyList[staker].length;
    }

    /// @inheritdoc IStrategyManager
    function calculateStrategyDepositDigestHash(
        address staker,
        IStrategy strategy,
        IERC20 token,
        uint256 amount,
        uint256 nonce,
        uint256 expiry
    ) public view returns (bytes32) {
        /// forgefmt: disable-next-item
        return _calculateSignableDigest(
            keccak256(
                abi.encode(
                    DEPOSIT_TYPEHASH, 
                    staker, 
                    strategy, 
                    token, 
                    amount, 
                    nonce, 
                    expiry
                )
            )
        );
>>>>>>> 7a05fa39
    }
}<|MERGE_RESOLUTION|>--- conflicted
+++ resolved
@@ -6,11 +6,7 @@
 import "@openzeppelin-upgrades/contracts/security/ReentrancyGuardUpgradeable.sol";
 import "@openzeppelin/contracts/token/ERC20/utils/SafeERC20.sol";
 
-<<<<<<< HEAD
 import "../mixins/SignatureUtilsMixin.sol";
-=======
-import "../mixins/SignatureUtils.sol";
->>>>>>> 7a05fa39
 import "../interfaces/IEigenPodManager.sol";
 import "../permissions/Pausable.sol";
 import "./StrategyManagerStorage.sol";
@@ -30,11 +26,7 @@
     ReentrancyGuardUpgradeable,
     Pausable,
     StrategyManagerStorage,
-<<<<<<< HEAD
     SignatureUtilsMixin
-=======
-    SignatureUtils
->>>>>>> 7a05fa39
 {
     using SlashingLib for *;
     using SafeERC20 for IERC20;
@@ -61,14 +53,9 @@
      */
     constructor(
         IDelegationManager _delegation,
-<<<<<<< HEAD
         IPauserRegistry _pauserRegistry,
         string memory _version
     ) StrategyManagerStorage(_delegation) Pausable(_pauserRegistry) SignatureUtilsMixin(_version) {
-=======
-        IPauserRegistry _pauserRegistry
-    ) StrategyManagerStorage(_delegation) Pausable(_pauserRegistry) {
->>>>>>> 7a05fa39
         _disableInitializers();
     }
 
@@ -130,14 +117,9 @@
         address staker,
         IStrategy strategy,
         uint256 depositSharesToRemove
-<<<<<<< HEAD
     ) external onlyDelegationManager nonReentrant returns (uint256) {
         (, uint256 sharesAfter) = _removeDepositShares(staker, strategy, depositSharesToRemove);
         return sharesAfter;
-=======
-    ) external onlyDelegationManager {
-        _removeDepositShares(staker, strategy, depositSharesToRemove);
->>>>>>> 7a05fa39
     }
 
     /// @inheritdoc IShareManager
@@ -146,19 +128,13 @@
         IStrategy strategy,
         IERC20 token,
         uint256 shares
-<<<<<<< HEAD
-    ) external onlyDelegationManager nonReentrant returns (uint256, uint256) {
-        return _addShares(staker, strategy, shares);
-=======
     ) external onlyDelegationManager returns (uint256, uint256) {
         return _addShares(staker, token, strategy, shares);
->>>>>>> 7a05fa39
     }
 
     /// @inheritdoc IShareManager
     function withdrawSharesAsTokens(
         address staker,
-<<<<<<< HEAD
         IStrategy strategy,
         IERC20 token,
         uint256 shares
@@ -173,18 +149,6 @@
     ) external onlyDelegationManager nonReentrant {
         (, uint256 currentShares) = EnumerableMap.tryGet(burnableShares, address(strategy));
         EnumerableMap.set(burnableShares, address(strategy), currentShares + addedSharesToBurn);
-=======
-        IStrategy strategy,
-        IERC20 token,
-        uint256 shares
-    ) external onlyDelegationManager {
-        strategy.withdraw(staker, token, shares);
-    }
-
-    /// @inheritdoc IShareManager
-    function increaseBurnableShares(IStrategy strategy, uint256 addedSharesToBurn) external onlyDelegationManager {
-        burnableShares[strategy] += addedSharesToBurn;
->>>>>>> 7a05fa39
         emit BurnableSharesIncreased(strategy, addedSharesToBurn);
     }
 
@@ -192,7 +156,6 @@
     function burnShares(
         IStrategy strategy
     ) external nonReentrant {
-<<<<<<< HEAD
         (, uint256 sharesToBurn) = EnumerableMap.tryGet(burnableShares, address(strategy));
         EnumerableMap.remove(burnableShares, address(strategy));
         emit BurnableSharesDecreased(strategy, sharesToBurn);
@@ -202,34 +165,19 @@
         if (sharesToBurn != 0) {
             strategy.withdraw(DEFAULT_BURN_ADDRESS, strategy.underlyingToken(), sharesToBurn);
         }
-=======
-        uint256 sharesToBurn = burnableShares[strategy];
-        burnableShares[strategy] = 0;
-        emit BurnableSharesDecreased(strategy, sharesToBurn);
-        // burning shares is functionally the same as withdrawing but with different destination address
-        strategy.withdraw(DEFAULT_BURN_ADDRESS, strategy.underlyingToken(), sharesToBurn);
->>>>>>> 7a05fa39
     }
 
     /// @inheritdoc IStrategyManager
     function setStrategyWhitelister(
         address newStrategyWhitelister
-<<<<<<< HEAD
     ) external onlyOwner nonReentrant {
-=======
-    ) external onlyOwner {
->>>>>>> 7a05fa39
         _setStrategyWhitelister(newStrategyWhitelister);
     }
 
     /// @inheritdoc IStrategyManager
     function addStrategiesToDepositWhitelist(
         IStrategy[] calldata strategiesToWhitelist
-<<<<<<< HEAD
     ) external onlyStrategyWhitelister nonReentrant {
-=======
-    ) external onlyStrategyWhitelister {
->>>>>>> 7a05fa39
         uint256 strategiesToWhitelistLength = strategiesToWhitelist.length;
         for (uint256 i = 0; i < strategiesToWhitelistLength; ++i) {
             // change storage and emit event only if strategy is not already in whitelist
@@ -243,11 +191,7 @@
     /// @inheritdoc IStrategyManager
     function removeStrategiesFromDepositWhitelist(
         IStrategy[] calldata strategiesToRemoveFromWhitelist
-<<<<<<< HEAD
     ) external onlyStrategyWhitelister nonReentrant {
-=======
-    ) external onlyStrategyWhitelister {
->>>>>>> 7a05fa39
         uint256 strategiesToRemoveFromWhitelistLength = strategiesToRemoveFromWhitelist.length;
         for (uint256 i = 0; i < strategiesToRemoveFromWhitelistLength; ++i) {
             // change storage and emit event only if strategy is already in whitelist
@@ -269,16 +213,7 @@
      * delegated shares are tracked, increases the stored share amount in `stakerDepositShares[staker][strategy]`, and adds `strategy`
      * to the `staker`'s list of strategies, if it is not in the list already.
      */
-<<<<<<< HEAD
     function _addShares(address staker, IStrategy strategy, uint256 shares) internal returns (uint256, uint256) {
-=======
-    function _addShares(
-        address staker,
-        IERC20 token,
-        IStrategy strategy,
-        uint256 shares
-    ) internal returns (uint256, uint256) {
->>>>>>> 7a05fa39
         // sanity checks on inputs
         require(staker != address(0), StakerAddressZero());
         require(shares != 0, SharesAmountZero());
@@ -294,11 +229,7 @@
         // add the returned depositedShares to their existing shares for this strategy
         stakerDepositShares[staker][strategy] = prevDepositShares + shares;
 
-<<<<<<< HEAD
         emit Deposit(staker, strategy, shares);
-=======
-        emit Deposit(staker, token, strategy, shares);
->>>>>>> 7a05fa39
         return (prevDepositShares, shares);
     }
 
@@ -324,11 +255,7 @@
         shares = strategy.deposit(token, amount);
 
         // add the returned shares to the staker's existing shares for this strategy
-<<<<<<< HEAD
         (uint256 prevDepositShares, uint256 addedShares) = _addShares(staker, strategy, shares);
-=======
-        (uint256 prevDepositShares, uint256 addedShares) = _addShares(staker, token, strategy, shares);
->>>>>>> 7a05fa39
 
         // Increase shares delegated to operator
         delegation.increaseDelegatedShares({
@@ -354,11 +281,7 @@
         address staker,
         IStrategy strategy,
         uint256 depositSharesToRemove
-<<<<<<< HEAD
     ) internal returns (bool, uint256) {
-=======
-    ) internal returns (bool) {
->>>>>>> 7a05fa39
         // sanity checks on inputs
         require(depositSharesToRemove != 0, SharesAmountZero());
 
@@ -436,7 +359,6 @@
         address staker
     ) external view returns (IStrategy[] memory) {
         return stakerStrategyList[staker];
-<<<<<<< HEAD
     }
 
     /// @inheritdoc IStrategyManager
@@ -493,39 +415,5 @@
         }
 
         return (strategies, shares);
-=======
-    }
-
-    /// @inheritdoc IStrategyManager
-    function stakerStrategyListLength(
-        address staker
-    ) external view returns (uint256) {
-        return stakerStrategyList[staker].length;
-    }
-
-    /// @inheritdoc IStrategyManager
-    function calculateStrategyDepositDigestHash(
-        address staker,
-        IStrategy strategy,
-        IERC20 token,
-        uint256 amount,
-        uint256 nonce,
-        uint256 expiry
-    ) public view returns (bytes32) {
-        /// forgefmt: disable-next-item
-        return _calculateSignableDigest(
-            keccak256(
-                abi.encode(
-                    DEPOSIT_TYPEHASH, 
-                    staker, 
-                    strategy, 
-                    token, 
-                    amount, 
-                    nonce, 
-                    expiry
-                )
-            )
-        );
->>>>>>> 7a05fa39
     }
 }