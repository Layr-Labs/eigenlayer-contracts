--- conflicted
+++ resolved
@@ -31,13 +31,10 @@
     uint8 internal constant PAUSED_OPERATOR_AVS_SPLIT = 6;
     /// @dev Index for flag that pauses calling setOperatorPISplit
     uint8 internal constant PAUSED_OPERATOR_PI_SPLIT = 7;
-<<<<<<< HEAD
-=======
     /// @dev Index for flag that pauses calling setOperatorSetSplit
     uint8 internal constant PAUSED_OPERATOR_SET_SPLIT = 8;
     /// @dev Index for flag that pauses calling setOperatorSetPerformanceRewardsSubmission
     uint8 internal constant PAUSED_OPERATOR_DIRECTED_OPERATOR_SET_REWARDS_SUBMISSION = 9;
->>>>>>> 7a05fa39
 
     /// @dev Salt for the earner leaf, meant to distinguish from tokenLeaf since they have the same sized data
     uint8 internal constant EARNER_LEAF_SALT = 0;
@@ -104,25 +101,6 @@
 
     /// @notice Returns the total claimed amount for an `earner` for a given `token`.
     mapping(address earner => mapping(IERC20 token => uint256 totalClaimed)) public cumulativeClaimed;
-<<<<<<< HEAD
-
-    /// @notice Returns the submission `nonce` for an `avs`.
-    mapping(address avs => uint256 nonce) public submissionNonce;
-
-    /// @notice Returns whether a `hash` is a `valid` rewards submission hash for a given `avs`.
-    mapping(address avs => mapping(bytes32 hash => bool valid)) public isAVSRewardsSubmissionHash;
-
-    /// @notice Returns whether a `hash` is a `valid` rewards submission for all hash for a given `avs`.
-    mapping(address avs => mapping(bytes32 hash => bool valid)) public isRewardsSubmissionForAllHash;
-
-    /// @notice Returns whether a `submitter` is a `valid` rewards for all submitter.
-    mapping(address submitter => bool valid) public isRewardsForAllSubmitter;
-
-    /// @notice Returns whether a `hash` is a `valid` rewards submission for all earners hash for a given `avs`.
-    mapping(address avs => mapping(bytes32 hash => bool valid)) public isRewardsSubmissionForAllEarnersHash;
-
-    // Construction
-=======
 
     /// @notice Returns the submission `nonce` for an `avs`.
     mapping(address avs => uint256 nonce) public submissionNonce;
@@ -144,7 +122,6 @@
 
     /// @notice Returns the `split` an `operator` takes for an `avs`.
     mapping(address operator => mapping(address avs => OperatorSplit split)) internal _operatorAVSSplitBips;
->>>>>>> 7a05fa39
 
     /// @notice Returns the `split` an `operator` takes for Programmatic Incentives.
     mapping(address operator => OperatorSplit split) internal _operatorPISplitBips;
