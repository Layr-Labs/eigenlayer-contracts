// SPDX-License-Identifier: BUSL-1.1
pragma solidity ^0.8.27;

import "@openzeppelin-upgrades/contracts/proxy/utils/Initializable.sol";
import "@openzeppelin-upgrades/contracts/access/OwnableUpgradeable.sol";
import "@openzeppelin-upgrades/contracts/security/ReentrancyGuardUpgradeable.sol";
import "@openzeppelin/contracts/token/ERC20/utils/SafeERC20.sol";
import "../libraries/Merkle.sol";
import "../permissions/Pausable.sol";
import "./RewardsCoordinatorStorage.sol";

/**
 * @title RewardsCoordinator
 * @author Eigen Labs Inc.
 * @notice Terms of Service: https://docs.eigenlayer.xyz/overview/terms-of-service
 * @notice  This is the contract for rewards in EigenLayer. The main functionalities of this contract are
 * - enabling any ERC20 rewards from AVSs to their operators and stakers for a given time range
 * - allowing stakers and operators to claim their earnings including a commission bips for operators
 * - allowing the protocol to provide ERC20 tokens to stakers over a specified time range
 */
contract RewardsCoordinator is
    Initializable,
    OwnableUpgradeable,
    Pausable,
    ReentrancyGuardUpgradeable,
    RewardsCoordinatorStorage
{
    using SafeERC20 for IERC20;

    /// @notice The EIP-712 typehash for the contract's domain
    bytes32 internal constant DOMAIN_TYPEHASH =
        keccak256("EIP712Domain(string name,uint256 chainId,address verifyingContract)");
    /// @dev Chain ID at the time of contract deployment
    uint256 internal immutable ORIGINAL_CHAIN_ID;
    /// @notice The maximum rewards token amount for a single rewards submission, constrained by off-chain calculation
    uint256 internal constant MAX_REWARDS_AMOUNT = 1e38 - 1;
    /// @notice The activation delay until an updated operator's commission bips takes effect
    uint32 internal constant OPERATOR_COMMISSION_ACTIVATION_DELAY = 7 days;
    /// @notice The maximum commission bips that can be set for an operator
    uint16 internal constant MAX_COMMISSION_BIPS = 10_000;

    /// @dev Index for flag that pauses calling createAVSRewardsSubmission
    uint8 internal constant PAUSED_AVS_REWARDS_SUBMISSION = 0;
    /// @dev Index for flag that pauses calling createRewardsForAllSubmission
    uint8 internal constant PAUSED_REWARDS_FOR_ALL_SUBMISSION = 1;
    /// @dev Index for flag that pauses calling processClaim
    uint8 internal constant PAUSED_PROCESS_CLAIM = 2;
    /// @dev Index for flag that pauses submitRoots and disableRoot
    uint8 internal constant PAUSED_SUBMIT_DISABLE_ROOTS = 3;
    /// @dev Index for flag that pauses calling rewardAllStakersAndOperators
    uint8 internal constant PAUSED_REWARD_ALL_STAKERS_AND_OPERATORS = 4;
    /// @dev Index for flag that pauses calling rewardOperatorSetForRange
    uint8 internal constant PAUSED_REWARD_OPERATOR_SET = 5;

    /// @dev Salt for the earner leaf, meant to distinguish from tokenLeaf since they have the same sized data
    uint8 internal constant EARNER_LEAF_SALT = 0;
    /// @dev Salt for the token leaf, meant to distinguish from earnerLeaf since they have the same sized data
    uint8 internal constant TOKEN_LEAF_SALT = 1;

    /// @notice Canonical, virtual beacon chain ETH strategy
    IStrategy public constant beaconChainETHStrategy = IStrategy(0xbeaC0eeEeeeeEEeEeEEEEeeEEeEeeeEeeEEBEaC0);

    modifier onlyRewardsUpdater() {
        require(msg.sender == rewardsUpdater, UnauthorizedCaller());
        _;
    }

    modifier onlyRewardsForAllSubmitter() {
        require(isRewardsForAllSubmitter[msg.sender], UnauthorizedCaller());
        _;
    }

    /// @dev Sets the immutable variables for the contract
    constructor(
        IDelegationManager _delegationManager,
        IStrategyManager _strategyManager,
        IAVSDirectory _avsDirectory,
        uint32 _CALCULATION_INTERVAL_SECONDS,
        uint32 _MAX_REWARDS_DURATION,
        uint32 _MAX_RETROACTIVE_LENGTH,
        uint32 _MAX_FUTURE_LENGTH,
        uint32 _GENESIS_REWARDS_TIMESTAMP,
        uint32 _OPERATOR_SET_GENESIS_REWARDS_TIMESTAMP,
        uint32 _OPERATOR_SET_MAX_RETROACTIVE_LENGTH
    )
        RewardsCoordinatorStorage(
            _delegationManager,
            _strategyManager,
            _avsDirectory,
            _CALCULATION_INTERVAL_SECONDS,
            _MAX_REWARDS_DURATION,
            _MAX_RETROACTIVE_LENGTH,
            _MAX_FUTURE_LENGTH,
            _GENESIS_REWARDS_TIMESTAMP,
            _OPERATOR_SET_GENESIS_REWARDS_TIMESTAMP,
            _OPERATOR_SET_MAX_RETROACTIVE_LENGTH
        )
    {
        _disableInitializers();
        ORIGINAL_CHAIN_ID = block.chainid;
    }

    /**
     * @dev Initializes the addresses of the initial owner, pauser registry, rewardsUpdater and
     * configures the initial paused status, activationDelay, and globalOperatorCommissionBips.
     */
    function initialize(
        address initialOwner,
        IPauserRegistry _pauserRegistry,
        uint256 initialPausedStatus,
        address _rewardsUpdater,
        uint32 _activationDelay,
        uint16 _globalCommissionBips
    ) external initializer {
        _DOMAIN_SEPARATOR = _calculateDomainSeparator();
        _initializePauser(_pauserRegistry, initialPausedStatus);
        _transferOwnership(initialOwner);
        _setRewardsUpdater(_rewardsUpdater);
        _setActivationDelay(_activationDelay);
        _setGlobalOperatorCommission(_globalCommissionBips);
    }

    /**
     *
     *                         EXTERNAL FUNCTIONS
     *
     */

    /**
     * @notice Legacy interface to be DEPRECATED in future releases. See rewardOperatorSetForRange
     * for a more updated interface.
     * Creates a new rewards submission on behalf of an AVS, to be split amongst the
     * set of stakers delegated to operators who are registered to the `avs`
     * @param rewardsSubmissions The rewards submissions being created
     * @dev Expected to be called by the ServiceManager of the AVS on behalf of which the submission is being made
     * @dev The duration of the `rewardsSubmission` cannot exceed `MAX_REWARDS_DURATION`
     * @dev The tokens are sent to the `RewardsCoordinator` contract
     * @dev Strategies must be in ascending order of addresses to check for duplicates
     * @dev This function will revert if the `rewardsSubmission` is malformed,
     * e.g. if the `strategies` and `weights` arrays are of non-equal lengths
     */
    function createAVSRewardsSubmission(
        RewardsSubmission[] calldata rewardsSubmissions
    ) external onlyWhenNotPaused(PAUSED_AVS_REWARDS_SUBMISSION) nonReentrant {
        for (uint256 i = 0; i < rewardsSubmissions.length;) {
            RewardsSubmission calldata rewardsSubmission = rewardsSubmissions[i];
            uint256 nonce = submissionNonce[msg.sender];
            bytes32 rewardsSubmissionHash = keccak256(abi.encode(msg.sender, nonce, rewardsSubmission));

            _validateRewardsSubmission(
                rewardsSubmission.strategiesAndMultipliers,
                rewardsSubmission.token,
                rewardsSubmission.amount,
                rewardsSubmission.startTimestamp,
                rewardsSubmission.duration,
                MAX_RETROACTIVE_LENGTH,
                GENESIS_REWARDS_TIMESTAMP
            );

            isAVSRewardsSubmissionHash[msg.sender][rewardsSubmissionHash] = true;
            submissionNonce[msg.sender] = nonce + 1;

            emit AVSRewardsSubmissionCreated(msg.sender, nonce, rewardsSubmissionHash, rewardsSubmission);
            rewardsSubmission.token.safeTransferFrom(msg.sender, address(this), rewardsSubmission.amount);

            unchecked {
                ++i;
            }
        }
    }

    /**
     * @notice similar to `createAVSRewardsSubmission` except the rewards are split amongst *all* stakers
     * rather than just those delegated to operators who are registered to a single avs and is
     * a permissioned call based on isRewardsForAllSubmitter mapping.
     * @param rewardsSubmissions The rewards submissions being created
     */
    function createRewardsForAllSubmission(
        RewardsSubmission[] calldata rewardsSubmissions
    ) external onlyWhenNotPaused(PAUSED_REWARDS_FOR_ALL_SUBMISSION) onlyRewardsForAllSubmitter nonReentrant {
        for (uint256 i = 0; i < rewardsSubmissions.length;) {
            RewardsSubmission calldata rewardsSubmission = rewardsSubmissions[i];
            uint256 nonce = submissionNonce[msg.sender];
            bytes32 rewardsSubmissionForAllHash = keccak256(abi.encode(msg.sender, nonce, rewardsSubmission));

            _validateRewardsSubmission(
                rewardsSubmission.strategiesAndMultipliers,
                rewardsSubmission.token,
                rewardsSubmission.amount,
                rewardsSubmission.startTimestamp,
                rewardsSubmission.duration,
                MAX_RETROACTIVE_LENGTH,
                GENESIS_REWARDS_TIMESTAMP
            );

            isRewardsSubmissionForAllHash[msg.sender][rewardsSubmissionForAllHash] = true;
            submissionNonce[msg.sender] = nonce + 1;

            emit RewardsSubmissionForAllCreated(msg.sender, nonce, rewardsSubmissionForAllHash, rewardsSubmission);
            rewardsSubmission.token.safeTransferFrom(msg.sender, address(this), rewardsSubmission.amount);

            unchecked {
                ++i;
            }
        }
    }

    /**
     * @notice Creates a new rewards submission on behalf of an AVS for a given operatorSet,
     * to be split amongst the set of stakers delegated to operators who are
     * registered to the msg.sender AVS and the given operatorSetId
     *
     * @param rewardsSubmissions The operatorSet rewards submission being created for
     *
     * @dev msg.sender is the AVS in the operatorSet the rewards submission is being made to
     * @dev AVSs set their reward type depending on what metric they want rewards
     * distributed proportional to
     * @dev The tokens in the rewards submissions are sent to the `RewardsCoordinator` contract
     * @dev Strategies of each rewards submission must be in ascending order of addresses to check for duplicates
     */
    function rewardOperatorSetForRange(
        OperatorSetRewardsSubmission[] calldata rewardsSubmissions
    ) external onlyWhenNotPaused(PAUSED_REWARD_OPERATOR_SET) nonReentrant {
        for (uint256 i = 0; i < rewardsSubmissions.length;) {
            OperatorSetRewardsSubmission calldata rewardsSubmission = rewardsSubmissions[i];
            uint256 nonce = submissionNonce[msg.sender];
            bytes32 rewardsSubmissionHash = keccak256(abi.encode(msg.sender, nonce, rewardsSubmission));

            require(avsDirectory.isOperatorSet(msg.sender, rewardsSubmission.operatorSetId), InvalidOperatorSet());
            _validateRewardsSubmission(
                rewardsSubmission.strategiesAndMultipliers,
                rewardsSubmission.token,
                rewardsSubmission.amount,
                rewardsSubmission.startTimestamp,
                rewardsSubmission.duration,
                OPERATOR_SET_MAX_RETROACTIVE_LENGTH,
                OPERATOR_SET_GENESIS_REWARDS_TIMESTAMP
            );

            isAVSRewardsSubmissionHash[msg.sender][rewardsSubmissionHash] = true;
            submissionNonce[msg.sender] = nonce + 1;

            emit OperatorSetRewardCreated(msg.sender, nonce, rewardsSubmissionHash, rewardsSubmission);
            rewardsSubmission.token.safeTransferFrom(msg.sender, address(this), rewardsSubmission.amount);

            unchecked {
                ++i;
            }
        }
    }

    /**
     * @notice Creates a new rewards submission for all earners across all AVSs.
     * Earners in this case indicating all operators and their delegated stakers. Undelegated stake
     * is not rewarded from this RewardsSubmission. This interface is only callable
     * by the token hopper contract from the Eigen Foundation
     * @param rewardsSubmissions The rewards submissions being created
     */
    function createRewardsForAllEarners(
        RewardsSubmission[] calldata rewardsSubmissions
    ) external onlyWhenNotPaused(PAUSED_REWARD_ALL_STAKERS_AND_OPERATORS) onlyRewardsForAllSubmitter nonReentrant {
        for (uint256 i = 0; i < rewardsSubmissions.length; i++) {
            RewardsSubmission calldata rewardsSubmission = rewardsSubmissions[i];
            uint256 nonce = submissionNonce[msg.sender];
            bytes32 rewardsSubmissionForAllEarnersHash = keccak256(abi.encode(msg.sender, nonce, rewardsSubmission));

            _validateRewardsSubmission(
                rewardsSubmission.strategiesAndMultipliers,
                rewardsSubmission.token,
                rewardsSubmission.amount,
                rewardsSubmission.startTimestamp,
                rewardsSubmission.duration,
                MAX_RETROACTIVE_LENGTH,
                GENESIS_REWARDS_TIMESTAMP
            );

            isRewardsSubmissionForAllEarnersHash[msg.sender][rewardsSubmissionForAllEarnersHash] = true;
            submissionNonce[msg.sender] = nonce + 1;

            emit RewardsSubmissionForAllEarnersCreated(
                msg.sender, nonce, rewardsSubmissionForAllEarnersHash, rewardsSubmission
            );
            rewardsSubmission.token.safeTransferFrom(msg.sender, address(this), rewardsSubmission.amount);
        }
    }

    /**
     * @notice Claim rewards against a given root (read from _distributionRoots[claim.rootIndex]).
     * Earnings are cumulative so earners don't have to claim against all distribution roots they have earnings for,
     * they can simply claim against the latest root and the contract will calculate the difference between
     * their cumulativeEarnings and cumulativeClaimed. This difference is then transferred to recipient address.
     * @param claim The RewardsMerkleClaim to be processed.
     * Contains the root index, earner, token leaves, and required proofs
     * @param recipient The address recipient that receives the ERC20 rewards
     * @dev only callable by the valid claimer, that is
     * if claimerFor[claim.earner] is address(0) then only the earner can claim, otherwise only
     * claimerFor[claim.earner] can claim the rewards.
     */
    function processClaim(
        RewardsMerkleClaim calldata claim,
        address recipient
    ) external onlyWhenNotPaused(PAUSED_PROCESS_CLAIM) nonReentrant {
        DistributionRoot memory root = _distributionRoots[claim.rootIndex];
        _checkClaim(claim, root);
        // If claimerFor earner is not set, claimer is by default the earner. Else set to claimerFor
        address earner = claim.earnerLeaf.earner;
        address claimer = claimerFor[earner];
        if (claimer == address(0)) {
            claimer = earner;
        }
<<<<<<< HEAD
        require(msg.sender == claimer, InvalidClaimer());
        for (uint256 i = 0; i < claim.tokenIndices.length; ++i) {
=======
        require(msg.sender == claimer, UnauthorizedCaller());
        for (uint256 i = 0; i < claim.tokenIndices.length; i++) {
>>>>>>> c213cd05
            TokenTreeMerkleLeaf calldata tokenLeaf = claim.tokenLeaves[i];

            uint256 currCumulativeClaimed = cumulativeClaimed[earner][tokenLeaf.token];
            require(tokenLeaf.cumulativeEarnings > currCumulativeClaimed, EarningsNotGreaterThanClaimed());

            // Calculate amount to claim and update cumulativeClaimed
            uint256 claimAmount = tokenLeaf.cumulativeEarnings - currCumulativeClaimed;
            cumulativeClaimed[earner][tokenLeaf.token] = tokenLeaf.cumulativeEarnings;

            tokenLeaf.token.safeTransfer(recipient, claimAmount);
            emit RewardsClaimed(root.root, earner, claimer, recipient, tokenLeaf.token, claimAmount);
        }
    }

    /**
     * @notice Creates a new distribution root. activatedAt is set to block.timestamp + activationDelay
     * @param root The merkle root of the distribution
     * @param rewardsCalculationEndTimestamp The timestamp until which rewards have been calculated
     * @dev Only callable by the rewardsUpdater
     */
    function submitRoot(
        bytes32 root,
        uint32 rewardsCalculationEndTimestamp
    ) external onlyWhenNotPaused(PAUSED_SUBMIT_DISABLE_ROOTS) onlyRewardsUpdater {
        require(
            rewardsCalculationEndTimestamp > currRewardsCalculationEndTimestamp, NewRootMustBeForNewCalculatedPeriod()
        );
        require(rewardsCalculationEndTimestamp < block.timestamp, RewardsEndTimestampNotElapsed());
        uint32 rootIndex = uint32(_distributionRoots.length);
        uint32 activatedAt = uint32(block.timestamp) + activationDelay;
        _distributionRoots.push(
            DistributionRoot({
                root: root,
                activatedAt: activatedAt,
                rewardsCalculationEndTimestamp: rewardsCalculationEndTimestamp,
                disabled: false
            })
        );
        currRewardsCalculationEndTimestamp = rewardsCalculationEndTimestamp;
        emit DistributionRootSubmitted(rootIndex, root, rewardsCalculationEndTimestamp, activatedAt);
    }

    /**
     * @notice allow the rewardsUpdater to disable/cancel a pending root submission in case of an error
     * @param rootIndex The index of the root to be disabled
     */
    function disableRoot(
        uint32 rootIndex
    ) external onlyWhenNotPaused(PAUSED_SUBMIT_DISABLE_ROOTS) onlyRewardsUpdater {
        require(rootIndex < _distributionRoots.length, InvalidRootIndex());
        DistributionRoot storage root = _distributionRoots[rootIndex];
        require(!root.disabled, RootDisabled());
        require(block.timestamp < root.activatedAt, RootAlreadyActivated());
        root.disabled = true;
        emit DistributionRootDisabled(rootIndex);
    }

    /**
     * @notice Sets the address of the entity that can call `processClaim` on behalf of the earner (msg.sender)
     * @param claimer The address of the entity that can call `processClaim` on behalf of the earner
     * @dev Only callable by the `earner`
     */
    function setClaimerFor(
        address claimer
    ) external {
        address earner = msg.sender;
        address prevClaimer = claimerFor[earner];
        claimerFor[earner] = claimer;
        emit ClaimerForSet(earner, prevClaimer, claimer);
    }

    /**
     * @notice Sets the commission an operator takes in bips for a given reward type and operatorSet
     * @param operatorSet The operatorSet to update commission for
     * @param rewardType The associated rewardType to update commission for
     * @param commissionBips The commission in bips for the operator, must be <= MAX_COMMISSION_BIPS
     * @return effectTimestamp The timestamp at which the operator commission update will take effect
     *
     * @dev The commission can range from 1 to 10000
     * @dev The commission update takes effect after 7 days
     */
    function setOperatorCommissionBips(
        OperatorSet calldata operatorSet,
        RewardType rewardType,
        uint16 commissionBips
    ) external returns (uint32 effectTimestamp) {
        require(commissionBips <= MAX_COMMISSION_BIPS, CommissionBipsExceedsMax());
        effectTimestamp = uint32(block.timestamp + OPERATOR_COMMISSION_ACTIVATION_DELAY);
        OperatorCommissionUpdate[] storage commissionHistory =
            operatorCommissionUpdates[msg.sender][operatorSet.avs][operatorSet.operatorSetId][rewardType];
        uint256 updateLength = commissionHistory.length;

        // If no updates or latest update is not for current effective timestamp, push a new commission update
        // otherwise modify current storage
        if (updateLength == 0 || commissionHistory[updateLength - 1].effectTimestamp != effectTimestamp) {
            commissionHistory.push(
                OperatorCommissionUpdate({commissionBips: commissionBips, effectTimestamp: effectTimestamp})
            );
        } else {
            commissionHistory[updateLength - 1].commissionBips = commissionBips;
        }
        emit OperatorCommissionUpdated(msg.sender, operatorSet, rewardType, commissionBips, effectTimestamp);
    }

    /**
     * @notice Sets the delay in timestamp before a posted root can be claimed against
     * @dev Only callable by the contract owner
     * @param _activationDelay The new value for activationDelay
     */
    function setActivationDelay(
        uint32 _activationDelay
    ) external onlyOwner {
        _setActivationDelay(_activationDelay);
    }

    /**
     * @notice Sets the global commission for all operators across all avss
     * @dev Only callable by the contract owner
     * @param _globalCommissionBips The commission for all operators across all avss
     */
    function setGlobalOperatorCommission(
        uint16 _globalCommissionBips
    ) external onlyOwner {
        _setGlobalOperatorCommission(_globalCommissionBips);
    }

    /**
     * @notice Sets the permissioned `rewardsUpdater` address which can post new roots
     * @dev Only callable by the contract owner
     * @param _rewardsUpdater The address of the new rewardsUpdater
     */
    function setRewardsUpdater(
        address _rewardsUpdater
    ) external onlyOwner {
        _setRewardsUpdater(_rewardsUpdater);
    }

    /**
     * @notice Sets the permissioned `rewardsForAllSubmitter` address which can submit createRewardsForAllSubmission
     * @dev Only callable by the contract owner
     * @param _submitter The address of the rewardsForAllSubmitter
     * @param _newValue The new value for isRewardsForAllSubmitter
     */
    function setRewardsForAllSubmitter(address _submitter, bool _newValue) external onlyOwner {
        bool prevValue = isRewardsForAllSubmitter[_submitter];
        emit RewardsForAllSubmitterSet(_submitter, prevValue, _newValue);
        isRewardsForAllSubmitter[_submitter] = _newValue;
    }

    /**
     *
     *                         INTERNAL FUNCTIONS
     *
     */

    /**
     * @notice Validate a RewardsSubmission. Called from `createAVSRewardsSubmission`, `createRewardsForAllSubmission`,
     *         and `rewardOperatorSetForRange`
     *
     * @dev The callee must specify the `retroactiveLength` and `genesisRewardsTimestamp` as those values
     *      are different depending on the rewards submission type.
     */
    function _validateRewardsSubmission(
        StrategyAndMultiplier[] calldata strategiesAndMultipliers,
        IERC20 token,
        uint256 amount,
        uint32 startTimestamp,
        uint32 duration,
        uint32 maxRetroactiveLength,
        uint32 genesisRewardsTimestamp
    ) internal view {
<<<<<<< HEAD
        require(strategiesAndMultipliers.length > 0, InputArrayLengthZero());
        require(amount > 0, AmountZero());
        require(amount <= MAX_REWARDS_AMOUNT, AmountExceedsMax());
        require(duration <= MAX_REWARDS_DURATION, DurationExceedsMax());
        require(duration % CALCULATION_INTERVAL_SECONDS == 0, DurationNotMultipleOfCalculationIntervalSeconds());
        require(
            startTimestamp % CALCULATION_INTERVAL_SECONDS == 0, StartTimestampNotMultipleOfCalculationIntervalSeconds()
        );
=======
        require(rewardsSubmission.strategiesAndMultipliers.length > 0, InputArrayLengthZero());
        require(rewardsSubmission.amount > 0, AmountIsZero());
        require(rewardsSubmission.amount <= MAX_REWARDS_AMOUNT, AmountExceedsMax());
        require(rewardsSubmission.duration <= MAX_REWARDS_DURATION, DurationExceedsMax());
        require(rewardsSubmission.duration % CALCULATION_INTERVAL_SECONDS == 0, InvalidDurationRemainder());
        require(rewardsSubmission.startTimestamp % CALCULATION_INTERVAL_SECONDS == 0, InvalidStartTimestampRemainder());
>>>>>>> c213cd05
        require(
            block.timestamp - maxRetroactiveLength <= startTimestamp && genesisRewardsTimestamp <= startTimestamp,
            StartTimestampTooFarInPast()
        );
        require(startTimestamp <= block.timestamp + MAX_FUTURE_LENGTH, StartTimestampTooFarInFuture());

        // Require rewardsSubmission is for whitelisted strategy or beaconChainETHStrategy
        address currAddress = address(0);
        for (uint256 i = 0; i < strategiesAndMultipliers.length; ++i) {
            IStrategy strategy = strategiesAndMultipliers[i].strategy;
            require(
                strategyManager.strategyIsWhitelistedForDeposit(strategy) || strategy == beaconChainETHStrategy,
                StrategyNotWhitelisted()
            );
            require(currAddress < address(strategy), StrategiesNotInAscendingOrder());
            currAddress = address(strategy);
        }
    }

    function _checkClaim(RewardsMerkleClaim calldata claim, DistributionRoot memory root) internal view {
        require(!root.disabled, RootDisabled());
        require(block.timestamp >= root.activatedAt, RootNotActivated());
        require(claim.tokenIndices.length == claim.tokenTreeProofs.length, InputArrayLengthMismatch());
        require(claim.tokenTreeProofs.length == claim.tokenLeaves.length, InputArrayLengthMismatch());

        // Verify inclusion of earners leaf (earner, earnerTokenRoot) in the distribution root
        _verifyEarnerClaimProof({
            root: root.root,
            earnerLeafIndex: claim.earnerIndex,
            earnerProof: claim.earnerTreeProof,
            earnerLeaf: claim.earnerLeaf
        });
        // For each of the tokenLeaf proofs, verify inclusion of token tree leaf again the earnerTokenRoot
        for (uint256 i = 0; i < claim.tokenIndices.length; ++i) {
            _verifyTokenClaimProof({
                earnerTokenRoot: claim.earnerLeaf.earnerTokenRoot,
                tokenLeafIndex: claim.tokenIndices[i],
                tokenProof: claim.tokenTreeProofs[i],
                tokenLeaf: claim.tokenLeaves[i]
            });
        }
    }

    /**
     * @notice verify inclusion of the token claim proof in the earner token root hash (earnerTokenRoot).
     * The token leaf comprises of the IERC20 token and cumulativeAmount of earnings.
     * @param earnerTokenRoot root hash of the earner token subtree
     * @param tokenLeafIndex index of the token leaf
     * @param tokenProof proof of the token leaf in the earner token subtree
     * @param tokenLeaf token leaf to be verified
     */
    function _verifyTokenClaimProof(
        bytes32 earnerTokenRoot,
        uint32 tokenLeafIndex,
        bytes calldata tokenProof,
        TokenTreeMerkleLeaf calldata tokenLeaf
    ) internal pure {
        // Validate index size so that there aren't multiple valid indices for the given proof
        // index can't be greater than 2**(tokenProof/32)
        require(tokenLeafIndex < (1 << (tokenProof.length / 32)), InvalidTokenLeafIndex());

        // Verify inclusion of token leaf
        bytes32 tokenLeafHash = calculateTokenLeafHash(tokenLeaf);
        require(
            Merkle.verifyInclusionKeccak({
                root: earnerTokenRoot,
                index: tokenLeafIndex,
                proof: tokenProof,
                leaf: tokenLeafHash
            }),
            InvalidClaimProof()
        );
    }

    /**
     * @notice verify inclusion of earner claim proof in the distribution root. This verifies
     * the inclusion of the earner and earnerTokenRoot hash in the tree. The token claims are proven separately
     * against the earnerTokenRoot hash (see _verifyTokenClaimProof). The earner leaf comprises of (earner, earnerTokenRoot)
     * @param root distribution root that should be read from storage
     * @param earnerLeafIndex index of the earner leaf
     * @param earnerProof proof of the earners account root in the merkle tree
     * @param earnerLeaf leaf of earner merkle tree containing the earner address and earner's token root hash
     */
    function _verifyEarnerClaimProof(
        bytes32 root,
        uint32 earnerLeafIndex,
        bytes calldata earnerProof,
        EarnerTreeMerkleLeaf calldata earnerLeaf
    ) internal pure {
        // Validate index size so that there aren't multiple valid indices for the given proof
        // index can't be greater than 2**(earnerProof/32)
        require(earnerLeafIndex < (1 << (earnerProof.length / 32)), InvalidEarnerLeafIndex());
        // Verify inclusion of earner leaf
        bytes32 earnerLeafHash = calculateEarnerLeafHash(earnerLeaf);
        // forgefmt: disable-next-item
        require(
            Merkle.verifyInclusionKeccak({
                root: root, 
                index: earnerLeafIndex, 
                proof: earnerProof, 
                leaf: earnerLeafHash
            }),
            InvalidClaimProof()
        );
    }

    function _setActivationDelay(
        uint32 _activationDelay
    ) internal {
        emit ActivationDelaySet(activationDelay, _activationDelay);
        activationDelay = _activationDelay;
    }

    function _setGlobalOperatorCommission(
        uint16 _globalCommissionBips
    ) internal {
        emit GlobalCommissionBipsSet(globalOperatorCommissionBips, _globalCommissionBips);
        globalOperatorCommissionBips = _globalCommissionBips;
    }

    function _setRewardsUpdater(
        address _rewardsUpdater
    ) internal {
        emit RewardsUpdaterSet(rewardsUpdater, _rewardsUpdater);
        rewardsUpdater = _rewardsUpdater;
    }

    /**
     *
     *                         VIEW FUNCTIONS
     *
     */

    /// @notice return the hash of the earner's leaf
    function calculateEarnerLeafHash(
        EarnerTreeMerkleLeaf calldata leaf
    ) public pure returns (bytes32) {
        return keccak256(abi.encodePacked(EARNER_LEAF_SALT, leaf.earner, leaf.earnerTokenRoot));
    }

    /// @notice returns the hash of the earner's token leaf
    function calculateTokenLeafHash(
        TokenTreeMerkleLeaf calldata leaf
    ) public pure returns (bytes32) {
        return keccak256(abi.encodePacked(TOKEN_LEAF_SALT, leaf.token, leaf.cumulativeEarnings));
    }

    /// @notice returns 'true' if the claim would currently pass the check in `processClaims`
    /// but will revert if not valid
    function checkClaim(
        RewardsMerkleClaim calldata claim
    ) public view returns (bool) {
        _checkClaim(claim, _distributionRoots[claim.rootIndex]);
        return true;
    }

    /// @notice the commission for an operator for a specific operatorSet and reward type
    /// NOTE: Currently unused and simply returns the globalOperatorCommissionBips value but will be used in future release
    function getOperatorCommissionBips(
        address operator,
        OperatorSet calldata operatorSet,
        RewardType rewardType
    ) external view returns (uint16) {
        // if no value set, default to globalOperatorCommissionBips
        uint16 commissionBips = globalOperatorCommissionBips;
        OperatorCommissionUpdate[] memory commissionHistory =
            operatorCommissionUpdates[operator][operatorSet.avs][operatorSet.operatorSetId][rewardType];

        for (uint256 i = commissionHistory.length; i > 0; --i) {
            if (commissionHistory[i - 1].effectTimestamp <= uint32(block.timestamp)) {
                commissionBips = commissionHistory[i - 1].commissionBips;
                break;
            }
        }
        return commissionBips;
    }

    function getDistributionRootsLength() public view returns (uint256) {
        return _distributionRoots.length;
    }

    function getDistributionRootAtIndex(
        uint256 index
    ) external view returns (DistributionRoot memory) {
        return _distributionRoots[index];
    }

    /// @notice loop through the distribution roots from reverse and get latest root that is not disabled
    function getCurrentDistributionRoot() external view returns (DistributionRoot memory) {
        return _distributionRoots[_distributionRoots.length - 1];
    }

    /// @notice loop through the distribution roots from reverse and get latest root that is not disabled and activated
    /// i.e. a root that can be claimed against
    function getCurrentClaimableDistributionRoot() external view returns (DistributionRoot memory) {
        for (uint256 i = _distributionRoots.length; i > 0; i--) {
            DistributionRoot memory root = _distributionRoots[i - 1];
            if (!root.disabled && block.timestamp >= root.activatedAt) {
                return root;
            }
        }
    }

    /// @notice loop through distribution roots from reverse and return hash
    function getRootIndexFromHash(
        bytes32 rootHash
    ) public view returns (uint32) {
        for (uint32 i = uint32(_distributionRoots.length); i > 0; i--) {
            if (_distributionRoots[i - 1].root == rootHash) {
                return i - 1;
            }
        }
        revert InvalidRoot();
    }

    /// @notice returns the length of the operator commission update history
    function getOperatorCommissionUpdateHistoryLength(
        address operator,
        OperatorSet calldata operatorSet,
        RewardType rewardType
    ) external view returns (uint256) {
        return operatorCommissionUpdates[operator][operatorSet.avs][operatorSet.operatorSetId][rewardType].length;
    }

    /**
     * @notice Getter function for the current EIP-712 domain separator for this contract.
     *
     * @dev The domain separator will change in the event of a fork that changes the ChainID.
     * @dev By introducing a domain separator the DApp developers are guaranteed that there can be no signature collision.
     * for more detailed information please read EIP-712.
     */
    function domainSeparator() public view returns (bytes32) {
        if (block.chainid == ORIGINAL_CHAIN_ID) {
            return _DOMAIN_SEPARATOR;
        } else {
            return _calculateDomainSeparator();
        }
    }

    /**
     * @dev Recalculates the domain separator when the chainid changes due to a fork.
     */
    function _calculateDomainSeparator() internal view returns (bytes32) {
        return keccak256(abi.encode(DOMAIN_TYPEHASH, keccak256(bytes("EigenLayer")), block.chainid, address(this)));
    }
}<|MERGE_RESOLUTION|>--- conflicted
+++ resolved
@@ -308,13 +308,9 @@
         if (claimer == address(0)) {
             claimer = earner;
         }
-<<<<<<< HEAD
-        require(msg.sender == claimer, InvalidClaimer());
-        for (uint256 i = 0; i < claim.tokenIndices.length; ++i) {
-=======
         require(msg.sender == claimer, UnauthorizedCaller());
+        
         for (uint256 i = 0; i < claim.tokenIndices.length; i++) {
->>>>>>> c213cd05
             TokenTreeMerkleLeaf calldata tokenLeaf = claim.tokenLeaves[i];
 
             uint256 currCumulativeClaimed = cumulativeClaimed[earner][tokenLeaf.token];
@@ -486,23 +482,13 @@
         uint32 maxRetroactiveLength,
         uint32 genesisRewardsTimestamp
     ) internal view {
-<<<<<<< HEAD
-        require(strategiesAndMultipliers.length > 0, InputArrayLengthZero());
-        require(amount > 0, AmountZero());
-        require(amount <= MAX_REWARDS_AMOUNT, AmountExceedsMax());
-        require(duration <= MAX_REWARDS_DURATION, DurationExceedsMax());
-        require(duration % CALCULATION_INTERVAL_SECONDS == 0, DurationNotMultipleOfCalculationIntervalSeconds());
-        require(
-            startTimestamp % CALCULATION_INTERVAL_SECONDS == 0, StartTimestampNotMultipleOfCalculationIntervalSeconds()
-        );
-=======
         require(rewardsSubmission.strategiesAndMultipliers.length > 0, InputArrayLengthZero());
         require(rewardsSubmission.amount > 0, AmountIsZero());
         require(rewardsSubmission.amount <= MAX_REWARDS_AMOUNT, AmountExceedsMax());
         require(rewardsSubmission.duration <= MAX_REWARDS_DURATION, DurationExceedsMax());
         require(rewardsSubmission.duration % CALCULATION_INTERVAL_SECONDS == 0, InvalidDurationRemainder());
         require(rewardsSubmission.startTimestamp % CALCULATION_INTERVAL_SECONDS == 0, InvalidStartTimestampRemainder());
->>>>>>> c213cd05
+
         require(
             block.timestamp - maxRetroactiveLength <= startTimestamp && genesisRewardsTimestamp <= startTimestamp,
             StartTimestampTooFarInPast()
