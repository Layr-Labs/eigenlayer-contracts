--- conflicted
+++ resolved
@@ -10,10 +10,7 @@
 import "../permissions/Pausable.sol";
 import "./RewardsCoordinatorStorage.sol";
 import "../mixins/PermissionControllerMixin.sol";
-<<<<<<< HEAD
 import "../mixins/SemVerMixin.sol";
-=======
->>>>>>> 7a05fa39
 
 /**
  * @title RewardsCoordinator
@@ -30,17 +27,11 @@
     Pausable,
     ReentrancyGuardUpgradeable,
     RewardsCoordinatorStorage,
-<<<<<<< HEAD
     PermissionControllerMixin,
     SemVerMixin
 {
     using SafeERC20 for IERC20;
-=======
-    PermissionControllerMixin
-{
-    using SafeERC20 for IERC20;
     using OperatorSetLib for OperatorSet;
->>>>>>> 7a05fa39
 
     modifier onlyRewardsUpdater() {
         require(msg.sender == rewardsUpdater, UnauthorizedCaller());
@@ -54,7 +45,6 @@
 
     /// @dev Sets the immutable variables for the contract
     constructor(
-<<<<<<< HEAD
         RewardsCoordinatorConstructorParams memory params
     )
         RewardsCoordinatorStorage(
@@ -70,31 +60,6 @@
         Pausable(params.pauserRegistry)
         PermissionControllerMixin(params.permissionController)
         SemVerMixin(params.version)
-=======
-        IDelegationManager _delegationManager,
-        IStrategyManager _strategyManager,
-        IAllocationManager _allocationManager,
-        IPauserRegistry _pauserRegistry,
-        IPermissionController _permissionController,
-        uint32 _CALCULATION_INTERVAL_SECONDS,
-        uint32 _MAX_REWARDS_DURATION,
-        uint32 _MAX_RETROACTIVE_LENGTH,
-        uint32 _MAX_FUTURE_LENGTH,
-        uint32 _GENESIS_REWARDS_TIMESTAMP
-    )
-        RewardsCoordinatorStorage(
-            _delegationManager,
-            _strategyManager,
-            _allocationManager,
-            _CALCULATION_INTERVAL_SECONDS,
-            _MAX_REWARDS_DURATION,
-            _MAX_RETROACTIVE_LENGTH,
-            _MAX_FUTURE_LENGTH,
-            _GENESIS_REWARDS_TIMESTAMP
-        )
-        Pausable(_pauserRegistry)
-        PermissionControllerMixin(_permissionController)
->>>>>>> 7a05fa39
     {
         _disableInitializers();
     }
@@ -202,8 +167,6 @@
 
             emit OperatorDirectedAVSRewardsSubmissionCreated(
                 msg.sender, avs, operatorDirectedRewardsSubmissionHash, nonce, operatorDirectedRewardsSubmission
-<<<<<<< HEAD
-=======
             );
             operatorDirectedRewardsSubmission.token.safeTransferFrom(msg.sender, address(this), totalAmount);
         }
@@ -235,7 +198,6 @@
 
             emit OperatorDirectedOperatorSetRewardsSubmissionCreated(
                 msg.sender, operatorDirectedRewardsSubmissionHash, operatorSet, nonce, operatorDirectedRewardsSubmission
->>>>>>> 7a05fa39
             );
             operatorDirectedRewardsSubmission.token.safeTransferFrom(msg.sender, address(this), totalAmount);
         }
@@ -351,8 +313,6 @@
     }
 
     /// @inheritdoc IRewardsCoordinator
-<<<<<<< HEAD
-=======
     function setOperatorSetSplit(
         address operator,
         OperatorSet calldata operatorSet,
@@ -368,7 +328,6 @@
     }
 
     /// @inheritdoc IRewardsCoordinator
->>>>>>> 7a05fa39
     function setRewardsUpdater(
         address _rewardsUpdater
     ) external onlyOwner {
@@ -691,16 +650,12 @@
     function getOperatorPISplit(
         address operator
     ) external view returns (uint16) {
-<<<<<<< HEAD
-        return _getOperatorSplit(operatorPISplitBips[operator]);
-=======
         return _getOperatorSplit(_operatorPISplitBips[operator]);
     }
 
     /// @inheritdoc IRewardsCoordinator
     function getOperatorSetSplit(address operator, OperatorSet calldata operatorSet) external view returns (uint16) {
         return _getOperatorSplit(_operatorSetSplitBips[operator][operatorSet.key()]);
->>>>>>> 7a05fa39
     }
 
     /// @inheritdoc IRewardsCoordinator
