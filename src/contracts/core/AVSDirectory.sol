// SPDX-License-Identifier: BUSL-1.1
pragma solidity ^0.8.27;

import "@openzeppelin-upgrades/contracts/proxy/utils/Initializable.sol";
import "@openzeppelin-upgrades/contracts/access/OwnableUpgradeable.sol";
import "@openzeppelin-upgrades/contracts/security/ReentrancyGuardUpgradeable.sol";

import "../permissions/Pausable.sol";
import "../libraries/EIP1271SignatureUtils.sol";
import "./AVSDirectoryStorage.sol";

contract AVSDirectory is
    Initializable,
    OwnableUpgradeable,
    Pausable,
    AVSDirectoryStorage,
    ReentrancyGuardUpgradeable
{
    using EnumerableSet for EnumerableSet.Bytes32Set;
    using EnumerableSet for EnumerableSet.AddressSet;

    /// @dev Index for flag that pauses operator register/deregister to avs when set.
    uint8 internal constant PAUSED_OPERATOR_REGISTER_DEREGISTER_TO_AVS = 0;
    /// @dev Index for flag that pauses operator register/deregister to operator sets when set.
    uint8 internal constant PAUSER_OPERATOR_REGISTER_DEREGISTER_TO_OPERATOR_SETS = 1;

    /// @dev Returns the chain ID from the time the contract was deployed.
    uint256 internal immutable ORIGINAL_CHAIN_ID;

    /**
     *
     *                         INITIALIZING FUNCTIONS
     *
     */

    /**
     * @dev Initializes the immutable addresses of the strategy mananger, delegationManager, slasher,
     * and eigenpodManager contracts
     */
    constructor(
        IDelegationManager _delegation
    ) AVSDirectoryStorage(_delegation) {
        _disableInitializers();
        ORIGINAL_CHAIN_ID = block.chainid;
    }

    /**
     * @dev Initializes the addresses of the initial owner, pauser registry, and paused status.
     * minWithdrawalDelayBlocks is set only once here
     */
    function initialize(
        address initialOwner,
        IPauserRegistry _pauserRegistry,
        uint256 initialPausedStatus
    ) external initializer {
        _initializePauser(_pauserRegistry, initialPausedStatus);
        _DOMAIN_SEPARATOR = _calculateDomainSeparator();
        _transferOwnership(initialOwner);
    }

    /**
     *
     *                    EXTERNAL FUNCTIONS
     *
     */

    /**
     * @notice Called by an AVS to create a list of new operatorSets.
     *
     * @param operatorSetIds The IDs of the operator set to initialize.
     *
     * @dev msg.sender must be the AVS.
     * @dev The AVS may create operator sets before it becomes an operator set AVS.
     */
    function createOperatorSets(
        uint32[] calldata operatorSetIds
    ) external {
        for (uint256 i = 0; i < operatorSetIds.length; ++i) {
            require(!isOperatorSet[msg.sender][operatorSetIds[i]], InvalidOperatorSet());
            isOperatorSet[msg.sender][operatorSetIds[i]] = true;
            emit OperatorSetCreated(OperatorSet({avs: msg.sender, operatorSetId: operatorSetIds[i]}));
        }
    }

    /**
     * @notice Sets the AVS as an operator set AVS, preventing legacy M2 operator registrations.
     *
     * @dev msg.sender must be the AVS.
     */
    function becomeOperatorSetAVS() external {
        require(!isOperatorSetAVS[msg.sender], InvalidAVS());
        isOperatorSetAVS[msg.sender] = true;
        emit AVSMigratedToOperatorSets(msg.sender);
    }

    /**
     * @notice Called by an AVS to migrate operators that have a legacy M2 registration to operator sets.
     *
     * @param operators The list of operators to migrate
     * @param operatorSetIds The list of operatorSets to migrate the operators to
     *
     * @dev The msg.sender used is the AVS
     * @dev The operator can only be migrated at most once per AVS
     * @dev The AVS can no longer register operators via the legacy M2 registration path once it begins migration
     * @dev The operator is deregistered from the M2 legacy AVS once migrated
     */
    function migrateOperatorsToOperatorSets(
        address[] calldata operators,
        uint32[][] calldata operatorSetIds
    ) external override onlyWhenNotPaused(PAUSER_OPERATOR_REGISTER_DEREGISTER_TO_OPERATOR_SETS) {
        // Assert that the AVS is an operator set AVS.
        require(isOperatorSetAVS[msg.sender], InvalidAVS());

        for (uint256 i = 0; i < operators.length; i++) {
            // Assert that the operator is registered & has not been migrated.
            require(
                avsOperatorStatus[msg.sender][operators[i]] == OperatorAVSRegistrationStatus.REGISTERED,
                InvalidOperator()
            );

            // Migrate operator to operator sets.
            _registerToOperatorSets(operators[i], msg.sender, operatorSetIds[i]);

            // Deregister operator from AVS - this prevents the operator from being migrated again since
            // the AVS can no longer use the legacy M2 registration path
            avsOperatorStatus[msg.sender][operators[i]] = OperatorAVSRegistrationStatus.UNREGISTERED;
            emit OperatorAVSRegistrationStatusUpdated(
                operators[i], msg.sender, OperatorAVSRegistrationStatus.UNREGISTERED
            );
            emit OperatorMigratedToOperatorSets(operators[i], msg.sender, operatorSetIds[i]);
        }
    }

    /**
     *  @notice Called by AVSs to add an operator to a list of operatorSets.
     *
     *  @param operator The address of the operator to be added to the operator set.
     *  @param operatorSetIds The IDs of the operator sets.
     *  @param operatorSignature The signature of the operator on their intent to register.
     *
     *  @dev msg.sender is used as the AVS.
     *  @dev The operator must not have a pending deregistration from the operator set.
     */
    function registerOperatorToOperatorSets(
        address operator,
        uint32[] calldata operatorSetIds,
        ISignatureUtils.SignatureWithSaltAndExpiry memory operatorSignature
    ) external override onlyWhenNotPaused(PAUSER_OPERATOR_REGISTER_DEREGISTER_TO_OPERATOR_SETS) {
        // Assert operator's signature has not expired.
        require(operatorSignature.expiry >= block.timestamp, SignatureExpired());
        // Assert `operator` is actually an operator.
        require(delegation.isOperator(operator), OperatorNotRegistered());
        // Assert that the AVS is an operator set AVS.
        require(isOperatorSetAVS[msg.sender], InvalidAVS());
        // Assert operator's signature `salt` has not already been spent.
        require(!operatorSaltIsSpent[operator][operatorSignature.salt], SaltSpent());

        // Assert that `operatorSignature.signature` is a valid signature for operator set registrations.
        EIP1271SignatureUtils.checkSignature_EIP1271(
            operator,
            calculateOperatorSetRegistrationDigestHash({
                avs: msg.sender,
                operatorSetIds: operatorSetIds,
                salt: operatorSignature.salt,
                expiry: operatorSignature.expiry
            }),
            operatorSignature.signature
        );

        // Mutate `operatorSaltIsSpent` to `true` to prevent future respending.
        operatorSaltIsSpent[operator][operatorSignature.salt] = true;

        _registerToOperatorSets(operator, msg.sender, operatorSetIds);
    }

    /**
     * @notice Called by an operator to deregister from an operator set
     *
     * @param operator The operator to deregister from the operatorSets.
     * @param avs The address of the AVS to deregister the operator from.
     * @param operatorSetIds The IDs of the operator sets.
     * @param operatorSignature the signature of the operator on their intent to deregister or empty if the operator itself is calling
     *
     * @dev if the operatorSignature is empty, the caller must be the operator
     * @dev this will likely only be called in case the AVS contracts are in a state that prevents operators from deregistering
     */
    function forceDeregisterFromOperatorSets(
        address operator,
        address avs,
        uint32[] calldata operatorSetIds,
        ISignatureUtils.SignatureWithSaltAndExpiry memory operatorSignature
    ) external override onlyWhenNotPaused(PAUSER_OPERATOR_REGISTER_DEREGISTER_TO_OPERATOR_SETS) {
        if (operatorSignature.signature.length == 0) {
            require(msg.sender == operator, InvalidOperator());
        } else {
            // Assert operator's signature has not expired.
            require(operatorSignature.expiry >= block.timestamp, SignatureExpired());
            // Assert operator's signature `salt` has not already been spent.
            require(!operatorSaltIsSpent[operator][operatorSignature.salt], SaltSpent());

            // Assert that `operatorSignature.signature` is a valid signature for operator set deregistrations.
            EIP1271SignatureUtils.checkSignature_EIP1271(
                operator,
                calculateOperatorSetForceDeregistrationTypehash({
                    avs: avs,
                    operatorSetIds: operatorSetIds,
                    salt: operatorSignature.salt,
                    expiry: operatorSignature.expiry
                }),
                operatorSignature.signature
            );

            // Mutate `operatorSaltIsSpent` to `true` to prevent future respending.
            operatorSaltIsSpent[operator][operatorSignature.salt] = true;
        }
        _deregisterFromOperatorSets(avs, operator, operatorSetIds);
    }

    /**
     *  @notice Called by AVSs to remove an operator from an operator set.
     *
     *  @param operator The address of the operator to be removed from the operator set.
     *  @param operatorSetIds The IDs of the operator sets.
     *
     *  @dev msg.sender is used as the AVS.
     */
    function deregisterOperatorFromOperatorSets(
        address operator,
        uint32[] calldata operatorSetIds
    ) external override onlyWhenNotPaused(PAUSER_OPERATOR_REGISTER_DEREGISTER_TO_OPERATOR_SETS) {
        _deregisterFromOperatorSets(msg.sender, operator, operatorSetIds);
    }

    /**
     *  @notice Called by an AVS to emit an `AVSMetadataURIUpdated` event indicating the information has updated.
     *
     *  @param metadataURI The URI for metadata associated with an AVS.
     *
     *  @dev Note that the `metadataURI` is *never stored* and is only emitted in the `AVSMetadataURIUpdated` event.
     */
    function updateAVSMetadataURI(
        string calldata metadataURI
    ) external override {
        emit AVSMetadataURIUpdated(msg.sender, metadataURI);
    }

    /**
     * @notice Called by an operator to cancel a salt that has been used to register with an AVS.
     *
     * @param salt A unique and single use value associated with the approver signature.
     */
    function cancelSalt(
        bytes32 salt
    ) external override {
        // Mutate `operatorSaltIsSpent` to `true` to prevent future spending.
        operatorSaltIsSpent[msg.sender][salt] = true;
    }

    /**
     *
     *        LEGACY EXTERNAL FUNCTIONS - SUPPORT DEPRECATED IN FUTURE RELEASE AFTER SLASHING RELEASE
     *
     */

    /**
     *  @notice Legacy function called by the AVS's service manager contract
     * to register an operator with the AVS. NOTE: this function will be deprecated in a future release
     * after the slashing release. New AVSs should use `registerOperatorToOperatorSets` instead.
     *
     *  @param operator The address of the operator to register.
     *  @param operatorSignature The signature, salt, and expiry of the operator's signature.
     *
     *  @dev msg.sender must be the AVS.
     *  @dev Only used by legacy M2 AVSs that have not integrated with operator sets.
     */
    function registerOperatorToAVS(
        address operator,
        ISignatureUtils.SignatureWithSaltAndExpiry memory operatorSignature
    ) external override onlyWhenNotPaused(PAUSED_OPERATOR_REGISTER_DEREGISTER_TO_AVS) {
        // Assert `operatorSignature.expiry` has not elapsed.
        require(operatorSignature.expiry >= block.timestamp, SignatureExpired());

        // Assert that the AVS is not an operator set AVS.
        require(!isOperatorSetAVS[msg.sender], InvalidAVS());

        // Assert that the `operator` is not actively registered to the AVS.
<<<<<<< HEAD
        require(avsOperatorStatus[msg.sender][operator] != OperatorAVSRegistrationStatus.REGISTERED, InvalidOperator());

        // Assert `operator` has not already spent `operatorSignature.salt`.
        require(!operatorSaltIsSpent[operator][operatorSignature.salt], SaltSpent());

=======
        require(
            avsOperatorStatus[msg.sender][operator] != OperatorAVSRegistrationStatus.REGISTERED,
            OperatorAlreadyRegistered()
        );
        // Assert `operator` has not already spent `operatorSignature.salt`.
        require(!operatorSaltIsSpent[operator][operatorSignature.salt], SignatureSaltSpent());
>>>>>>> c213cd05
        // Assert `operator` is a registered operator.
        require(delegation.isOperator(operator), OperatorDoesNotExist());

        // Assert that `operatorSignature.signature` is a valid signature for the operator AVS registration.
        EIP1271SignatureUtils.checkSignature_EIP1271({
            signer: operator,
            digestHash: calculateOperatorAVSRegistrationDigestHash({
                operator: operator,
                avs: msg.sender,
                salt: operatorSignature.salt,
                expiry: operatorSignature.expiry
            }),
            signature: operatorSignature.signature
        });

        // Mutate `operatorSaltIsSpent` to `true` to prevent future respending.
        operatorSaltIsSpent[operator][operatorSignature.salt] = true;

        // Set the operator as registered
        avsOperatorStatus[msg.sender][operator] = OperatorAVSRegistrationStatus.REGISTERED;

        emit OperatorAVSRegistrationStatusUpdated(operator, msg.sender, OperatorAVSRegistrationStatus.REGISTERED);
    }

    /**
     *  @notice Legacy function called by an AVS to deregister an operator from the AVS.
     * NOTE: this function will be deprecated in a future release after the slashing release.
     * New AVSs integrating should use `deregisterOperatorFromOperatorSets` instead.
     *
     *  @param operator The address of the operator to deregister.
     *
     *  @dev Only used by legacy M2 AVSs that have not integrated with operator sets.
     */
    function deregisterOperatorFromAVS(
        address operator
    ) external override onlyWhenNotPaused(PAUSED_OPERATOR_REGISTER_DEREGISTER_TO_AVS) {
        // Assert that operator is registered for the AVS.
<<<<<<< HEAD
        require(avsOperatorStatus[msg.sender][operator] == OperatorAVSRegistrationStatus.REGISTERED, InvalidOperator());
        // Assert that the AVS is not an operator set AVS.
        require(!isOperatorSetAVS[msg.sender], InvalidAVS());
=======
        require(
            avsOperatorStatus[msg.sender][operator] == OperatorAVSRegistrationStatus.REGISTERED, OperatorNotRegistered()
        );
>>>>>>> c213cd05

        // Set the operator as deregistered
        avsOperatorStatus[msg.sender][operator] = OperatorAVSRegistrationStatus.UNREGISTERED;

        emit OperatorAVSRegistrationStatusUpdated(operator, msg.sender, OperatorAVSRegistrationStatus.UNREGISTERED);
    }

    /**
     *
     *                         INTERNAL FUNCTIONS
     *
     */

    /**
     * @notice Helper function used by migration & registration functions to register an operator to operator sets.
     * @param avs The AVS that the operator is registering to.
     * @param operator The operator to register.
     * @param operatorSetIds The IDs of the operator sets.
     */
    function _registerToOperatorSets(address operator, address avs, uint32[] calldata operatorSetIds) internal {
        // Loop over `operatorSetIds` array and register `operator` for each item.
        for (uint256 i = 0; i < operatorSetIds.length; ++i) {
            OperatorSet memory operatorSet = OperatorSet(avs, operatorSetIds[i]);

            require(isOperatorSet[avs][operatorSetIds[i]], InvalidOperatorSet());

            bytes32 encodedOperatorSet = _encodeOperatorSet(operatorSet);

            require(_operatorSetsMemberOf[operator].add(encodedOperatorSet), InvalidOperator());

            _operatorSetMembers[encodedOperatorSet].add(operator);

            OperatorSetRegistrationStatus storage registrationStatus =
                operatorSetStatus[avs][operator][operatorSetIds[i]];

            require(!registrationStatus.registered, InvalidOperator());

            registrationStatus.registered = true;

            emit OperatorAddedToOperatorSet(operator, operatorSet);
        }
    }

    /**
     * @notice Internal function to deregister an operator from an operator set.
     *
     * @param avs The AVS that the operator is deregistering from.
     * @param operator The operator to deregister.
     * @param operatorSetIds The IDs of the operator sets.
     */
    function _deregisterFromOperatorSets(address avs, address operator, uint32[] calldata operatorSetIds) internal {
        // Loop over `operatorSetIds` array and deregister `operator` for each item.
        for (uint256 i = 0; i < operatorSetIds.length; ++i) {
            OperatorSet memory operatorSet = OperatorSet(avs, operatorSetIds[i]);

            bytes32 encodedOperatorSet = _encodeOperatorSet(operatorSet);

            require(_operatorSetsMemberOf[operator].remove(encodedOperatorSet), InvalidOperator());

            _operatorSetMembers[encodedOperatorSet].remove(operator);

            emit OperatorRemovedFromOperatorSet(operator, operatorSet);
        }
    }

    /**
     *
     *                         VIEW FUNCTIONS
     *
     */

    /**
     * @notice Returns operatorSet an operator is registered to in the order they were registered.
     * @param operator The operator address to query.
     * @param index The index of the enumerated list of operator sets.
     */
    function operatorSetsMemberOfAtIndex(address operator, uint256 index) external view returns (OperatorSet memory) {
        return _decodeOperatorSet(_operatorSetsMemberOf[operator].at(index));
    }

    /**
     * @notice Returns the operator registered to an operatorSet in the order that it was registered.
     * @param operatorSet The operatorSet to query.
     * @param index The index of the enumerated list of operators.
     */
    function operatorSetMemberAtIndex(OperatorSet memory operatorSet, uint256 index) external view returns (address) {
        return _operatorSetMembers[_encodeOperatorSet(operatorSet)].at(index);
    }

    /**
     * @notice Returns an array of operator sets an operator is registered to.
     * @param operator The operator address to query.
     * @param start The starting index of the array to query.
     *  @param length The amount of items of the array to return.
     */
    function getOperatorSetsOfOperator(
        address operator,
        uint256 start,
        uint256 length
    ) public view returns (OperatorSet[] memory operatorSets) {
        uint256 maxLength = _operatorSetsMemberOf[operator].length() - start;
        if (length > maxLength) length = maxLength;
        operatorSets = new OperatorSet[](length);
        for (uint256 i; i < length; ++i) {
            operatorSets[i] = _decodeOperatorSet(_operatorSetsMemberOf[operator].at(start + i));
        }
    }

    /**
     * @notice Returns an array of operators registered to the operatorSet.
     * @param operatorSet The operatorSet to query.
     * @param start The starting index of the array to query.
     * @param length The amount of items of the array to return.
     */
    function getOperatorsInOperatorSet(
        OperatorSet memory operatorSet,
        uint256 start,
        uint256 length
    ) external view returns (address[] memory operators) {
        bytes32 encodedOperatorSet = _encodeOperatorSet(operatorSet);
        uint256 maxLength = _operatorSetMembers[encodedOperatorSet].length() - start;
        if (length > maxLength) length = maxLength;
        operators = new address[](length);
        for (uint256 i; i < length; ++i) {
            operators[i] = _operatorSetMembers[encodedOperatorSet].at(start + i);
        }
    }

    /**
     * @notice Returns the number of operators registered to an operatorSet.
     * @param operatorSet The operatorSet to get the member count for
     */
    function getNumOperatorsInOperatorSet(
        OperatorSet memory operatorSet
    ) external view returns (uint256) {
        return _operatorSetMembers[_encodeOperatorSet(operatorSet)].length();
    }

    /**
     *  @notice Returns the total number of operator sets an operator is registered to.
     *  @param operator The operator address to query.
     */
    function inTotalOperatorSets(
        address operator
    ) external view returns (uint256) {
        return _operatorSetsMemberOf[operator].length();
    }

    /**
     * @notice Returns whether or not an operator is registered to an operator set.
     * @param operator The operator address to query.
     *  @param operatorSet The `OperatorSet` to query.
     */
    function isMember(address operator, OperatorSet memory operatorSet) public view returns (bool) {
        return _operatorSetsMemberOf[operator].contains(_encodeOperatorSet(operatorSet));
    }

    /**
     *  @notice Calculates the digest hash to be signed by an operator to register with an AVS.
     *
     *  @param operator The account registering as an operator.
     *  @param avs The AVS the operator is registering with.
     *  @param salt A unique and single-use value associated with the approver's signature.
     *  @param expiry The time after which the approver's signature becomes invalid.
     */
    function calculateOperatorAVSRegistrationDigestHash(
        address operator,
        address avs,
        bytes32 salt,
        uint256 expiry
    ) public view override returns (bytes32) {
        return
            _calculateDigestHash(keccak256(abi.encode(OPERATOR_AVS_REGISTRATION_TYPEHASH, operator, avs, salt, expiry)));
    }

    /**
     * @notice Calculates the digest hash to be signed by an operator to register with an operator set.
     *
     * @param avs The AVS that operator is registering to operator sets for.
     * @param operatorSetIds An array of operator set IDs the operator is registering to.
     * @param salt A unique and single use value associated with the approver signature.
     * @param expiry Time after which the approver's signature becomes invalid.
     */
    function calculateOperatorSetRegistrationDigestHash(
        address avs,
        uint32[] calldata operatorSetIds,
        bytes32 salt,
        uint256 expiry
    ) public view override returns (bytes32) {
        return _calculateDigestHash(
            keccak256(abi.encode(OPERATOR_SET_REGISTRATION_TYPEHASH, avs, operatorSetIds, salt, expiry))
        );
    }

    /**
     * @notice Calculates the digest hash to be signed by an operator to force deregister from an operator set.
     *
     * @param avs The AVS that operator is deregistering from.
     * @param operatorSetIds An array of operator set IDs the operator is deregistering from.
     * @param salt A unique and single use value associated with the approver signature.
     * @param expiry Time after which the approver's signature becomes invalid.
     */
    function calculateOperatorSetForceDeregistrationTypehash(
        address avs,
        uint32[] calldata operatorSetIds,
        bytes32 salt,
        uint256 expiry
    ) public view returns (bytes32) {
        return _calculateDigestHash(
            keccak256(abi.encode(OPERATOR_SET_FORCE_DEREGISTRATION_TYPEHASH, avs, operatorSetIds, salt, expiry))
        );
    }

    /// @notice Getter function for the current EIP-712 domain separator for this contract.
    /// @dev The domain separator will change in the event of a fork that changes the ChainID.
    function domainSeparator() public view override returns (bytes32) {
        return _calculateDomainSeparator();
    }

    /// @notice Internal function for calculating the current domain separator of this contract
    function _calculateDomainSeparator() internal view returns (bytes32) {
        if (block.chainid == ORIGINAL_CHAIN_ID) {
            return _DOMAIN_SEPARATOR;
        } else {
            return keccak256(abi.encode(DOMAIN_TYPEHASH, keccak256(bytes("EigenLayer")), block.chainid, address(this)));
        }
    }

    /// @notice Returns an EIP-712 encoded hash struct.
    function _calculateDigestHash(
        bytes32 structHash
    ) internal view returns (bytes32) {
        return keccak256(abi.encodePacked("\x19\x01", _calculateDomainSeparator(), structHash));
    }

    /// @dev Returns an `OperatorSet` encoded into a 32-byte value.
    /// @param operatorSet The `OperatorSet` to encode.
    function _encodeOperatorSet(
        OperatorSet memory operatorSet
    ) internal pure returns (bytes32) {
        return bytes32(abi.encodePacked(operatorSet.avs, uint96(operatorSet.operatorSetId)));
    }

    /// @dev Returns an `OperatorSet` decoded from an encoded 32-byte value.
    /// @param encoded The encoded `OperatorSet` to decode.
    /// @dev Assumes `encoded` is encoded via `_encodeOperatorSet(operatorSet)`.
    function _decodeOperatorSet(
        bytes32 encoded
    ) internal pure returns (OperatorSet memory) {
        return OperatorSet({
            avs: address(uint160(uint256(encoded) >> 96)),
            operatorSetId: uint32(uint256(encoded) & type(uint96).max)
        });
    }
}<|MERGE_RESOLUTION|>--- conflicted
+++ resolved
@@ -284,20 +284,13 @@
         require(!isOperatorSetAVS[msg.sender], InvalidAVS());
 
         // Assert that the `operator` is not actively registered to the AVS.
-<<<<<<< HEAD
-        require(avsOperatorStatus[msg.sender][operator] != OperatorAVSRegistrationStatus.REGISTERED, InvalidOperator());
-
-        // Assert `operator` has not already spent `operatorSignature.salt`.
-        require(!operatorSaltIsSpent[operator][operatorSignature.salt], SaltSpent());
-
-=======
         require(
             avsOperatorStatus[msg.sender][operator] != OperatorAVSRegistrationStatus.REGISTERED,
             OperatorAlreadyRegistered()
         );
         // Assert `operator` has not already spent `operatorSignature.salt`.
         require(!operatorSaltIsSpent[operator][operatorSignature.salt], SignatureSaltSpent());
->>>>>>> c213cd05
+        
         // Assert `operator` is a registered operator.
         require(delegation.isOperator(operator), OperatorDoesNotExist());
 
@@ -335,15 +328,9 @@
         address operator
     ) external override onlyWhenNotPaused(PAUSED_OPERATOR_REGISTER_DEREGISTER_TO_AVS) {
         // Assert that operator is registered for the AVS.
-<<<<<<< HEAD
-        require(avsOperatorStatus[msg.sender][operator] == OperatorAVSRegistrationStatus.REGISTERED, InvalidOperator());
-        // Assert that the AVS is not an operator set AVS.
-        require(!isOperatorSetAVS[msg.sender], InvalidAVS());
-=======
         require(
             avsOperatorStatus[msg.sender][operator] == OperatorAVSRegistrationStatus.REGISTERED, OperatorNotRegistered()
         );
->>>>>>> c213cd05
 
         // Set the operator as deregistered
         avsOperatorStatus[msg.sender][operator] = OperatorAVSRegistrationStatus.UNREGISTERED;
