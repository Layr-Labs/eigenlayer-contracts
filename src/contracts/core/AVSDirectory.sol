// SPDX-License-Identifier: BUSL-1.1
pragma solidity ^0.8.27;

import "@openzeppelin-upgrades/contracts/proxy/utils/Initializable.sol";
import "@openzeppelin-upgrades/contracts/access/OwnableUpgradeable.sol";
import "@openzeppelin-upgrades/contracts/security/ReentrancyGuardUpgradeable.sol";

<<<<<<< HEAD
import "../mixins/SignatureUtilsMixin.sol";
=======
import "../mixins/SignatureUtils.sol";
>>>>>>> 7a05fa39
import "../permissions/Pausable.sol";
import "./AVSDirectoryStorage.sol";

contract AVSDirectory is
    Initializable,
    OwnableUpgradeable,
    Pausable,
    AVSDirectoryStorage,
    ReentrancyGuardUpgradeable,
<<<<<<< HEAD
    SignatureUtilsMixin
=======
    SignatureUtils
>>>>>>> 7a05fa39
{
    /**
     *
     *                         INITIALIZING FUNCTIONS
     *
     */

    /**
<<<<<<< HEAD
     * @dev Initializes the immutable addresses of the strategy mananger, delegationManager,
=======
     * @dev Initializes the immutable addresses of the strategy manager, delegationManager,
>>>>>>> 7a05fa39
     * and eigenpodManager contracts
     */
    constructor(
        IDelegationManager _delegation,
<<<<<<< HEAD
        IPauserRegistry _pauserRegistry,
        string memory _version
    ) AVSDirectoryStorage(_delegation) Pausable(_pauserRegistry) SignatureUtilsMixin(_version) {
=======
        IPauserRegistry _pauserRegistry
    ) AVSDirectoryStorage(_delegation) Pausable(_pauserRegistry) {
>>>>>>> 7a05fa39
        _disableInitializers();
    }

    /// @inheritdoc IAVSDirectory
    function initialize(address initialOwner, uint256 initialPausedStatus) external initializer {
        _setPausedStatus(initialPausedStatus);
        _transferOwnership(initialOwner);
    }

    /**
     *
     *                    EXTERNAL FUNCTIONS
     *
     */

    /// @inheritdoc IAVSDirectory
    function updateAVSMetadataURI(
        string calldata metadataURI
    ) external override {
        emit AVSMetadataURIUpdated(msg.sender, metadataURI);
    }

    /// @inheritdoc IAVSDirectory
    function cancelSalt(
        bytes32 salt
    ) external override {
        // Mutate `operatorSaltIsSpent` to `true` to prevent future spending.
        operatorSaltIsSpent[msg.sender][salt] = true;
    }

    /**
     *
     *        LEGACY EXTERNAL FUNCTIONS - SUPPORT DEPRECATED IN FUTURE RELEASE AFTER SLASHING RELEASE
     *
     */

    /// @inheritdoc IAVSDirectory
    function registerOperatorToAVS(
        address operator,
<<<<<<< HEAD
        ISignatureUtilsMixinTypes.SignatureWithSaltAndExpiry memory operatorSignature
=======
        ISignatureUtils.SignatureWithSaltAndExpiry memory operatorSignature
>>>>>>> 7a05fa39
    ) external override onlyWhenNotPaused(PAUSED_OPERATOR_REGISTER_DEREGISTER_TO_AVS) {
        // Assert that the `operator` is not actively registered to the AVS.
        require(
            avsOperatorStatus[msg.sender][operator] != OperatorAVSRegistrationStatus.REGISTERED,
            OperatorAlreadyRegisteredToAVS()
        );

        // Assert `operator` has not already spent `operatorSignature.salt`.
        require(!operatorSaltIsSpent[operator][operatorSignature.salt], SaltSpent());

        // Assert `operator` is a registered operator.
        require(delegation.isOperator(operator), OperatorNotRegisteredToEigenLayer());

        // Assert that `operatorSignature.signature` is a valid signature for the operator AVS registration.
        _checkIsValidSignatureNow({
            signer: operator,
            signableDigest: calculateOperatorAVSRegistrationDigestHash({
                operator: operator,
                avs: msg.sender,
                salt: operatorSignature.salt,
                expiry: operatorSignature.expiry
            }),
            signature: operatorSignature.signature,
            expiry: operatorSignature.expiry
        });

        // Mutate `operatorSaltIsSpent` to `true` to prevent future respending.
        operatorSaltIsSpent[operator][operatorSignature.salt] = true;

        // Set the operator as registered
        avsOperatorStatus[msg.sender][operator] = OperatorAVSRegistrationStatus.REGISTERED;

        emit OperatorAVSRegistrationStatusUpdated(operator, msg.sender, OperatorAVSRegistrationStatus.REGISTERED);
    }

    /// @inheritdoc IAVSDirectory
    function deregisterOperatorFromAVS(
        address operator
    ) external override onlyWhenNotPaused(PAUSED_OPERATOR_REGISTER_DEREGISTER_TO_AVS) {
        // Assert that operator is registered for the AVS.
        require(
            avsOperatorStatus[msg.sender][operator] == OperatorAVSRegistrationStatus.REGISTERED,
            OperatorNotRegisteredToAVS()
        );

        // Set the operator as deregistered
        avsOperatorStatus[msg.sender][operator] = OperatorAVSRegistrationStatus.UNREGISTERED;

        emit OperatorAVSRegistrationStatusUpdated(operator, msg.sender, OperatorAVSRegistrationStatus.UNREGISTERED);
    }

    /**
     *
     *                         VIEW FUNCTIONS
     *
     */

    /// @inheritdoc IAVSDirectory
    function calculateOperatorAVSRegistrationDigestHash(
        address operator,
        address avs,
        bytes32 salt,
        uint256 expiry
    ) public view override returns (bytes32) {
        return _calculateSignableDigest(
            keccak256(abi.encode(OPERATOR_AVS_REGISTRATION_TYPEHASH, operator, avs, salt, expiry))
        );
    }
}<|MERGE_RESOLUTION|>--- conflicted
+++ resolved
@@ -5,11 +5,7 @@
 import "@openzeppelin-upgrades/contracts/access/OwnableUpgradeable.sol";
 import "@openzeppelin-upgrades/contracts/security/ReentrancyGuardUpgradeable.sol";
 
-<<<<<<< HEAD
 import "../mixins/SignatureUtilsMixin.sol";
-=======
-import "../mixins/SignatureUtils.sol";
->>>>>>> 7a05fa39
 import "../permissions/Pausable.sol";
 import "./AVSDirectoryStorage.sol";
 
@@ -19,11 +15,7 @@
     Pausable,
     AVSDirectoryStorage,
     ReentrancyGuardUpgradeable,
-<<<<<<< HEAD
     SignatureUtilsMixin
-=======
-    SignatureUtils
->>>>>>> 7a05fa39
 {
     /**
      *
@@ -32,23 +24,14 @@
      */
 
     /**
-<<<<<<< HEAD
-     * @dev Initializes the immutable addresses of the strategy mananger, delegationManager,
-=======
      * @dev Initializes the immutable addresses of the strategy manager, delegationManager,
->>>>>>> 7a05fa39
      * and eigenpodManager contracts
      */
     constructor(
         IDelegationManager _delegation,
-<<<<<<< HEAD
         IPauserRegistry _pauserRegistry,
         string memory _version
     ) AVSDirectoryStorage(_delegation) Pausable(_pauserRegistry) SignatureUtilsMixin(_version) {
-=======
-        IPauserRegistry _pauserRegistry
-    ) AVSDirectoryStorage(_delegation) Pausable(_pauserRegistry) {
->>>>>>> 7a05fa39
         _disableInitializers();
     }
 
@@ -88,11 +71,7 @@
     /// @inheritdoc IAVSDirectory
     function registerOperatorToAVS(
         address operator,
-<<<<<<< HEAD
         ISignatureUtilsMixinTypes.SignatureWithSaltAndExpiry memory operatorSignature
-=======
-        ISignatureUtils.SignatureWithSaltAndExpiry memory operatorSignature
->>>>>>> 7a05fa39
     ) external override onlyWhenNotPaused(PAUSED_OPERATOR_REGISTER_DEREGISTER_TO_AVS) {
         // Assert that the `operator` is not actively registered to the AVS.
         require(
