// SPDX-License-Identifier: BUSL-1.1
pragma solidity ^0.8.27;

import "@openzeppelin-upgrades/contracts/proxy/utils/Initializable.sol";
import "@openzeppelin-upgrades/contracts/access/OwnableUpgradeable.sol";
import "@openzeppelin-upgrades/contracts/security/ReentrancyGuardUpgradeable.sol";

import "../mixins/SignatureUtils.sol";
import "../permissions/Pausable.sol";
import "./AVSDirectoryStorage.sol";

contract AVSDirectory is
    Initializable,
    OwnableUpgradeable,
    Pausable,
    AVSDirectoryStorage,
    ReentrancyGuardUpgradeable,
    SignatureUtils
{
    /**
     *
     *                         INITIALIZING FUNCTIONS
     *
     */

    /**
<<<<<<< HEAD
     * @dev Initializes the immutable addresses of the strategy manager, delegationManager,
=======
     * @dev Initializes the immutable addresses of the strategy mananger, delegationManager,
>>>>>>> 85e12bab
     * and eigenpodManager contracts
     */
    constructor(
        IDelegationManager _delegation,
        IPauserRegistry _pauserRegistry
    ) AVSDirectoryStorage(_delegation) Pausable(_pauserRegistry) {
        _disableInitializers();
    }

    /// @inheritdoc IAVSDirectory
    function initialize(address initialOwner, uint256 initialPausedStatus) external initializer {
        _setPausedStatus(initialPausedStatus);
        _transferOwnership(initialOwner);
    }

    /**
     *
     *                    EXTERNAL FUNCTIONS
     *
     */

    /// @inheritdoc IAVSDirectory
    function updateAVSMetadataURI(
        string calldata metadataURI
    ) external override {
        emit AVSMetadataURIUpdated(msg.sender, metadataURI);
    }

    /// @inheritdoc IAVSDirectory
    function cancelSalt(
        bytes32 salt
    ) external override {
        // Mutate `operatorSaltIsSpent` to `true` to prevent future spending.
        operatorSaltIsSpent[msg.sender][salt] = true;
    }

    /**
     *
     *        LEGACY EXTERNAL FUNCTIONS - SUPPORT DEPRECATED IN FUTURE RELEASE AFTER SLASHING RELEASE
     *
     */

    /// @inheritdoc IAVSDirectory
    function registerOperatorToAVS(
        address operator,
        ISignatureUtils.SignatureWithSaltAndExpiry memory operatorSignature
    ) external override onlyWhenNotPaused(PAUSED_OPERATOR_REGISTER_DEREGISTER_TO_AVS) {
        // Assert that the `operator` is not actively registered to the AVS.
        require(
            avsOperatorStatus[msg.sender][operator] != OperatorAVSRegistrationStatus.REGISTERED,
            OperatorAlreadyRegisteredToAVS()
        );

        // Assert `operator` has not already spent `operatorSignature.salt`.
        require(!operatorSaltIsSpent[operator][operatorSignature.salt], SaltSpent());

        // Assert `operator` is a registered operator.
        require(delegation.isOperator(operator), OperatorNotRegisteredToEigenLayer());

        // Assert that `operatorSignature.signature` is a valid signature for the operator AVS registration.
        _checkIsValidSignatureNow({
            signer: operator,
            signableDigest: calculateOperatorAVSRegistrationDigestHash({
                operator: operator,
                avs: msg.sender,
                salt: operatorSignature.salt,
                expiry: operatorSignature.expiry
            }),
            signature: operatorSignature.signature,
            expiry: operatorSignature.expiry
        });

        // Mutate `operatorSaltIsSpent` to `true` to prevent future respending.
        operatorSaltIsSpent[operator][operatorSignature.salt] = true;

        // Set the operator as registered
        avsOperatorStatus[msg.sender][operator] = OperatorAVSRegistrationStatus.REGISTERED;

        emit OperatorAVSRegistrationStatusUpdated(operator, msg.sender, OperatorAVSRegistrationStatus.REGISTERED);
    }

    /// @inheritdoc IAVSDirectory
    function deregisterOperatorFromAVS(
        address operator
    ) external override onlyWhenNotPaused(PAUSED_OPERATOR_REGISTER_DEREGISTER_TO_AVS) {
        // Assert that operator is registered for the AVS.
        require(
            avsOperatorStatus[msg.sender][operator] == OperatorAVSRegistrationStatus.REGISTERED,
            OperatorNotRegisteredToAVS()
        );

        // Set the operator as deregistered
        avsOperatorStatus[msg.sender][operator] = OperatorAVSRegistrationStatus.UNREGISTERED;

        emit OperatorAVSRegistrationStatusUpdated(operator, msg.sender, OperatorAVSRegistrationStatus.UNREGISTERED);
    }

    /**
     *
     *                         VIEW FUNCTIONS
     *
     */

    /// @inheritdoc IAVSDirectory
    function calculateOperatorAVSRegistrationDigestHash(
        address operator,
        address avs,
        bytes32 salt,
        uint256 expiry
    ) public view override returns (bytes32) {
        return _calculateSignableDigest(
            keccak256(abi.encode(OPERATOR_AVS_REGISTRATION_TYPEHASH, operator, avs, salt, expiry))
        );
    }
}<|MERGE_RESOLUTION|>--- conflicted
+++ resolved
@@ -24,11 +24,7 @@
      */
 
     /**
-<<<<<<< HEAD
-     * @dev Initializes the immutable addresses of the strategy manager, delegationManager,
-=======
      * @dev Initializes the immutable addresses of the strategy mananger, delegationManager,
->>>>>>> 85e12bab
      * and eigenpodManager contracts
      */
     constructor(
