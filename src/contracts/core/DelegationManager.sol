// SPDX-License-Identifier: BUSL-1.1
pragma solidity ^0.8.27;

import "@openzeppelin-upgrades/contracts/proxy/utils/Initializable.sol";
import "@openzeppelin-upgrades/contracts/access/OwnableUpgradeable.sol";
import "@openzeppelin-upgrades/contracts/security/ReentrancyGuardUpgradeable.sol";

import "../mixins/SignatureUtils.sol";
import "../permissions/Pausable.sol";
import "../libraries/SlashingLib.sol";
import "./DelegationManagerStorage.sol";

/**
 * @title DelegationManager
 * @author Layr Labs, Inc.
 * @notice Terms of Service: https://docs.eigenlayer.xyz/overview/terms-of-service
 * @notice  This is the contract for delegation in EigenLayer. The main functionalities of this contract are
 * - enabling anyone to register as an operator in EigenLayer
 * - allowing operators to specify parameters related to stakers who delegate to them
 * - enabling any staker to delegate its stake to the operator of its choice (a given staker can only delegate to a single operator at a time)
 * - enabling a staker to undelegate its assets from the operator it is delegated to (performed as part of the withdrawal process, initiated through the StrategyManager)
 */
contract DelegationManager is
    Initializable,
    OwnableUpgradeable,
    Pausable,
    DelegationManagerStorage,
    ReentrancyGuardUpgradeable,
    SignatureUtils
{
    using SlashingLib for *;
    using EnumerableSet for EnumerableSet.Bytes32Set;

    // @notice Simple permission for functions that are only callable by the StrategyManager contract OR by the EigenPodManagerContract
    modifier onlyStrategyManagerOrEigenPodManager() {
        require(
            (msg.sender == address(strategyManager) || msg.sender == address(eigenPodManager)),
            OnlyStrategyManagerOrEigenPodManager()
        );
        _;
    }

    modifier onlyEigenPodManager() {
        require(msg.sender == address(eigenPodManager), OnlyEigenPodManager());
        _;
    }

    modifier onlyAllocationManager() {
        require(msg.sender == address(allocationManager), OnlyAllocationManager());
        _;
    }

    /**
     *
     *                         INITIALIZING FUNCTIONS
     *
     */

    /**
     * @dev Initializes the immutable addresses of the strategy mananger, eigenpod manager, and allocation manager.
     */
    constructor(
        IAVSDirectory _avsDirectory,
        IStrategyManager _strategyManager,
        IEigenPodManager _eigenPodManager,
        IAllocationManager _allocationManager,
        IPauserRegistry _pauserRegistry,
        uint32 _MIN_WITHDRAWAL_DELAY
    )
        DelegationManagerStorage(
            _avsDirectory,
            _strategyManager,
            _eigenPodManager,
            _allocationManager,
            _MIN_WITHDRAWAL_DELAY
        )
        Pausable(_pauserRegistry)
    {
        _disableInitializers();
    }

    function initialize(address initialOwner, uint256 initialPausedStatus) external initializer {
        _setPausedStatus(initialPausedStatus);
        _transferOwnership(initialOwner);
    }

    /**
     *
     *                         EXTERNAL FUNCTIONS
     *
     */

    /// @inheritdoc IDelegationManager
    function registerAsOperator(
        OperatorDetails calldata registeringOperatorDetails,
        uint32 allocationDelay,
        string calldata metadataURI
    ) external {
        require(!isDelegated(msg.sender), ActivelyDelegated());

        allocationManager.setAllocationDelay(msg.sender, allocationDelay);
        _setOperatorDetails(msg.sender, registeringOperatorDetails);

        // delegate from the operator to themselves
        SignatureWithExpiry memory emptySignatureAndExpiry;
        _delegate(msg.sender, msg.sender, emptySignatureAndExpiry, bytes32(0));

        emit OperatorRegistered(msg.sender, registeringOperatorDetails);
        emit OperatorMetadataURIUpdated(msg.sender, metadataURI);
    }

    /// @inheritdoc IDelegationManager
    function modifyOperatorDetails(
        OperatorDetails calldata newOperatorDetails
    ) external {
        require(isOperator(msg.sender), OperatorNotRegistered());
        _setOperatorDetails(msg.sender, newOperatorDetails);
    }

    /// @inheritdoc IDelegationManager
    function updateOperatorMetadataURI(
        string calldata metadataURI
    ) external {
        require(isOperator(msg.sender), OperatorNotRegistered());
        emit OperatorMetadataURIUpdated(msg.sender, metadataURI);
    }

    /// @inheritdoc IDelegationManager
    function delegateTo(
        address operator,
        SignatureWithExpiry memory approverSignatureAndExpiry,
        bytes32 approverSalt
    ) external {
        require(!isDelegated(msg.sender), ActivelyDelegated());
        require(isOperator(operator), OperatorNotRegistered());

        // go through the internal delegation flow, checking the `approverSignatureAndExpiry` if applicable
        _delegate(msg.sender, operator, approverSignatureAndExpiry, approverSalt);
    }

    /// @inheritdoc IDelegationManager
    function undelegate(
        address staker
    ) external onlyWhenNotPaused(PAUSED_ENTER_WITHDRAWAL_QUEUE) returns (bytes32[] memory withdrawalRoots) {
        require(isDelegated(staker), NotActivelyDelegated());
        require(!isOperator(staker), OperatorsCannotUndelegate());
        require(staker != address(0), InputAddressZero());
        address operator = delegatedTo[staker];
        require(
            msg.sender == staker || msg.sender == operator
                || msg.sender == _operatorDetails[operator].delegationApprover,
            CallerCannotUndelegate()
        );

        // Gather strategies and shares from the staker. Calculate depositedShares to remove from operator during undelegation
        // Undelegation removes ALL currently-active strategies and shares
        (IStrategy[] memory strategies, uint256[] memory depositedShares) = getDepositedShares(staker);

        // Undelegate the staker
        delegatedTo[staker] = address(0);
        emit StakerUndelegated(staker, operator);
        // Emit an event if this action was not initiated by the staker themselves
        if (msg.sender != staker) {
            emit StakerForceUndelegated(staker, operator);
        }

        // if no deposited shares, return an empty array, and don't queue a withdrawal
        if (strategies.length == 0) {
            return withdrawalRoots;
        }

        withdrawalRoots = new bytes32[](strategies.length);
        uint64[] memory maxMagnitudes = allocationManager.getMaxMagnitudes(operator, strategies);

        for (uint256 i = 0; i < strategies.length; i++) {
            StakerScalingFactors storage ssf = stakerScalingFactor[staker][strategies[i]];

            // If the operator was not slashed 100% for the strategy and the staker has not been fully slashed
            // for native restaking (if the strategy is beaconChainStrategy) then handle a normal queued withdrawal.
            // Otherwise if the operator has been slashed 100% for the strategy, it implies
            // the staker has no available shares to withdraw and we simply decrement their entire depositShares amount.
            // Note the returned withdrawal root will be 0x0 in this scenario but is not actually a valid null root.
            if (!ssf.isFullySlashed(maxMagnitudes[i])) {
                IStrategy[] memory singleStrategy = new IStrategy[](1);
                uint256[] memory singleDepositShares = new uint256[](1);
                uint64[] memory singleMaxMagnitude = new uint64[](1);
                singleStrategy[0] = strategies[i];
                singleDepositShares[0] = depositedShares[i];
                singleMaxMagnitude[0] = maxMagnitudes[i];

                withdrawalRoots[i] = _removeSharesAndQueueWithdrawal({
                    staker: staker,
                    operator: operator,
                    strategies: singleStrategy,
                    depositSharesToWithdraw: singleDepositShares,
                    maxMagnitudes: singleMaxMagnitude
                });
            } else {
                IShareManager shareManager = _getShareManager(strategies[i]);

                // Remove active shares from EigenPodManager/StrategyManager
                // This is to ensure that all shares are removed entirely and cannot be withdrawn
                // or redelegated.
                shareManager.removeDepositShares(staker, strategies[i], depositedShares[i]);
            }

            // all shares are queued withdrawn with no delegated operator, so
            // reset staker's depositScalingFactor back to WAD default.
            // If this is not reset, the depositScalingFactor would be incorrect
            // when the staker deposits and queue withdraws in the future.
            ssf.depositScalingFactor = WAD;
            emit DepositScalingFactorUpdated(staker, strategies[i], WAD);
        }

        return withdrawalRoots;
    }

    /// @inheritdoc IDelegationManager
    function queueWithdrawals(
        QueuedWithdrawalParams[] calldata params
    ) external onlyWhenNotPaused(PAUSED_ENTER_WITHDRAWAL_QUEUE) returns (bytes32[] memory) {
        bytes32[] memory withdrawalRoots = new bytes32[](params.length);
        address operator = delegatedTo[msg.sender];

        for (uint256 i = 0; i < params.length; i++) {
            require(params[i].strategies.length == params[i].depositShares.length, InputArrayLengthMismatch());
            require(params[i].withdrawer == msg.sender, WithdrawerNotStaker());

            uint64[] memory maxMagnitudes = allocationManager.getMaxMagnitudes(operator, params[i].strategies);

            // Remove shares from staker's strategies and place strategies/shares in queue.
            // If the staker is delegated to an operator, the operator's delegated shares are also reduced
            // NOTE: This will fail if the staker doesn't have the shares implied by the input parameters.
            // The view function getWithdrawableShares() can be used to check what shares are available for withdrawal.
            withdrawalRoots[i] = _removeSharesAndQueueWithdrawal({
                staker: msg.sender,
                operator: operator,
                strategies: params[i].strategies,
                depositSharesToWithdraw: params[i].depositShares,
                maxMagnitudes: maxMagnitudes
            });

            pendingWithdrawals[withdrawalRoots[i]] = true;
        }

        return withdrawalRoots;
    }

    /// @inheritdoc IDelegationManager
    function completeQueuedWithdrawal(
        Withdrawal calldata withdrawal,
        IERC20[] calldata tokens,
        bool receiveAsTokens
    ) external onlyWhenNotPaused(PAUSED_EXIT_WITHDRAWAL_QUEUE) nonReentrant {
        _completeQueuedWithdrawal(withdrawal, tokens, receiveAsTokens);
    }

    /// @inheritdoc IDelegationManager
    function completeQueuedWithdrawals(
        Withdrawal[] calldata withdrawals,
        IERC20[][] calldata tokens,
        bool[] calldata receiveAsTokens
    ) external onlyWhenNotPaused(PAUSED_EXIT_WITHDRAWAL_QUEUE) nonReentrant {
        uint256 n = withdrawals.length;
        for (uint256 i; i < n; ++i) {
            _completeQueuedWithdrawal(withdrawals[i], tokens[i], receiveAsTokens[i]);
        }
    }

    /// @inheritdoc IDelegationManager
    function completeQueuedWithdrawals(
        IERC20[][] calldata tokens,
        bool[] calldata receiveAsTokens,
        uint256 numToComplete
    ) external onlyWhenNotPaused(PAUSED_EXIT_WITHDRAWAL_QUEUE) nonReentrant {
        EnumerableSet.Bytes32Set storage withdrawalRoots = _stakerQueuedWithdrawalRoots[msg.sender];
        uint256 totalQueued = withdrawalRoots.length();
        numToComplete = numToComplete > totalQueued ? totalQueued : numToComplete;
        for (uint256 i; i < numToComplete; ++i) {
            _completeQueuedWithdrawal(queuedWithdrawals[withdrawalRoots.at(i)], tokens[i], receiveAsTokens[i]);
        }
    }

    /// @inheritdoc IDelegationManager
    function increaseDelegatedShares(
        address staker,
        IStrategy strategy,
        uint256 existingDepositShares,
        uint256 addedShares
    ) external onlyStrategyManagerOrEigenPodManager {
        // if the staker is delegated to an operator
        if (isDelegated(staker)) {
            address operator = delegatedTo[staker];
            IStrategy[] memory strategies = new IStrategy[](1);
            strategies[0] = strategy;
            uint64[] memory maxMagnitudes = allocationManager.getMaxMagnitudes(operator, strategies);

            // add deposit shares to operator's stake shares and update the staker's depositScalingFactor
            _increaseDelegation({
                operator: operator,
                staker: staker,
                strategy: strategy,
                existingDepositShares: existingDepositShares,
                addedShares: addedShares,
                maxMagnitude: maxMagnitudes[0]
            });
        }
    }

    /// @inheritdoc IDelegationManager
    function decreaseBeaconChainScalingFactor(
        address staker,
        uint256 existingDepositShares,
        uint64 proportionOfOldBalance
    ) external onlyEigenPodManager {
        // decrease the staker's beaconChainScalingFactor proportionally
        address operator = delegatedTo[staker];
        IStrategy[] memory strategies = new IStrategy[](1);
        strategies[0] = beaconChainETHStrategy;
        uint64[] memory maxMagnitudes = allocationManager.getMaxMagnitudes(operator, strategies);

        StakerScalingFactors storage ssf = stakerScalingFactor[staker][beaconChainETHStrategy];
        uint256 sharesBefore = existingDepositShares.toShares(ssf, maxMagnitudes[0]);
        ssf.decreaseBeaconChainScalingFactor(proportionOfOldBalance);
        emit BeaconChainScalingFactorDecreased(staker, ssf.beaconChainScalingFactor);
        uint256 sharesAfter = existingDepositShares.toShares(ssf, maxMagnitudes[0]);

        // if the staker is delegated to an operators
        if (isDelegated(staker)) {
            // subtract strategy shares from delegated scaled shares
            _decreaseDelegation({
                operator: operator,
                staker: staker,
                strategy: beaconChainETHStrategy,
                sharesToDecrease: sharesBefore - sharesAfter
            });
        }
    }

    /// @inheritdoc IDelegationManager
    function decreaseOperatorShares(
        address operator,
        IStrategy strategy,
        uint256 wadSlashed
    ) external onlyAllocationManager {
        /// forgefmt: disable-next-item
        uint256 amountSlashed = SlashingLib.calcSlashedAmount({
            operatorShares: operatorShares[operator][strategy], 
            wadSlashed: wadSlashed
        });

        _decreaseDelegation({
            operator: operator,
            staker: address(0), // we treat this as a decrease for the zero address staker
            strategy: strategy,
            sharesToDecrease: amountSlashed
        });
    }

    /**
     *
     *                         BACKWARDS COMPATIBLE LEGACY FUNCTIONS
     *                         TO BE DEPRECATED IN FUTURE
     *
     */

    /// @inheritdoc IDelegationManager
    function completeQueuedWithdrawal(
        Withdrawal calldata withdrawal,
        IERC20[] calldata tokens,
        uint256 middlewareTimesIndex,
        bool receiveAsTokens
    ) external onlyWhenNotPaused(PAUSED_EXIT_WITHDRAWAL_QUEUE) nonReentrant {
        _completeQueuedWithdrawal(withdrawal, tokens, receiveAsTokens);
    }

    /// @inheritdoc IDelegationManager
    function completeQueuedWithdrawals(
        Withdrawal[] calldata withdrawals,
        IERC20[][] calldata tokens,
        uint256[] calldata middlewareTimesIndexes,
        bool[] calldata receiveAsTokens
    ) external onlyWhenNotPaused(PAUSED_EXIT_WITHDRAWAL_QUEUE) nonReentrant {
        for (uint256 i = 0; i < withdrawals.length; ++i) {
            _completeQueuedWithdrawal(withdrawals[i], tokens[i], receiveAsTokens[i]);
        }
    }

    /**
     *
     *                         INTERNAL FUNCTIONS
     *
     */

    /**
     * @notice Sets operator parameters in the `_operatorDetails` mapping.
     * @param operator The account registered as an operator updating their operatorDetails
     * @param newOperatorDetails The new parameters for the operator
     */
    function _setOperatorDetails(address operator, OperatorDetails calldata newOperatorDetails) internal {
        _operatorDetails[operator] = newOperatorDetails;
        emit OperatorDetailsModified(msg.sender, newOperatorDetails);
    }

    /**
     * @notice Delegates *from* a `staker` *to* an `operator`.
     * @param staker The address to delegate *from* -- this address is delegating control of its own assets.
     * @param operator The address to delegate *to* -- this address is being given power to place the `staker`'s assets at risk on services
     * @param approverSignatureAndExpiry Verifies the operator approves of this delegation
     * @param approverSalt Is a salt used to help guarantee signature uniqueness. Each salt can only be used once by a given approver.
     * @dev Assumes the following is checked before calling this function:
     *          1) the `staker` is not already delegated to an operator
     *          2) the `operator` has indeed registered as an operator in EigenLayer
     * Ensures that:
     *          1) if applicable, that the approver signature is valid and non-expired
     *          2) new delegations are not paused (PAUSED_NEW_DELEGATION)
     */
    function _delegate(
        address staker,
        address operator,
        SignatureWithExpiry memory approverSignatureAndExpiry,
        bytes32 approverSalt
    ) internal onlyWhenNotPaused(PAUSED_NEW_DELEGATION) {
        // fetch the operator's `delegationApprover` address and store it in memory in case we need to use it multiple times
        address approver = _operatorDetails[operator].delegationApprover;
        /**
         * Check the `approver`'s signature, if applicable.
         * If the `approver` is the zero address, then the operator allows all stakers to delegate to them and this verification is skipped.
         * If the `approver` or the `operator` themselves is the caller, then approval is assumed and signature verification is skipped as well.
         */
        if (approver != address(0) && msg.sender != approver && msg.sender != operator) {
            // check that the salt hasn't been used previously, then mark the salt as spent
            require(!delegationApproverSaltIsSpent[approver][approverSalt], SaltSpent());
            // actually check that the signature is valid
            _checkIsValidSignatureNow({
                signer: approver,
                signableDigest: calculateDelegationApprovalDigestHash(
                    staker, operator, approver, approverSalt, approverSignatureAndExpiry.expiry
                ),
                signature: approverSignatureAndExpiry.signature,
                expiry: approverSignatureAndExpiry.expiry
            });

            delegationApproverSaltIsSpent[approver][approverSalt] = true;
        }

        // record the delegation relation between the staker and operator, and emit an event
        delegatedTo[staker] = operator;
        emit StakerDelegated(staker, operator);

        // read staker's deposited shares and strategies to add to operator's shares
        // and also update the staker depositScalingFactor for each strategy
        (IStrategy[] memory strategies, uint256[] memory depositedShares) = getDepositedShares(staker);
        uint64[] memory maxMagnitudes = allocationManager.getMaxMagnitudes(operator, strategies);

        for (uint256 i = 0; i < strategies.length; ++i) {
            // forgefmt: disable-next-item
            _increaseDelegation({
                operator: operator, 
                staker: staker, 
                strategy: strategies[i],
                existingDepositShares: uint256(0),
                addedShares: depositedShares[i],
                maxMagnitude: maxMagnitudes[i]
            });
        }
    }

    /**
     * @dev This function completes a queued withdrawal for a staker.
     * This will apply any slashing that has occurred since the the withdrawal was queued by multiplying the withdrawal's
     * scaledShares by the operator's maxMagnitude for each strategy. This ensures that any slashing that has occurred
     * during the period the withdrawal was queued until its completable timestamp is applied to the withdrawal amount.
     * If receiveAsTokens is true, then these shares will be withdrawn as tokens.
     * If receiveAsTokens is false, then they will be redeposited according to the current operator the staker is delegated to,
     * and added back to the operator's delegatedShares.
     */
    function _completeQueuedWithdrawal(
        Withdrawal memory withdrawal,
        IERC20[] calldata tokens,
        bool receiveAsTokens
    ) internal {
        require(tokens.length == withdrawal.strategies.length, InputArrayLengthMismatch());
        require(msg.sender == withdrawal.withdrawer, WithdrawerNotCaller());
        bytes32 withdrawalRoot = calculateWithdrawalRoot(withdrawal);
        require(pendingWithdrawals[withdrawalRoot], WithdrawalNotQueued());

        uint32 completableBlock = withdrawal.startBlock + MIN_WITHDRAWAL_DELAY_BLOCKS;
        require(completableBlock <= uint32(block.number), WithdrawalDelayNotElapsed());

        // read delegated operator's maxMagnitudes at the earliest time that the withdrawal could be completed
        // to convert the delegatedShares to shares factoring in slashing that occured during withdrawal delay
        uint64[] memory maxMagnitudes = allocationManager.getMaxMagnitudesAtTimestamp({
            operator: withdrawal.delegatedTo,
            strategies: withdrawal.strategies,
            timestamp: completableBlock //TODO: update ALM to use blocks
        });

        for (uint256 i = 0; i < withdrawal.strategies.length; i++) {
            IShareManager shareManager = _getShareManager(withdrawal.strategies[i]);
            uint256 sharesToWithdraw = withdrawal.scaledShares[i].scaleSharesForCompleteWithdrawal(
                stakerScalingFactor[withdrawal.staker][withdrawal.strategies[i]], maxMagnitudes[i]
            );

            if (receiveAsTokens) {
                // Withdraws `shares` in `strategy` to `withdrawer`. If the shares are virtual beaconChainETH shares,
                // then a call is ultimately forwarded to the `staker`s EigenPod; otherwise a call is ultimately forwarded
                // to the `strategy` with info on the `token`.
                shareManager.withdrawSharesAsTokens({
                    staker: withdrawal.staker,
                    strategy: withdrawal.strategies[i],
                    token: tokens[i],
                    shares: sharesToWithdraw
                });
            } else {
                // Award shares back in StrategyManager/EigenPodManager.
                shareManager.addShares({
                    staker: withdrawal.staker,
                    strategy: withdrawal.strategies[i],
                    token: tokens[i],
                    shares: sharesToWithdraw
                });
            }
        }

        _stakerQueuedWithdrawalRoots[withdrawal.staker].remove(withdrawalRoot);

        delete queuedWithdrawals[withdrawalRoot];

        delete pendingWithdrawals[withdrawalRoot];

        emit SlashingWithdrawalCompleted(withdrawalRoot);
    }

    /**
     * @notice Increases `operator`s depositedShares in `strategy` based on staker's addedDepositShares
     * and updates the staker's depositScalingFactor for the strategy.
     * @param operator The operator to increase the delegated delegatedShares for
     * @param staker The staker to increase the depositScalingFactor for
     * @param strategy The strategy to increase the delegated delegatedShares and the depositScalingFactor for
     * @param existingDepositShares The number of deposit shares the staker already has in the strategy.
     * @param addedShares The shares added to the staker in the StrategyManager/EigenPodManager
     * @param maxMagnitude The current max magnitude of the operator for the strategy
     */
    function _increaseDelegation(
        address operator,
        address staker,
        IStrategy strategy,
        uint256 existingDepositShares,
        uint256 addedShares,
        uint64 maxMagnitude
    ) internal {
        StakerScalingFactors storage ssf = stakerScalingFactor[staker][strategy];

        // Ensure that the operator has not been fully slashed for a strategy
        // and that the staker has not been fully slashed if its the beaconChainStrategy
        require(!ssf.isFullySlashed(maxMagnitude), FullySlashed());

        // Increment operator shares
        operatorShares[operator][strategy] += addedShares;
        emit OperatorSharesIncreased(operator, staker, strategy, addedShares);

        // update the staker's depositScalingFactor
        ssf.updateDepositScalingFactor(existingDepositShares, addedShares, maxMagnitude);
        emit DepositScalingFactorUpdated(staker, strategy, ssf.depositScalingFactor);
    }

    /**
     * @notice Decreases `operator`s shares in `strategy` based on staker's removed shares
     * @param operator The operator to decrease the delegated delegated shares for
     * @param staker The staker to decrease the delegated delegated shares for
     * @param strategy The strategy to decrease the delegated delegated shares for
     * @param sharesToDecrease The shares to remove from the operator's delegated shares
     */
    function _decreaseDelegation(
        address operator,
        address staker,
        IStrategy strategy,
        uint256 sharesToDecrease
    ) internal {
        // Decrement operator shares
        operatorShares[operator][strategy] -= sharesToDecrease;
        emit OperatorSharesDecreased(operator, staker, strategy, sharesToDecrease);
    }

    /**
     * @notice Removes `sharesToWithdraw` in `strategies` from `staker` who is currently delegated to `operator` and queues a withdrawal to the `withdrawer`.
     * @param staker The staker queuing a withdrawal
     * @param operator The operator the staker is delegated to
     * @param strategies The strategies to queue a withdrawal for
     * @param depositSharesToWithdraw The amount of deposit shares the staker wishes to withdraw, must be less than staker's depositShares in storage
     * @param maxMagnitudes The corresponding maxMagnitudes of the operator for the respective strategies
     *
     * @dev The amount withdrawable by the staker may not actually be the same as the depositShares that are in storage in the StrategyManager/EigenPodManager.
     * This is a result of any slashing that has occurred during the time the staker has been delegated to an operator. So the proportional amount that is withdrawn
     * out of the amount withdrawable for the staker has to also be decremented from the staker's deposit shares.
     * So the amount of depositShares withdrawn out has to be proportionally scaled down depending on the slashing that has occurred.
     * Ex. Suppose as a staker, I have 100 depositShares for a strategy thats sitting in the StrategyManager in the `stakerDepositShares` mapping but I actually have been slashed 50%
     * and my real withdrawable amount is 50 shares.
     * Now when I go to withdraw 40 depositShares, I'm proportionally withdrawing 40% of my withdrawable shares. We calculate below the actual shares withdrawn via the `toShares()` function to
     * get 20 shares to queue withdraw. The end state is that I have 60 depositShares and 30 withdrawable shares now, this still accurately reflects a 50% slashing that has occurred on my existing stake.
     * @dev depositSharesToWithdraw are converted to sharesToWithdraw using the `toShares` library function. sharesToWithdraw are then divided by the current maxMagnitude of the operator (at queue time)
     * and this value is stored in the Withdrawal struct as `scaledShares.
     * Upon completion the `scaledShares` are then multiplied by the maxMagnitude of the operator at completion time. This is how we factor in any slashing events
     * that occurred during the withdrawal delay period. Shares in a withdrawal are no longer slashable once the withdrawal is completable.
     * @dev If the `operator` is indeed an operator, then the operator's delegated shares in the `strategies` are also decreased appropriately.
     */
    function _removeSharesAndQueueWithdrawal(
        address staker,
        address operator,
        IStrategy[] memory strategies,
        uint256[] memory depositSharesToWithdraw,
        uint64[] memory maxMagnitudes
    ) internal returns (bytes32) {
        require(staker != address(0), InputAddressZero());
        require(strategies.length != 0, InputArrayLengthZero());

        uint256[] memory scaledShares = new uint256[](strategies.length);

        // Remove shares from staker and operator
        // Each of these operations fail if we attempt to remove more shares than exist
        for (uint256 i = 0; i < strategies.length; ++i) {
            IShareManager shareManager = _getShareManager(strategies[i]);
            StakerScalingFactors memory ssf = stakerScalingFactor[staker][strategies[i]];

            // Ensure that the operator has not been fully slashed for a strategy
            // and that the staker has not been slashed fully if its the beaconChainStrategy
            require(!ssf.isFullySlashed(maxMagnitudes[i]), FullySlashed());
            // Check withdrawing deposit shares amount doesn't exceed balance
            require(
                depositSharesToWithdraw[i] <= shareManager.stakerDepositShares(staker, strategies[i]),
                WithdrawalExceedsMax()
            );

            // Calculate the shares to withdraw
            uint256 sharesToWithdraw = depositSharesToWithdraw[i].toShares(ssf, maxMagnitudes[i]);

            // Remove delegated shares from the operator
            if (operator != address(0)) {
                // forgefmt: disable-next-item
                _decreaseDelegation({
                    operator: operator,
                    staker: staker,
                    strategy: strategies[i],
                    sharesToDecrease: sharesToWithdraw
                });
            }

            scaledShares[i] = sharesToWithdraw.scaleSharesForQueuedWithdrawal(ssf, maxMagnitudes[i]);

            // Remove active shares from EigenPodManager/StrategyManager
            shareManager.removeDepositShares(staker, strategies[i], depositSharesToWithdraw[i]);
        }

        // Create queue entry and increment withdrawal nonce
        uint256 nonce = cumulativeWithdrawalsQueued[staker];
        cumulativeWithdrawalsQueued[staker]++;

        Withdrawal memory withdrawal = Withdrawal({
            staker: staker,
            delegatedTo: operator,
            withdrawer: staker,
            nonce: nonce,
            startBlock: uint32(block.number),
            strategies: strategies,
            scaledShares: scaledShares
        });

        bytes32 withdrawalRoot = calculateWithdrawalRoot(withdrawal);

        _stakerQueuedWithdrawalRoots[staker].add(withdrawalRoot);

        queuedWithdrawals[withdrawalRoot] = withdrawal;

        emit SlashingWithdrawalQueued(withdrawalRoot, withdrawal, depositSharesToWithdraw);
        return withdrawalRoot;
    }

    /**
     *
     *                         SHARES CONVERSION FUNCTIONS
     *
     */

    /// @notice Depending on the strategy used, determine which ShareManager contract to make external calls to
    function _getShareManager(
        IStrategy strategy
    ) internal view returns (IShareManager) {
        return strategy == beaconChainETHStrategy
            ? IShareManager(address(eigenPodManager))
            : IShareManager(address(strategyManager));
    }

    /**
     *
     *                         VIEW FUNCTIONS
     *
     */

    /// @inheritdoc IDelegationManager
    function isDelegated(
        address staker
    ) public view returns (bool) {
        return (delegatedTo[staker] != address(0));
    }

    /// @inheritdoc IDelegationManager
    function isOperator(
        address operator
    ) public view returns (bool) {
        return operator != address(0) && delegatedTo[operator] == operator;
    }

    /// @inheritdoc IDelegationManager
    function operatorDetails(
        address operator
    ) external view returns (OperatorDetails memory) {
        return _operatorDetails[operator];
    }

    /// @inheritdoc IDelegationManager
    function delegationApprover(
        address operator
    ) external view returns (address) {
        return _operatorDetails[operator].delegationApprover;
    }

    /// @inheritdoc IDelegationManager
    function getOperatorShares(
        address operator,
        IStrategy[] memory strategies
    ) public view returns (uint256[] memory) {
        uint256[] memory shares = new uint256[](strategies.length);
        for (uint256 i = 0; i < strategies.length; ++i) {
            shares[i] = operatorShares[operator][strategies[i]];
        }
        return shares;
    }

    /// @inheritdoc IDelegationManager
    function getOperatorsShares(
        address[] memory operators,
        IStrategy[] memory strategies
    ) public view returns (uint256[][] memory) {
        uint256[][] memory shares = new uint256[][](operators.length);
        for (uint256 i = 0; i < operators.length; ++i) {
            shares[i] = getOperatorShares(operators[i], strategies);
        }
        return shares;
    }

    /// @inheritdoc IDelegationManager
    function getWithdrawableShares(
        address staker,
        IStrategy[] memory strategies
    ) public view returns (uint256[] memory withdrawableShares, uint256[] memory depositShares) {
        address operator = delegatedTo[staker];
        uint64[] memory maxMagnitudes = allocationManager.getMaxMagnitudes(operator, strategies);
        withdrawableShares = new uint256[](strategies.length);
        depositShares = new uint256[](strategies.length);

        for (uint256 i = 0; i < strategies.length; ++i) {
            IShareManager shareManager = _getShareManager(strategies[i]);
            // TODO: batch call for strategyManager shares?
            // 1. read strategy deposit shares
            // forgefmt: disable-next-item
            depositShares[i] = shareManager.stakerDepositShares(staker, strategies[i]);

            // 2. Calculate the withdrawable shares
            withdrawableShares[i] =
                depositShares[i].toShares(stakerScalingFactor[staker][strategies[i]], maxMagnitudes[i]);
        }
        return (withdrawableShares, depositShares);
    }

    /// @inheritdoc IDelegationManager
    function getDepositedShares(
        address staker
    ) public view returns (IStrategy[] memory, uint256[] memory) {
        // Get a list of the staker's deposited strategies/shares in the strategy manager
        (IStrategy[] memory tokenStrategies, uint256[] memory tokenDeposits) = strategyManager.getDeposits(staker);

        // If the staker has no beacon chain ETH shares, return any shares from the strategy manager
        uint256 podOwnerShares = eigenPodManager.stakerDepositShares(staker, beaconChainETHStrategy);
        if (podOwnerShares == 0) {
            return (tokenStrategies, tokenDeposits);
        }

        // Allocate extra space for beaconChainETHStrategy and shares
        IStrategy[] memory strategies = new IStrategy[](tokenStrategies.length + 1);
        uint256[] memory shares = new uint256[](tokenStrategies.length + 1);

        strategies[tokenStrategies.length] = beaconChainETHStrategy;
        shares[tokenStrategies.length] = podOwnerShares;

        // Copy any strategy manager shares to complete array
        for (uint256 i = 0; i < tokenStrategies.length; i++) {
            strategies[i] = tokenStrategies[i];
            shares[i] = tokenDeposits[i];
        }

        return (strategies, shares);
    }

    /// @inheritdoc IDelegationManager
    function getQueuedWithdrawals(
        address staker
    ) external view returns (Withdrawal[] memory withdrawals, uint256[][] memory shares) {
        bytes32[] memory withdrawalRoots = _stakerQueuedWithdrawalRoots[staker].values();
        uint256 totalQueued = withdrawalRoots.length;
<<<<<<< HEAD

        withdrawals = new Withdrawal[](totalQueued);
        shares = new uint256[][](totalQueued);

        address operator = delegatedTo[staker];

        for (uint256 i; i < totalQueued; ++i) {
            withdrawals[i] = queuedWithdrawals[withdrawalRoots[i]];

            uint64[] memory operatorMagnitudes = allocationManager.getMaxMagnitudes(operator, withdrawals[i].strategies);

            for (uint256 j; j < withdrawals[i].strategies.length; ++j) {
                StakerScalingFactors memory ssf = stakerScalingFactor[staker][withdrawals[i].strategies[j]];

                shares[i][j] =
                    withdrawals[i].scaledShares[j].scaleSharesForCompleteWithdrawal(ssf, operatorMagnitudes[i]);
            }
        }
    }

    /// @inheritdoc IDelegationManager
    function calculateWithdrawalRoot(
        Withdrawal memory withdrawal
    ) public pure returns (bytes32) {
        return keccak256(abi.encode(withdrawal));
    }
=======
>>>>>>> 0a930aef

        withdrawals = new Withdrawal[](totalQueued);
        shares = new uint256[][](totalQueued);

        address operator = delegatedTo[staker];

        for (uint256 i; i < totalQueued; ++i) {
            withdrawals[i] = queuedWithdrawals[withdrawalRoots[i]];

            uint64[] memory operatorMagnitudes = allocationManager.getMaxMagnitudes(operator, withdrawals[i].strategies);

            for (uint256 j; j < withdrawals[i].strategies.length; ++j) {
                StakerScalingFactors memory ssf = stakerScalingFactor[staker][withdrawals[i].strategies[j]];

                shares[i][j] =
                    withdrawals[i].scaledShares[j].scaleSharesForCompleteWithdrawal(ssf, operatorMagnitudes[i]);
            }
        }
    }

    /// @inheritdoc IDelegationManager
    function calculateWithdrawalRoot(
        Withdrawal memory withdrawal
    ) public pure returns (bytes32) {
        return keccak256(abi.encode(withdrawal));
    }

    /// @inheritdoc IDelegationManager
    function calculateDelegationApprovalDigestHash(
        address staker,
        address operator,
        address approver,
        bytes32 approverSalt,
        uint256 expiry
    ) public view returns (bytes32) {
        /// forgefmt: disable-next-item
        return _calculateSignableDigest(
            keccak256(
                abi.encode(
                    DELEGATION_APPROVAL_TYPEHASH, 
                    approver, 
                    staker, 
                    operator, 
                    approverSalt, 
                    expiry
                )
            )
        );
    }
}<|MERGE_RESOLUTION|>--- conflicted
+++ resolved
@@ -808,35 +808,6 @@
     ) external view returns (Withdrawal[] memory withdrawals, uint256[][] memory shares) {
         bytes32[] memory withdrawalRoots = _stakerQueuedWithdrawalRoots[staker].values();
         uint256 totalQueued = withdrawalRoots.length;
-<<<<<<< HEAD
-
-        withdrawals = new Withdrawal[](totalQueued);
-        shares = new uint256[][](totalQueued);
-
-        address operator = delegatedTo[staker];
-
-        for (uint256 i; i < totalQueued; ++i) {
-            withdrawals[i] = queuedWithdrawals[withdrawalRoots[i]];
-
-            uint64[] memory operatorMagnitudes = allocationManager.getMaxMagnitudes(operator, withdrawals[i].strategies);
-
-            for (uint256 j; j < withdrawals[i].strategies.length; ++j) {
-                StakerScalingFactors memory ssf = stakerScalingFactor[staker][withdrawals[i].strategies[j]];
-
-                shares[i][j] =
-                    withdrawals[i].scaledShares[j].scaleSharesForCompleteWithdrawal(ssf, operatorMagnitudes[i]);
-            }
-        }
-    }
-
-    /// @inheritdoc IDelegationManager
-    function calculateWithdrawalRoot(
-        Withdrawal memory withdrawal
-    ) public pure returns (bytes32) {
-        return keccak256(abi.encode(withdrawal));
-    }
-=======
->>>>>>> 0a930aef
 
         withdrawals = new Withdrawal[](totalQueued);
         shares = new uint256[][](totalQueued);
