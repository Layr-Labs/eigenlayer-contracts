// SPDX-License-Identifier: BUSL-1.1
pragma solidity =0.8.12;

import "@openzeppelin-upgrades/contracts/proxy/utils/Initializable.sol";
import "@openzeppelin-upgrades/contracts/access/OwnableUpgradeable.sol";
import "../interfaces/ISlasher.sol";
import "./DelegationManagerStorage.sol";
import "../permissions/Pausable.sol";
import "../libraries/EIP1271SignatureUtils.sol";

/**
 * @title DelegationManager
 * @author Layr Labs, Inc.
 * @notice Terms of Service: https://docs.eigenlayer.xyz/overview/terms-of-service
 * @notice  This is the contract for delegation in EigenLayer. The main functionalities of this contract are
 * - enabling anyone to register as an operator in EigenLayer
 * - allowing operators to specify parameters related to stakers who delegate to them
 * - enabling any staker to delegate its stake to the operator of its choice (a given staker can only delegate to a single operator at a time)
 * - enabling a staker to undelegate its assets from the operator it is delegated to (performed as part of the withdrawal process, initiated through the StrategyManager)
 */
contract DelegationManager is Initializable, OwnableUpgradeable, Pausable, DelegationManagerStorage {

    /**
     * @dev Index for flag that pauses new delegations when set
     */
    uint8 internal constant PAUSED_NEW_DELEGATION = 0;

    /**
     * @dev Chain ID at the time of contract deployment
     */
    uint256 internal immutable ORIGINAL_CHAIN_ID;

    /**
     * @dev Maximum Value for stakerOptOutWindowApproximately that is approximately equivalent to 6 months in blocks.
     */
    uint256 public constant MAX_STAKER_OPT_OUT_WINDOW_BLOCKS = (180 days) / 12;

<<<<<<< HEAD
    /// @notice Canonical, virtual beacon chain ETH strategy
    IStrategy public constant beaconChainETHStrategy = IStrategy(0xbeaC0eeEeeeeEEeEeEEEEeeEEeEeeeEeeEEBEaC0);

    /// @notice Simple permission for functions that are only callable by the StrategyManager contract.
=======
    /**
      * @dev Throws if called by an account that is not the StrategyManager.
      */
>>>>>>> cb17a899
    modifier onlyStrategyManager() {
        require(msg.sender == address(strategyManager), "onlyStrategyManager");
        _;
    }

<<<<<<< HEAD
    // @notice Simple permission for functions that are only callable by the StrategyManager contract OR by the EigenPodManagerContract
    modifier onlyStrategyManagerOrEigenPodManager() {
        require(msg.sender == address(strategyManager) || msg.sender == address(eigenPodManager),
            "DelegationManager: onlyStrategyManagerOrEigenPodManager");
        _;
    }

    // INITIALIZING FUNCTIONS
    constructor(IStrategyManager _strategyManager, ISlasher _slasher, IEigenPodManager _eigenPodManager)
        DelegationManagerStorage(_strategyManager, _slasher, _eigenPodManager)
=======
    /*******************************************************************************
                            INITIALIZING FUNCTIONS
    *******************************************************************************/

    /**
     * @dev Initializes the immutable addresses of the strategy mananger and slasher.
     */
    constructor(IStrategyManager _strategyManager, ISlasher _slasher) 
        DelegationManagerStorage(_strategyManager, _slasher)
>>>>>>> cb17a899
    {
        _disableInitializers();
        ORIGINAL_CHAIN_ID = block.chainid;
    }

    /**
     * @dev Initializes the addresses of the initial owner, pauser registry, and paused status.
     */
    function initialize(address initialOwner, IPauserRegistry _pauserRegistry, uint256 initialPausedStatus)
        external
        initializer
    {
        _initializePauser(_pauserRegistry, initialPausedStatus);
        _DOMAIN_SEPARATOR = _calculateDomainSeparator();
        _transferOwnership(initialOwner);
    }

    /*******************************************************************************
                            EXTERNAL FUNCTIONS 
    *******************************************************************************/

    /**
     * @notice Registers the caller as an operator in EigenLayer.
     * @param registeringOperatorDetails is the `OperatorDetails` for the operator.
     * @param metadataURI is a URI for the operator's metadata, i.e. a link providing more details on the operator.
     * 
     * @dev Once an operator is registered, they cannot 'deregister' as an operator, and they will forever be considered "delegated to themself".
     * @dev This function will revert if the caller attempts to set their `earningsReceiver` to address(0).
     * @dev Note that the `metadataURI` is *never stored * and is only emitted in the `OperatorMetadataURIUpdated` event
     */
    function registerAsOperator(OperatorDetails calldata registeringOperatorDetails, string calldata metadataURI) external {
        require(
            _operatorDetails[msg.sender].earningsReceiver == address(0),
            "DelegationManager.registerAsOperator: operator has already registered"
        );
        _setOperatorDetails(msg.sender, registeringOperatorDetails);
        SignatureWithExpiry memory emptySignatureAndExpiry;
        // delegate from the operator to themselves
        _delegate(msg.sender, msg.sender, emptySignatureAndExpiry, bytes32(0));
        // emit events
        emit OperatorRegistered(msg.sender, registeringOperatorDetails);
        emit OperatorMetadataURIUpdated(msg.sender, metadataURI);
    }

    /**
     * @notice Updates an operator's stored `OperatorDetails`.
     * @param newOperatorDetails is the updated `OperatorDetails` for the operator, to replace their current OperatorDetails`.
     * 
     * @dev The caller must have previously registered as an operator in EigenLayer.
     * @dev This function will revert if the caller attempts to set their `earningsReceiver` to address(0).
     */
    function modifyOperatorDetails(OperatorDetails calldata newOperatorDetails) external {
        require(isOperator(msg.sender), "DelegationManager.modifyOperatorDetails: caller must be an operator");
        _setOperatorDetails(msg.sender, newOperatorDetails);
    }

    /**
     * @notice Called by an operator to emit an `OperatorMetadataURIUpdated` event indicating the information has updated.
     * @param metadataURI The URI for metadata associated with an operator
     */
    function updateOperatorMetadataURI(string calldata metadataURI) external {
        require(isOperator(msg.sender), "DelegationManager.updateOperatorMetadataURI: caller must be an operator");
        emit OperatorMetadataURIUpdated(msg.sender, metadataURI);
    }

    /**
     * @notice Caller delegates their stake to an operator.
     * @param operator The account (`msg.sender`) is delegating its assets to for use in serving applications built on EigenLayer.
     * @param approverSignatureAndExpiry Verifies the operator approves of this delegation
     * @param approverSalt A unique single use value tied to an individual signature.
     * @dev The approverSignatureAndExpiry is used in the event that:
     *          1) the operator's `delegationApprover` address is set to a non-zero value.
     *                  AND
     *          2) neither the operator nor their `delegationApprover` is the `msg.sender`, since in the event that the operator 
     *             or their delegationApprover is the `msg.sender`, then approval is assumed.
     * @dev In the event that `approverSignatureAndExpiry` is not checked, its content is ignored entirely; it's recommended to use an empty input
     * in this case to save on complexity + gas costs
     */
    function delegateTo(address operator, SignatureWithExpiry memory approverSignatureAndExpiry, bytes32 approverSalt) external {
        // go through the internal delegation flow, checking the `approverSignatureAndExpiry` if applicable
        _delegate(msg.sender, operator, approverSignatureAndExpiry, approverSalt);
    }

    /**
     * @notice Caller delegates a staker's stake to an operator with valid signatures from both parties.
     * @param staker The account delegating stake to an `operator` account
     * @param operator The account (`staker`) is delegating its assets to for use in serving applications built on EigenLayer.
     * @param stakerSignatureAndExpiry Signed data from the staker authorizing delegating stake to an operator
     * @param approverSignatureAndExpiry is a parameter that will be used for verifying that the operator approves of this delegation action in the event that:
     * @param approverSalt Is a salt used to help guarantee signature uniqueness. Each salt can only be used once by a given approver.
     *
     * @dev If `staker` is an EOA, then `stakerSignature` is verified to be a valid ECDSA stakerSignature from `staker`, indicating their intention for this action.
     * @dev If `staker` is a contract, then `stakerSignature` will be checked according to EIP-1271.
     * @dev the operator's `delegationApprover` address is set to a non-zero value.
     * @dev neither the operator nor their `delegationApprover` is the `msg.sender`, since in the event that the operator or their delegationApprover
     * is the `msg.sender`, then approval is assumed.
     * @dev This function will revert if the current `block.timestamp` is equal to or exceeds the expiry
     * @dev In the case that `approverSignatureAndExpiry` is not checked, its content is ignored entirely; it's recommended to use an empty input
     * in this case to save on complexity + gas costs
     */
    function delegateToBySignature(
        address staker,
        address operator,
        SignatureWithExpiry memory stakerSignatureAndExpiry,
        SignatureWithExpiry memory approverSignatureAndExpiry,
        bytes32 approverSalt
    ) external {
        // check the signature expiry
        require(stakerSignatureAndExpiry.expiry >= block.timestamp, "DelegationManager.delegateToBySignature: staker signature expired");

        // calculate the digest hash, then increment `staker`'s nonce
        uint256 currentStakerNonce = stakerNonce[staker];
        bytes32 stakerDigestHash = calculateStakerDelegationDigestHash(staker, currentStakerNonce, operator, stakerSignatureAndExpiry.expiry);
        unchecked {
            stakerNonce[staker] = currentStakerNonce + 1;
        }

        // actually check that the signature is valid
        EIP1271SignatureUtils.checkSignature_EIP1271(staker, stakerDigestHash, stakerSignatureAndExpiry.signature);

        // go through the internal delegation flow, checking the `approverSignatureAndExpiry` if applicable
        _delegate(staker, operator, approverSignatureAndExpiry, approverSalt);
    }

    /**
     * @notice Undelegates `staker` from the operator who they are delegated to.
     * @param staker The account undelegating.
     *
     * @dev Callable only by the StrategyManager.
     * @dev Should only ever be called in the event that the `staker` has no active deposits in EigenLayer.
     * @dev Reverts if the `staker` is also an operator, since operators are not allowed to undelegate from themselves.
     * @dev Does nothing (but should not revert) if the staker is already undelegated.
     */
    function undelegate(address staker) external onlyStrategyManagerOrEigenPodManager {
        require(!isOperator(staker), "DelegationManager.undelegate: operators cannot undelegate from themselves");
        address operator = delegatedTo[staker];
        // only make storage changes + emit an event if the staker is actively delegated, otherwise do nothing
        if (operator != address(0)) {
            emit StakerUndelegated(staker, operator);
            delegatedTo[staker] = address(0);
        }
    }

    /**
     * @notice Forcibly undelegates a staker who is currently delegated to the operator.
     * @param staker The account to be force-undelegated.
     * @return The root of the newly queued withdrawal.
     *
     * @dev This function will revert if the `msg.sender` is not the operator who the staker is delegated to, nor the operator's specified "delegationApprover"
     * @dev This function will also revert if the `staker` is themeselves an operator; operators are considered *permanently* delegated to themselves.
     * @dev Note that it is assumed that a staker places some trust in an operator, in paricular for the operator to not get slashed; a malicious operator can use this function
     * to inconvenience a staker who is delegated to them, but the expectation is that the inconvenience is minor compared to the operator getting purposefully slashed.
     */
    function forceUndelegation(address staker) external returns (bytes32) {
        address operator = delegatedTo[staker];
        require(staker != operator, "DelegationManager.forceUndelegation: operators cannot be force-undelegated");
        require(msg.sender == operator || msg.sender == _operatorDetails[operator].delegationApprover,
            "DelegationManager.forceUndelegation: caller must be operator or their delegationApprover");
        
        // force the staker into "undelegation limbo" in the EigenPodManager if necessary
        eigenPodManager.forceIntoUndelegationLimbo(staker);
        
        // force a withdrawal of all of the staker's shares from the StrategyManager
        return (strategyManager.forceTotalWithdrawal(staker));

    }

    /**
     * @notice Increases a staker's delegated share balance in a strategy.
     * @param staker The address to increase the delegated shares for their operator.
     * @param strategy The strategy in which to increase the delegated shares.
     * @param shares The number of shares to increase.
     * 
     * @dev *If the staker is actively delegated*, then increases the `staker`'s delegated shares in `strategy` by `shares`. Otherwise does nothing.
     * @dev Callable only by the StrategyManager.
     */
    function increaseDelegatedShares(address staker, IStrategy strategy, uint256 shares)
        external
        onlyStrategyManagerOrEigenPodManager
    {
        require(msg.sender == address(strategyManager) || msg.sender == address(eigenPodManager),
            "DelegationManager.increaseDelegatedShares: only strategyManager or eigenPodManager"
        
        );
        //if the staker is delegated to an operator
        if (isDelegated(staker)) {
            address operator = delegatedTo[staker];

            // add strategy shares to delegate's shares
            operatorShares[operator][strategy] += shares;
        }
    }

    /**
     * @notice Decreases a staker's delegated share balance in a strategy.
     * @param staker The address to decrease the delegated shares for their operator.
     * @param strategies An array of strategies to crease the delegated shares.
     * @param shares An array of the number of shares to decrease for a operator and strategy.
     * 
     * @dev *If the staker is actively delegated*, then decreases the `staker`'s delegated shares in each entry of `strategies` by its respective `shares[i]`. Otherwise does nothing.
     * @dev Callable only by the StrategyManager.
     */
    function decreaseDelegatedShares(address staker, IStrategy[] calldata strategies, uint256[] calldata shares)
        external
        onlyStrategyManagerOrEigenPodManager
    {
        if (isDelegated(staker)) {
            address operator = delegatedTo[staker];

            // subtract strategy shares from delegate's shares
            uint256 stratsLength = strategies.length;
            for (uint256 i = 0; i < stratsLength;) {
                operatorShares[operator][strategies[i]] -= shares[i];
                unchecked {
                    ++i;
                }
            }
        }
    }

    /*******************************************************************************
                            INTERNAL FUNCTIONS
    *******************************************************************************/

    /**
     * @notice Sets operator parameters in the `_operatorDetails` mapping.
     * @param operator The account registered as an operator updating their operatorDetails
     * @param newOperatorDetails The new parameters for the operator
     * 
     * @dev This function will revert if the operator attempts to set their `earningsReceiver` to address(0).
     */
    function _setOperatorDetails(address operator, OperatorDetails calldata newOperatorDetails) internal {
        require(
            newOperatorDetails.earningsReceiver != address(0),
            "DelegationManager._setOperatorDetails: cannot set `earningsReceiver` to zero address");
        require(newOperatorDetails.stakerOptOutWindowBlocks <= MAX_STAKER_OPT_OUT_WINDOW_BLOCKS,
            "DelegationManager._setOperatorDetails: stakerOptOutWindowBlocks cannot be > MAX_STAKER_OPT_OUT_WINDOW_BLOCKS");
        require(newOperatorDetails.stakerOptOutWindowBlocks >= _operatorDetails[operator].stakerOptOutWindowBlocks,
            "DelegationManager._setOperatorDetails: stakerOptOutWindowBlocks cannot be decreased");
        _operatorDetails[operator] = newOperatorDetails;
        emit OperatorDetailsModified(msg.sender, newOperatorDetails);
    }

    /**
     * @notice Delegates *from* a `staker` *to* an `operator`.
     * @param staker The address to delegate *from* -- this address is delegating control of its own assets.
     * @param operator The address to delegate *to* -- this address is being given power to place the `staker`'s assets at risk on services
     * @param approverSignatureAndExpiry Verifies the operator approves of this delegation
     * @param approverSalt Is a salt used to help guarantee signature uniqueness. Each salt can only be used once by a given approver.
     * @dev Ensures that:
     *          1) the `staker` is not already delegated to an operator
     *          2) the `operator` has indeed registered as an operator in EigenLayer
     *          3) the `operator` is not actively frozen
     *          4) if applicable, that the approver signature is valid and non-expired
     */ 
    function _delegate(
        address staker,
        address operator,
        SignatureWithExpiry memory approverSignatureAndExpiry,
        bytes32 approverSalt
    ) internal onlyWhenNotPaused(PAUSED_NEW_DELEGATION) {
        require(!isDelegated(staker), "DelegationManager._delegate: staker is already actively delegated");
        require(isOperator(operator), "DelegationManager._delegate: operator is not registered in EigenLayer");
        require(!slasher.isFrozen(operator), "DelegationManager._delegate: cannot delegate to a frozen operator");

        // fetch the operator's `delegationApprover` address and store it in memory in case we need to use it multiple times
        address _delegationApprover = _operatorDetails[operator].delegationApprover;
        /**
         * Check the `_delegationApprover`'s signature, if applicable.
         * If the `_delegationApprover` is the zero address, then the operator allows all stakers to delegate to them and this verification is skipped.
         * If the `_delegationApprover` or the `operator` themselves is the caller, then approval is assumed and signature verification is skipped as well.
         */
        if (_delegationApprover != address(0) && msg.sender != _delegationApprover && msg.sender != operator) {
            // check the signature expiry
            require(approverSignatureAndExpiry.expiry >= block.timestamp, "DelegationManager._delegate: approver signature expired");
            // check that the salt hasn't been used previously, then mark the salt as spent
            require(!delegationApproverSaltIsSpent[_delegationApprover][approverSalt], "DelegationManager._delegate: approverSalt already spent");
            delegationApproverSaltIsSpent[_delegationApprover][approverSalt] = true;

            // calculate the digest hash
            bytes32 approverDigestHash =
                calculateDelegationApprovalDigestHash(staker, operator, _delegationApprover, approverSalt, approverSignatureAndExpiry.expiry);

            // actually check that the signature is valid
            EIP1271SignatureUtils.checkSignature_EIP1271(_delegationApprover, approverDigestHash, approverSignatureAndExpiry.signature);
        }

        // retrieve any beacon chain ETH shares the staker might have
        uint256 beaconChainETHShares = eigenPodManager.podOwnerShares(staker);

        // increase the operator's shares in the canonical 'beaconChainETHStrategy' *if* the staker is not in "undelegation limbo"
        if (beaconChainETHShares != 0 && !eigenPodManager.isInUndelegationLimbo(staker)) {
            operatorShares[operator][beaconChainETHStrategy] += beaconChainETHShares;
        }

        // retrieve `staker`'s list of strategies and the staker's shares in each strategy from the StrategyManager
        (IStrategy[] memory strategies, uint256[] memory shares) = strategyManager.getDeposits(staker);

        // update the share amounts for each of the `operator`'s strategies
        for (uint256 i = 0; i < strategies.length;) {
            operatorShares[operator][strategies[i]] += shares[i];
            unchecked {
                ++i;
            }
        }

        // record the delegation relation between the staker and operator, and emit an event
        delegatedTo[staker] = operator;
        emit StakerDelegated(staker, operator);
    }

    /*******************************************************************************
                            VIEW FUNCTIONS
    *******************************************************************************/

    /**
     * @notice Getter function for the current EIP-712 domain separator for this contract.
     *
     * @dev The domain separator will change in the event of a fork that changes the ChainID.
     * @dev By introducing a domain separator the DApp developers are guaranteed that there can be no signature collision.
     * for more detailed information please read EIP-712.
     */
    function domainSeparator() public view returns (bytes32) {
        if (block.chainid == ORIGINAL_CHAIN_ID) {
            return _DOMAIN_SEPARATOR;
        }
        else {
            return _calculateDomainSeparator();
        }
    }

    /**
      * @notice Returns 'true' if `staker` *is* actively delegated, and 'false' otherwise.
      */
    function isDelegated(address staker) public view returns (bool) {
        return (delegatedTo[staker] != address(0));
    }

    /**
      * @notice Returns true is an operator has previously registered for delegation.
      */
    function isOperator(address operator) public view returns (bool) {
        return (_operatorDetails[operator].earningsReceiver != address(0));
    }

    /**
     * @notice Returns the OperatorDetails struct associated with an `operator`.
     */
    function operatorDetails(address operator) external view returns (OperatorDetails memory) {
        return _operatorDetails[operator];
    }

    /* 
     * @notice Returns the earnings receiver address for an operator
     */
    function earningsReceiver(address operator) external view returns (address) {
        return _operatorDetails[operator].earningsReceiver;
    }

    /** 
      * @notice Returns the delegationApprover account for an operator
      */
    function delegationApprover(address operator) external view returns (address) {
        return _operatorDetails[operator].delegationApprover;
    }

    /**
      * @notice Returns the stakerOptOutWindowBlocks for an operator
      */
    function stakerOptOutWindowBlocks(address operator) external view returns (uint256) {
        return _operatorDetails[operator].stakerOptOutWindowBlocks;
    }

    /**
     * @notice Calculates the digestHash for a `staker` to sign to delegate to an `operator`
     * @param staker The signing staker
     * @param operator The operator who is being delegated to
     * @param expiry The desired expiry time of the staker's signature
     */
    function calculateCurrentStakerDelegationDigestHash(address staker, address operator, uint256 expiry) external view returns (bytes32) {
        // fetch the staker's current nonce
        uint256 currentStakerNonce = stakerNonce[staker];
        // calculate the digest hash
        return calculateStakerDelegationDigestHash(staker, currentStakerNonce, operator, expiry);
    }

    /**
     * @notice Calculates the digest hash to be signed and used in the `delegateToBySignature` function
     * @param staker The signing staker
     * @param _stakerNonce The nonce of the staker. In practice we use the staker's current nonce, stored at `stakerNonce[staker]`
     * @param operator The operator who is being delegated to
     * @param expiry The desired expiry time of the staker's signature
     */
    function calculateStakerDelegationDigestHash(address staker, uint256 _stakerNonce, address operator, uint256 expiry) public view returns (bytes32) {
        // calculate the struct hash
        bytes32 stakerStructHash = keccak256(abi.encode(STAKER_DELEGATION_TYPEHASH, staker, operator, _stakerNonce, expiry));
        // calculate the digest hash
        bytes32 stakerDigestHash = keccak256(abi.encodePacked("\x19\x01", domainSeparator(), stakerStructHash));
        return stakerDigestHash;
    }        

    /**
     * @notice Calculates the digest hash to be signed by the operator's delegationApprove and used in the `delegateTo` and `delegateToBySignature` functions.
     * @param staker The account delegating their stake
     * @param operator The account receiving delegated stake
     * @param _delegationApprover the operator's `delegationApprover` who will be signing the delegationHash (in general)
     * @param approverSalt A unique and single use value associated with the approver signature.
     * @param expiry Time after which the approver's signature becomes invalid
     */
    function calculateDelegationApprovalDigestHash(
        address staker,
        address operator,
        address _delegationApprover,
        bytes32 approverSalt,
        uint256 expiry
    ) public view returns (bytes32) {
        // calculate the struct hash
        bytes32 approverStructHash = keccak256(abi.encode(DELEGATION_APPROVAL_TYPEHASH, _delegationApprover, staker, operator, approverSalt, expiry));
        // calculate the digest hash
        bytes32 approverDigestHash = keccak256(abi.encodePacked("\x19\x01", domainSeparator(), approverStructHash));
        return approverDigestHash;
    }

    /** 
      * @dev Recalculates the domain separator when the chainid changes due to a fork.
      */
    function _calculateDomainSeparator() internal view returns (bytes32) {
        return keccak256(abi.encode(DOMAIN_TYPEHASH, keccak256(bytes("EigenLayer")), block.chainid, address(this)));
    }
}<|MERGE_RESOLUTION|>--- conflicted
+++ resolved
@@ -35,22 +35,15 @@
      */
     uint256 public constant MAX_STAKER_OPT_OUT_WINDOW_BLOCKS = (180 days) / 12;
 
-<<<<<<< HEAD
     /// @notice Canonical, virtual beacon chain ETH strategy
     IStrategy public constant beaconChainETHStrategy = IStrategy(0xbeaC0eeEeeeeEEeEeEEEEeeEEeEeeeEeeEEBEaC0);
 
     /// @notice Simple permission for functions that are only callable by the StrategyManager contract.
-=======
-    /**
-      * @dev Throws if called by an account that is not the StrategyManager.
-      */
->>>>>>> cb17a899
     modifier onlyStrategyManager() {
         require(msg.sender == address(strategyManager), "onlyStrategyManager");
         _;
     }
 
-<<<<<<< HEAD
     // @notice Simple permission for functions that are only callable by the StrategyManager contract OR by the EigenPodManagerContract
     modifier onlyStrategyManagerOrEigenPodManager() {
         require(msg.sender == address(strategyManager) || msg.sender == address(eigenPodManager),
@@ -58,10 +51,6 @@
         _;
     }
 
-    // INITIALIZING FUNCTIONS
-    constructor(IStrategyManager _strategyManager, ISlasher _slasher, IEigenPodManager _eigenPodManager)
-        DelegationManagerStorage(_strategyManager, _slasher, _eigenPodManager)
-=======
     /*******************************************************************************
                             INITIALIZING FUNCTIONS
     *******************************************************************************/
@@ -69,9 +58,8 @@
     /**
      * @dev Initializes the immutable addresses of the strategy mananger and slasher.
      */
-    constructor(IStrategyManager _strategyManager, ISlasher _slasher) 
-        DelegationManagerStorage(_strategyManager, _slasher)
->>>>>>> cb17a899
+    constructor(IStrategyManager _strategyManager, ISlasher _slasher, IEigenPodManager _eigenPodManager)
+        DelegationManagerStorage(_strategyManager, _slasher, _eigenPodManager)
     {
         _disableInitializers();
         ORIGINAL_CHAIN_ID = block.chainid;
