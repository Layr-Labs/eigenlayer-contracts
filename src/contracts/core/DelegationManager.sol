--- conflicted
+++ resolved
@@ -61,11 +61,7 @@
      */
 
     /**
-<<<<<<< HEAD
-     * @dev Initializes the immutable addresses of the strategy manager, eigenpod manager, and allocation manager.
-=======
      * @dev Initializes the immutable addresses of the strategy mananger, eigenpod manager, and allocation manager.
->>>>>>> 85e12bab
      */
     constructor(
         IStrategyManager _strategyManager,
@@ -255,11 +251,7 @@
         uint256 length = withdrawalRoots.length();
         numToComplete = numToComplete > length ? length : numToComplete;
 
-<<<<<<< HEAD
-        // Read withdrawals to complete. We use 2 separate loops here because the second
-=======
         // Read withdrawals to complete. We use 2 seperate loops here because the second
->>>>>>> 85e12bab
         // loop will remove elements by index from `withdrawalRoots`.
         Withdrawal[] memory withdrawals = new Withdrawal[](numToComplete);
         for (uint256 i; i < withdrawals.length; ++i) {
@@ -471,11 +463,7 @@
      * This is a result of any slashing that has occurred during the time the staker has been delegated to an operator. So the proportional amount that is withdrawn
      * out of the amount withdrawable for the staker has to also be decremented from the staker's deposit shares.
      * So the amount of depositShares withdrawn out has to be proportionally scaled down depending on the slashing that has occurred.
-<<<<<<< HEAD
-     * Ex. Suppose as a staker, I have 100 depositShares for a strategy that's sitting in the StrategyManager in the `stakerDepositShares` mapping but I actually have been slashed 50%
-=======
      * Ex. Suppose as a staker, I have 100 depositShares for a strategy thats sitting in the StrategyManager in the `stakerDepositShares` mapping but I actually have been slashed 50%
->>>>>>> 85e12bab
      * and my real withdrawable amount is 50 shares.
      * Now when I go to withdraw 40 depositShares, I'm proportionally withdrawing 40% of my withdrawable shares. We calculate below the actual shares withdrawn via the `toShares()` function to
      * get 20 shares to queue withdraw. The end state is that I have 60 depositShares and 30 withdrawable shares now, this still accurately reflects a 50% slashing that has occurred on my existing stake.
