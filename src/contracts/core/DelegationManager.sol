// SPDX-License-Identifier: BUSL-1.1
pragma solidity ^0.8.27;

import "@openzeppelin-upgrades/contracts/proxy/utils/Initializable.sol";
import "@openzeppelin-upgrades/contracts/access/OwnableUpgradeable.sol";
import "@openzeppelin-upgrades/contracts/security/ReentrancyGuardUpgradeable.sol";

<<<<<<< HEAD
import "../mixins/SignatureUtilsMixin.sol";
=======
import "../mixins/SignatureUtils.sol";
>>>>>>> 7a05fa39
import "../mixins/PermissionControllerMixin.sol";
import "../permissions/Pausable.sol";
import "../libraries/SlashingLib.sol";
import "../libraries/Snapshots.sol";
import "./DelegationManagerStorage.sol";

/**
 * @title DelegationManager
 * @author Layr Labs, Inc.
 * @notice Terms of Service: https://docs.eigenlayer.xyz/overview/terms-of-service
 * @notice  This is the contract for delegation in EigenLayer. The main functionalities of this contract are
 * - enabling anyone to register as an operator in EigenLayer
 * - allowing operators to specify parameters related to stakers who delegate to them
 * - enabling any staker to delegate its stake to the operator of its choice (a given staker can only delegate to a single operator at a time)
 * - enabling a staker to undelegate its assets from the operator it is delegated to (performed as part of the withdrawal process, initiated through the StrategyManager)
 */
contract DelegationManager is
    Initializable,
    OwnableUpgradeable,
    Pausable,
    DelegationManagerStorage,
    ReentrancyGuardUpgradeable,
<<<<<<< HEAD
    PermissionControllerMixin,
    SignatureUtilsMixin
=======
    SignatureUtils,
    PermissionControllerMixin
>>>>>>> 7a05fa39
{
    using SlashingLib for *;
    using Snapshots for Snapshots.DefaultZeroHistory;
    using EnumerableSet for EnumerableSet.Bytes32Set;

    // @notice Simple permission for functions that are only callable by the StrategyManager contract OR by the EigenPodManagerContract
    modifier onlyStrategyManagerOrEigenPodManager() {
        require(
            (msg.sender == address(strategyManager) || msg.sender == address(eigenPodManager)),
            OnlyStrategyManagerOrEigenPodManager()
        );
        _;
    }

    modifier onlyEigenPodManager() {
        require(msg.sender == address(eigenPodManager), OnlyEigenPodManager());
        _;
    }

    modifier onlyAllocationManager() {
        require(msg.sender == address(allocationManager), OnlyAllocationManager());
        _;
    }

    /**
     *
     *                         INITIALIZING FUNCTIONS
     *
     */

    /**
<<<<<<< HEAD
     * @dev Initializes the immutable addresses of the strategy mananger, eigenpod manager, and allocation manager.
=======
     * @dev Initializes the immutable addresses of the strategy manager, eigenpod manager, and allocation manager.
>>>>>>> 7a05fa39
     */
    constructor(
        IStrategyManager _strategyManager,
        IEigenPodManager _eigenPodManager,
        IAllocationManager _allocationManager,
        IPauserRegistry _pauserRegistry,
        IPermissionController _permissionController,
<<<<<<< HEAD
        uint32 _MIN_WITHDRAWAL_DELAY,
        string memory _version
=======
        uint32 _MIN_WITHDRAWAL_DELAY
>>>>>>> 7a05fa39
    )
        DelegationManagerStorage(_strategyManager, _eigenPodManager, _allocationManager, _MIN_WITHDRAWAL_DELAY)
        Pausable(_pauserRegistry)
        PermissionControllerMixin(_permissionController)
<<<<<<< HEAD
        SignatureUtilsMixin(_version)
=======
>>>>>>> 7a05fa39
    {
        _disableInitializers();
    }

    function initialize(address initialOwner, uint256 initialPausedStatus) external initializer {
        _setPausedStatus(initialPausedStatus);
        _transferOwnership(initialOwner);
    }

    /**
     *
     *                         EXTERNAL FUNCTIONS
     *
     */

    /// @inheritdoc IDelegationManager
    function registerAsOperator(
        address initDelegationApprover,
        uint32 allocationDelay,
        string calldata metadataURI
<<<<<<< HEAD
    ) external nonReentrant {
=======
    ) external {
>>>>>>> 7a05fa39
        require(!isDelegated(msg.sender), ActivelyDelegated());

        allocationManager.setAllocationDelay(msg.sender, allocationDelay);
        _setDelegationApprover(msg.sender, initDelegationApprover);

        // delegate from the operator to themselves
        _delegate(msg.sender, msg.sender);

        emit OperatorRegistered(msg.sender, initDelegationApprover);
        emit OperatorMetadataURIUpdated(msg.sender, metadataURI);
    }

    /// @inheritdoc IDelegationManager
<<<<<<< HEAD
    function modifyOperatorDetails(
        address operator,
        address newDelegationApprover
    ) external checkCanCall(operator) nonReentrant {
=======
    function modifyOperatorDetails(address operator, address newDelegationApprover) external checkCanCall(operator) {
>>>>>>> 7a05fa39
        require(isOperator(operator), OperatorNotRegistered());
        _setDelegationApprover(operator, newDelegationApprover);
    }

    /// @inheritdoc IDelegationManager
    function updateOperatorMetadataURI(address operator, string calldata metadataURI) external checkCanCall(operator) {
        require(isOperator(operator), OperatorNotRegistered());
        emit OperatorMetadataURIUpdated(operator, metadataURI);
    }

    /// @inheritdoc IDelegationManager
    function delegateTo(
        address operator,
        SignatureWithExpiry memory approverSignatureAndExpiry,
        bytes32 approverSalt
<<<<<<< HEAD
    ) public nonReentrant {
=======
    ) public {
>>>>>>> 7a05fa39
        require(!isDelegated(msg.sender), ActivelyDelegated());
        require(isOperator(operator), OperatorNotRegistered());

        // If the operator has a `delegationApprover`, check the provided signature
        _checkApproverSignature({
            staker: msg.sender,
            operator: operator,
            signature: approverSignatureAndExpiry,
            salt: approverSalt
        });

        // Delegate msg.sender to the operator
        _delegate(msg.sender, operator);
    }

    /// @inheritdoc IDelegationManager
    function undelegate(
        address staker
<<<<<<< HEAD
    ) public nonReentrant returns (bytes32[] memory withdrawalRoots) {
=======
    ) public returns (bytes32[] memory withdrawalRoots) {
>>>>>>> 7a05fa39
        // Check that the `staker` can undelegate
        require(isDelegated(staker), NotActivelyDelegated());
        require(!isOperator(staker), OperatorsCannotUndelegate());

        // If the action is not being initiated by the staker, validate that it is initiated
        // by the operator or their delegationApprover.
        if (msg.sender != staker) {
            address operator = delegatedTo[staker];

            require(_checkCanCall(operator) || msg.sender == delegationApprover(operator), CallerCannotUndelegate());
            emit StakerForceUndelegated(staker, operator);
        }

        return _undelegate(staker);
    }

    /// @inheritdoc IDelegationManager
    function redelegate(
        address newOperator,
        SignatureWithExpiry memory newOperatorApproverSig,
        bytes32 approverSalt
    ) external returns (bytes32[] memory withdrawalRoots) {
        withdrawalRoots = undelegate(msg.sender);
        // delegateTo uses msg.sender as staker
        delegateTo(newOperator, newOperatorApproverSig, approverSalt);
    }

    /// @inheritdoc IDelegationManager
    function queueWithdrawals(
        QueuedWithdrawalParams[] calldata params
<<<<<<< HEAD
    ) external onlyWhenNotPaused(PAUSED_ENTER_WITHDRAWAL_QUEUE) nonReentrant returns (bytes32[] memory) {
=======
    ) external onlyWhenNotPaused(PAUSED_ENTER_WITHDRAWAL_QUEUE) returns (bytes32[] memory) {
>>>>>>> 7a05fa39
        bytes32[] memory withdrawalRoots = new bytes32[](params.length);
        address operator = delegatedTo[msg.sender];

        for (uint256 i = 0; i < params.length; i++) {
            require(params[i].strategies.length == params[i].depositShares.length, InputArrayLengthMismatch());

            uint256[] memory slashingFactors = _getSlashingFactors(msg.sender, operator, params[i].strategies);

            // Remove shares from staker's strategies and place strategies/shares in queue.
            // If the staker is delegated to an operator, the operator's delegated shares are also reduced
            // NOTE: This will fail if the staker doesn't have the shares implied by the input parameters.
            // The view function getWithdrawableShares() can be used to check what shares are available for withdrawal.
            withdrawalRoots[i] = _removeSharesAndQueueWithdrawal({
                staker: msg.sender,
                operator: operator,
                strategies: params[i].strategies,
                depositSharesToWithdraw: params[i].depositShares,
                slashingFactors: slashingFactors
            });
        }

        return withdrawalRoots;
    }

    /// @inheritdoc IDelegationManager
    function completeQueuedWithdrawal(
        Withdrawal calldata withdrawal,
        IERC20[] calldata tokens,
        bool receiveAsTokens
    ) external onlyWhenNotPaused(PAUSED_EXIT_WITHDRAWAL_QUEUE) nonReentrant {
        _completeQueuedWithdrawal(withdrawal, tokens, receiveAsTokens);
    }

    /// @inheritdoc IDelegationManager
    function completeQueuedWithdrawals(
        Withdrawal[] calldata withdrawals,
        IERC20[][] calldata tokens,
        bool[] calldata receiveAsTokens
    ) external onlyWhenNotPaused(PAUSED_EXIT_WITHDRAWAL_QUEUE) nonReentrant {
        uint256 n = withdrawals.length;
        for (uint256 i; i < n; ++i) {
            _completeQueuedWithdrawal(withdrawals[i], tokens[i], receiveAsTokens[i]);
        }
    }

    /// @inheritdoc IDelegationManager
    function increaseDelegatedShares(
        address staker,
        IStrategy strategy,
        uint256 prevDepositShares,
        uint256 addedShares
<<<<<<< HEAD
    ) external onlyStrategyManagerOrEigenPodManager nonReentrant {
=======
    ) external onlyStrategyManagerOrEigenPodManager {
>>>>>>> 7a05fa39
        /// Note: Unlike `decreaseDelegatedShares`, we don't return early if the staker has no operator.
        /// This is because `_increaseDelegation` updates the staker's deposit scaling factor, which we
        /// need to do even if not delegated.
        address operator = delegatedTo[staker];
        uint64 maxMagnitude = allocationManager.getMaxMagnitude(operator, strategy);
        uint256 slashingFactor = _getSlashingFactor(staker, strategy, maxMagnitude);

        // Increase the staker's deposit scaling factor and delegate shares to the operator
        _increaseDelegation({
            operator: operator,
            staker: staker,
            strategy: strategy,
            prevDepositShares: prevDepositShares,
            addedShares: addedShares,
            slashingFactor: slashingFactor
        });
    }

    /// @inheritdoc IDelegationManager
    function decreaseDelegatedShares(
        address staker,
        uint256 curDepositShares,
        uint64 beaconChainSlashingFactorDecrease
<<<<<<< HEAD
    ) external onlyEigenPodManager nonReentrant {
=======
    ) external onlyEigenPodManager {
>>>>>>> 7a05fa39
        if (!isDelegated(staker)) {
            return;
        }
        address operator = delegatedTo[staker];

        // Calculate the shares to remove from the operator by calculating difference in shares
        // from the newly updated beaconChainSlashingFactor
        uint64 maxMagnitude = allocationManager.getMaxMagnitude(operator, beaconChainETHStrategy);
        DepositScalingFactor memory dsf = _depositScalingFactor[staker][beaconChainETHStrategy];
        uint256 sharesToRemove = dsf.calcWithdrawable({
            depositShares: curDepositShares,
            slashingFactor: maxMagnitude.mulWad(beaconChainSlashingFactorDecrease)
        });

        // Decrease the operator's shares
        _decreaseDelegation({
            operator: operator,
            staker: staker,
            strategy: beaconChainETHStrategy,
            sharesToDecrease: sharesToRemove
        });
    }

    /// @inheritdoc IDelegationManager
    function slashOperatorShares(
        address operator,
        IStrategy strategy,
        uint64 prevMaxMagnitude,
        uint64 newMaxMagnitude
<<<<<<< HEAD
    ) external onlyAllocationManager nonReentrant {
=======
    ) external onlyAllocationManager {
>>>>>>> 7a05fa39
        /// forgefmt: disable-next-item
        uint256 operatorSharesSlashed = SlashingLib.calcSlashedAmount({
            operatorShares: operatorShares[operator][strategy],
            prevMaxMagnitude: prevMaxMagnitude,
            newMaxMagnitude: newMaxMagnitude
        });

        uint256 scaledSharesSlashedFromQueue = _getSlashableSharesInQueue({
            operator: operator,
            strategy: strategy,
            prevMaxMagnitude: prevMaxMagnitude,
            newMaxMagnitude: newMaxMagnitude
        });

        // Calculate the total deposit shares to burn - slashed operator shares plus still-slashable
        // shares sitting in the withdrawal queue.
        uint256 totalDepositSharesToBurn = operatorSharesSlashed + scaledSharesSlashedFromQueue;

        // Remove shares from operator
        _decreaseDelegation({
            operator: operator,
            staker: address(0), // we treat this as a decrease for the 0-staker (only used for events)
            strategy: strategy,
            sharesToDecrease: operatorSharesSlashed
        });

<<<<<<< HEAD
        // Emit event for operator shares being slashed
        emit OperatorSharesSlashed(operator, strategy, totalDepositSharesToBurn);

=======
>>>>>>> 7a05fa39
        IShareManager shareManager = _getShareManager(strategy);
        // NOTE: for beaconChainETHStrategy, increased burnable shares currently have no mechanism for burning
        shareManager.increaseBurnableShares(strategy, totalDepositSharesToBurn);
    }

    /**
     *
     *                         INTERNAL FUNCTIONS
     *
     */

    /**
     * @notice Sets operator parameters in the `_operatorDetails` mapping.
     * @param operator The account registered as an operator updating their operatorDetails
     * @param newDelegationApprover The new parameters for the operator
     */
    function _setDelegationApprover(address operator, address newDelegationApprover) internal {
        _operatorDetails[operator].delegationApprover = newDelegationApprover;
        emit DelegationApproverUpdated(operator, newDelegationApprover);
    }

    /**
     * @notice Delegates *from* a `staker` *to* an `operator`.
     * @param staker The address to delegate *from* -- this address is delegating control of its own assets.
     * @param operator The address to delegate *to* -- this address is being given power to place the `staker`'s assets at risk on services
     * @dev Assumes the following is checked before calling this function:
     *          1) the `staker` is not already delegated to an operator
     *          2) the `operator` has indeed registered as an operator in EigenLayer
     *          3) if applicable, the `operator's` `delegationApprover` signed off on delegation
     * Ensures that:
     *          1) new delegations are not paused (PAUSED_NEW_DELEGATION)
     */
    function _delegate(address staker, address operator) internal onlyWhenNotPaused(PAUSED_NEW_DELEGATION) {
<<<<<<< HEAD
        // When a staker is not delegated to an operator, their deposit shares are equal to their
        // withdrawable shares -- except for the beaconChainETH strategy, which is handled below
        (IStrategy[] memory strategies, uint256[] memory withdrawableShares) = getDepositedShares(staker);

        // Retrieve the amount of slashing experienced by the operator in each strategy so far.
        // When delegating, we "forgive" the staker for this slashing by adjusting their
        // deposit scaling factor.
        uint256[] memory operatorSlashingFactors = _getSlashingFactors(address(0), operator, strategies);

        // Delegate to the operator
        delegatedTo[staker] = operator;
        emit StakerDelegated(staker, operator);

        for (uint256 i = 0; i < strategies.length; ++i) {
            // Special case for beacon chain slashing - ensure the staker's beacon chain slashing is
            // reflected in the number of shares they delegate.
            if (strategies[i] == beaconChainETHStrategy) {
                uint64 stakerBeaconChainSlashing = eigenPodManager.beaconChainSlashingFactor(staker);

                DepositScalingFactor memory dsf = _depositScalingFactor[staker][strategies[i]];
                withdrawableShares[i] = dsf.calcWithdrawable(withdrawableShares[i], stakerBeaconChainSlashing);
            }

=======
        // record the delegation relation between the staker and operator, and emit an event
        delegatedTo[staker] = operator;
        emit StakerDelegated(staker, operator);

        // read staker's deposited shares and strategies to add to operator's shares
        // and also update the staker depositScalingFactor for each strategy
        (IStrategy[] memory strategies, uint256[] memory depositedShares) = getDepositedShares(staker);
        uint256[] memory slashingFactors = _getSlashingFactors(staker, operator, strategies);

        for (uint256 i = 0; i < strategies.length; ++i) {
>>>>>>> 7a05fa39
            // forgefmt: disable-next-item
            _increaseDelegation({
                operator: operator, 
                staker: staker, 
                strategy: strategies[i],
                prevDepositShares: uint256(0),
<<<<<<< HEAD
                addedShares: withdrawableShares[i],
                slashingFactor: operatorSlashingFactors[i]
=======
                addedShares: depositedShares[i],
                slashingFactor: slashingFactors[i]
>>>>>>> 7a05fa39
            });
        }
    }

    /**
     * @dev Undelegates `staker` from their operator, queueing a withdrawal for all
     * their deposited shares in the process.
     * @dev Assumes the following is checked before calling this function:
     *          1) the `staker` is currently delegated to an operator
     *          2) the `staker` is not an operator themselves
     * Ensures that:
     *          1) the withdrawal queue is not paused (PAUSED_ENTER_WITHDRAWAL_QUEUE)
     */
    function _undelegate(
        address staker
    ) internal onlyWhenNotPaused(PAUSED_ENTER_WITHDRAWAL_QUEUE) returns (bytes32[] memory withdrawalRoots) {
        // Undelegate the staker
        address operator = delegatedTo[staker];
        delegatedTo[staker] = address(0);
        emit StakerUndelegated(staker, operator);

        // Get all of the staker's deposited strategies/shares. These will be removed from the operator
        // and queued for withdrawal.
        (IStrategy[] memory strategies, uint256[] memory depositedShares) = getDepositedShares(staker);
        if (strategies.length == 0) {
            return withdrawalRoots;
        }

        // For the operator and each of the staker's strategies, get the slashing factors to apply
        // when queueing for withdrawal
        withdrawalRoots = new bytes32[](strategies.length);
        uint256[] memory slashingFactors = _getSlashingFactors(staker, operator, strategies);

        // Queue a withdrawal for each strategy independently. This is done for UX reasons.
        for (uint256 i = 0; i < strategies.length; i++) {
            IStrategy[] memory singleStrategy = new IStrategy[](1);
            uint256[] memory singleDepositShares = new uint256[](1);
            uint256[] memory singleSlashingFactor = new uint256[](1);
            singleStrategy[0] = strategies[i];
            singleDepositShares[0] = depositedShares[i];
            singleSlashingFactor[0] = slashingFactors[i];

            // Remove shares from staker's strategies and place strategies/shares in queue.
            // The operator's delegated shares are also reduced.
            withdrawalRoots[i] = _removeSharesAndQueueWithdrawal({
                staker: staker,
                operator: operator,
                strategies: singleStrategy,
                depositSharesToWithdraw: singleDepositShares,
                slashingFactors: singleSlashingFactor
            });
        }

        return withdrawalRoots;
    }

    /**
     * @notice Removes `sharesToWithdraw` in `strategies` from `staker` who is currently delegated to `operator` and queues a withdrawal to the `withdrawer`.
     * @param staker The staker queuing a withdrawal
     * @param operator The operator the staker is delegated to
     * @param strategies The strategies to queue a withdrawal for
     * @param depositSharesToWithdraw The amount of deposit shares the staker wishes to withdraw, must be less than staker's depositShares in storage
     * @param slashingFactors The corresponding slashing factor for the staker/operator for each strategy
     *
     * @dev The amount withdrawable by the staker may not actually be the same as the depositShares that are in storage in the StrategyManager/EigenPodManager.
     * This is a result of any slashing that has occurred during the time the staker has been delegated to an operator. So the proportional amount that is withdrawn
     * out of the amount withdrawable for the staker has to also be decremented from the staker's deposit shares.
     * So the amount of depositShares withdrawn out has to be proportionally scaled down depending on the slashing that has occurred.
     * Ex. Suppose as a staker, I have 100 depositShares for a strategy thats sitting in the StrategyManager in the `stakerDepositShares` mapping but I actually have been slashed 50%
     * and my real withdrawable amount is 50 shares.
     * Now when I go to withdraw 40 depositShares, I'm proportionally withdrawing 40% of my withdrawable shares. We calculate below the actual shares withdrawn via the `toShares()` function to
     * get 20 shares to queue withdraw. The end state is that I have 60 depositShares and 30 withdrawable shares now, this still accurately reflects a 50% slashing that has occurred on my existing stake.
     * @dev depositSharesToWithdraw are converted to sharesToWithdraw using the `toShares` library function. sharesToWithdraw are then divided by the current maxMagnitude of the operator (at queue time)
     * and this value is stored in the Withdrawal struct as `scaledShares.
     * Upon completion the `scaledShares` are then multiplied by the maxMagnitude of the operator at completion time. This is how we factor in any slashing events
     * that occurred during the withdrawal delay period. Shares in a withdrawal are no longer slashable once the withdrawal is completable.
     * @dev If the `operator` is indeed an operator, then the operator's delegated shares in the `strategies` are also decreased appropriately.
     */
    function _removeSharesAndQueueWithdrawal(
        address staker,
        address operator,
        IStrategy[] memory strategies,
        uint256[] memory depositSharesToWithdraw,
        uint256[] memory slashingFactors
    ) internal returns (bytes32) {
        require(staker != address(0), InputAddressZero());
        require(strategies.length != 0, InputArrayLengthZero());

        uint256[] memory scaledShares = new uint256[](strategies.length);
        uint256[] memory withdrawableShares = new uint256[](strategies.length);

        // Remove shares from staker and operator
        // Each of these operations fail if we attempt to remove more shares than exist
        for (uint256 i = 0; i < strategies.length; ++i) {
            IShareManager shareManager = _getShareManager(strategies[i]);
            DepositScalingFactor memory dsf = _depositScalingFactor[staker][strategies[i]];

            // Calculate how many shares can be withdrawn after factoring in slashing
            withdrawableShares[i] = dsf.calcWithdrawable(depositSharesToWithdraw[i], slashingFactors[i]);

            // Scale shares for queue withdrawal
            scaledShares[i] = dsf.scaleForQueueWithdrawal(depositSharesToWithdraw[i]);

            // Remove delegated shares from the operator
            if (operator != address(0)) {
                // Staker was delegated and remains slashable during the withdrawal delay period
                // Cumulative withdrawn scaled shares are updated for the strategy, this is for accounting
                // purposes for burning shares if slashed
                _addQueuedSlashableShares(operator, strategies[i], scaledShares[i]);

                // forgefmt: disable-next-item
                _decreaseDelegation({
                    operator: operator,
                    staker: staker,
                    strategy: strategies[i],
                    sharesToDecrease: withdrawableShares[i]
                });
            }

            // Remove deposit shares from EigenPodManager/StrategyManager
<<<<<<< HEAD
            uint256 sharesAfter = shareManager.removeDepositShares(staker, strategies[i], depositSharesToWithdraw[i]);

            if (sharesAfter == 0) {
                _depositScalingFactor[staker][strategies[i]].reset();
            }
=======
            shareManager.removeDepositShares(staker, strategies[i], depositSharesToWithdraw[i]);
>>>>>>> 7a05fa39
        }

        // Create queue entry and increment withdrawal nonce
        uint256 nonce = cumulativeWithdrawalsQueued[staker];
        cumulativeWithdrawalsQueued[staker]++;

        Withdrawal memory withdrawal = Withdrawal({
            staker: staker,
            delegatedTo: operator,
            withdrawer: staker,
            nonce: nonce,
            startBlock: uint32(block.number),
            strategies: strategies,
            scaledShares: scaledShares
        });

        bytes32 withdrawalRoot = calculateWithdrawalRoot(withdrawal);

        pendingWithdrawals[withdrawalRoot] = true;
<<<<<<< HEAD
        _queuedWithdrawals[withdrawalRoot] = withdrawal;
=======
        queuedWithdrawals[withdrawalRoot] = withdrawal;
>>>>>>> 7a05fa39
        _stakerQueuedWithdrawalRoots[staker].add(withdrawalRoot);

        emit SlashingWithdrawalQueued(withdrawalRoot, withdrawal, withdrawableShares);
        return withdrawalRoot;
    }

    /**
     * @dev This function completes a queued withdrawal for a staker.
     * This will apply any slashing that has occurred since the the withdrawal was queued by multiplying the withdrawal's
     * scaledShares by the operator's maxMagnitude for each strategy. This ensures that any slashing that has occurred
     * during the period the withdrawal was queued until its slashableUntil block is applied to the withdrawal amount.
     * If receiveAsTokens is true, then these shares will be withdrawn as tokens.
     * If receiveAsTokens is false, then they will be redeposited according to the current operator the staker is delegated to,
     * and added back to the operator's delegatedShares.
     */
    function _completeQueuedWithdrawal(
        Withdrawal memory withdrawal,
        IERC20[] calldata tokens,
        bool receiveAsTokens
    ) internal {
        require(tokens.length == withdrawal.strategies.length, InputArrayLengthMismatch());
        require(msg.sender == withdrawal.withdrawer, WithdrawerNotCaller());
        bytes32 withdrawalRoot = calculateWithdrawalRoot(withdrawal);
        require(pendingWithdrawals[withdrawalRoot], WithdrawalNotQueued());

        uint256[] memory prevSlashingFactors;
        {
            // slashableUntil is block inclusive so we need to check if the current block is strictly greater than the slashableUntil block
            // meaning the withdrawal can be completed.
            uint32 slashableUntil = withdrawal.startBlock + MIN_WITHDRAWAL_DELAY_BLOCKS;
            require(uint32(block.number) > slashableUntil, WithdrawalDelayNotElapsed());

            // Given the max magnitudes of the operator the staker was originally delegated to, calculate
            // the slashing factors for each of the withdrawal's strategies.
            prevSlashingFactors = _getSlashingFactorsAtBlock({
                staker: withdrawal.staker,
                operator: withdrawal.delegatedTo,
                strategies: withdrawal.strategies,
                blockNumber: slashableUntil
            });
        }

        // Remove the withdrawal from the queue. Note that for legacy withdrawals, the removals
        // from `_stakerQueuedWithdrawalRoots` and `queuedWithdrawals` will no-op.
        _stakerQueuedWithdrawalRoots[withdrawal.staker].remove(withdrawalRoot);
<<<<<<< HEAD
        delete _queuedWithdrawals[withdrawalRoot];
=======
        delete queuedWithdrawals[withdrawalRoot];
>>>>>>> 7a05fa39
        delete pendingWithdrawals[withdrawalRoot];
        emit SlashingWithdrawalCompleted(withdrawalRoot);

        // Given the max magnitudes of the operator the staker is now delegated to, calculate the current
        // slashing factors to apply to each withdrawal if it is received as shares.
        address newOperator = delegatedTo[withdrawal.staker];
        uint256[] memory newSlashingFactors = _getSlashingFactors(withdrawal.staker, newOperator, withdrawal.strategies);

        for (uint256 i = 0; i < withdrawal.strategies.length; i++) {
            IShareManager shareManager = _getShareManager(withdrawal.strategies[i]);

            // Calculate how much slashing to apply, as well as shares to withdraw
            uint256 sharesToWithdraw = SlashingLib.scaleForCompleteWithdrawal({
                scaledShares: withdrawal.scaledShares[i],
                slashingFactor: prevSlashingFactors[i]
            });

<<<<<<< HEAD
            //Do nothing if 0 shares to withdraw
            if (sharesToWithdraw == 0) {
                continue;
            }

=======
>>>>>>> 7a05fa39
            if (receiveAsTokens) {
                // Withdraws `shares` in `strategy` to `withdrawer`. If the shares are virtual beaconChainETH shares,
                // then a call is ultimately forwarded to the `staker`s EigenPod; otherwise a call is ultimately forwarded
                // to the `strategy` with info on the `token`.
                shareManager.withdrawSharesAsTokens({
                    staker: withdrawal.staker,
                    strategy: withdrawal.strategies[i],
                    token: tokens[i],
                    shares: sharesToWithdraw
                });
            } else {
                // Award shares back in StrategyManager/EigenPodManager.
                (uint256 prevDepositShares, uint256 addedShares) = shareManager.addShares({
                    staker: withdrawal.staker,
                    strategy: withdrawal.strategies[i],
<<<<<<< HEAD
=======
                    token: tokens[i],
>>>>>>> 7a05fa39
                    shares: sharesToWithdraw
                });

                // Update the staker's deposit scaling factor and delegate shares to their operator
                _increaseDelegation({
                    operator: newOperator,
                    staker: withdrawal.staker,
                    strategy: withdrawal.strategies[i],
                    prevDepositShares: prevDepositShares,
                    addedShares: addedShares,
                    slashingFactor: newSlashingFactors[i]
                });
            }
        }
    }

    /**
     * @notice Increases `operator`s depositedShares in `strategy` based on staker's addedDepositShares
     * and updates the staker's depositScalingFactor for the strategy.
     * @param operator The operator to increase the delegated delegatedShares for
     * @param staker The staker to increase the depositScalingFactor for
     * @param strategy The strategy to increase the delegated delegatedShares and the depositScalingFactor for
     * @param prevDepositShares The number of delegated deposit shares the staker had in the strategy prior to the increase
     * @param addedShares The shares added to the staker in the StrategyManager/EigenPodManager
     * @param slashingFactor The current slashing factor for the staker/operator/strategy
     */
    function _increaseDelegation(
        address operator,
        address staker,
        IStrategy strategy,
        uint256 prevDepositShares,
        uint256 addedShares,
        uint256 slashingFactor
    ) internal {
        // Ensure that the operator has not been fully slashed for a strategy
        // and that the staker has not been fully slashed if it is the beaconChainStrategy
        // This is to prevent a divWad by 0 when updating the depositScalingFactor
        require(slashingFactor != 0, FullySlashed());

        // Update the staker's depositScalingFactor. This only results in an update
        // if the slashing factor has changed for this strategy.
        DepositScalingFactor storage dsf = _depositScalingFactor[staker][strategy];
        dsf.update(prevDepositShares, addedShares, slashingFactor);
        emit DepositScalingFactorUpdated(staker, strategy, dsf.scalingFactor());

        // If the staker is delegated to an operator, update the operator's shares
        if (isDelegated(staker)) {
            operatorShares[operator][strategy] += addedShares;
            emit OperatorSharesIncreased(operator, staker, strategy, addedShares);
        }
    }

    /**
     * @notice Decreases `operator`s shares in `strategy` based on staker's removed shares
     * @param operator The operator to decrease the delegated delegated shares for
     * @param staker The staker to decrease the delegated delegated shares for
     * @param strategy The strategy to decrease the delegated delegated shares for
     * @param sharesToDecrease The shares to remove from the operator's delegated shares
     */
    function _decreaseDelegation(
        address operator,
        address staker,
        IStrategy strategy,
        uint256 sharesToDecrease
    ) internal {
        // Decrement operator shares
        operatorShares[operator][strategy] -= sharesToDecrease;
        emit OperatorSharesDecreased(operator, staker, strategy, sharesToDecrease);
    }

    /// @dev If `operator` has configured a `delegationApprover`, check that `signature` and `salt`
    /// are a valid approval for `staker` delegating to `operator`.
    function _checkApproverSignature(
        address staker,
        address operator,
        SignatureWithExpiry memory signature,
        bytes32 salt
    ) internal {
        address approver = _operatorDetails[operator].delegationApprover;
        if (approver == address(0)) {
            return;
        }

        // Check that the salt hasn't been used previously, then mark the salt as spent
        require(!delegationApproverSaltIsSpent[approver][salt], SaltSpent());
        delegationApproverSaltIsSpent[approver][salt] = true;

        // Validate the signature
        _checkIsValidSignatureNow({
            signer: approver,
            signableDigest: calculateDelegationApprovalDigestHash(staker, operator, approver, salt, signature.expiry),
            signature: signature.signature,
            expiry: signature.expiry
        });
    }

<<<<<<< HEAD
    /// @dev Calculate the amount of slashing to apply to the staker's shares.
    /// @dev Be mindful of rounding in `mulWad()`, it's possible for the slashing factor to round down to 0
    /// even when both operatorMaxMagnitude and beaconChainSlashingFactor are non-zero. This is only possible
    /// in an edge case where the operator has a very low maxMagnitude.
=======
    /// @dev Calculate the amount of slashing to apply to the staker's shares
>>>>>>> 7a05fa39
    function _getSlashingFactor(
        address staker,
        IStrategy strategy,
        uint64 operatorMaxMagnitude
    ) internal view returns (uint256) {
        if (strategy == beaconChainETHStrategy) {
            uint64 beaconChainSlashingFactor = eigenPodManager.beaconChainSlashingFactor(staker);
            return operatorMaxMagnitude.mulWad(beaconChainSlashingFactor);
        }

        return operatorMaxMagnitude;
    }

    /// @dev Calculate the amount of slashing to apply to the staker's shares across multiple strategies
    function _getSlashingFactors(
        address staker,
        address operator,
        IStrategy[] memory strategies
    ) internal view returns (uint256[] memory) {
        uint256[] memory slashingFactors = new uint256[](strategies.length);
        uint64[] memory maxMagnitudes = allocationManager.getMaxMagnitudes(operator, strategies);

        for (uint256 i = 0; i < strategies.length; i++) {
            slashingFactors[i] = _getSlashingFactor(staker, strategies[i], maxMagnitudes[i]);
        }

        return slashingFactors;
    }

    /// @dev Calculate the amount of slashing to apply to the staker's shares across multiple strategies
    /// Note: specifically checks the operator's magnitude at a prior block, used for completing withdrawals
    function _getSlashingFactorsAtBlock(
        address staker,
        address operator,
        IStrategy[] memory strategies,
        uint32 blockNumber
    ) internal view returns (uint256[] memory) {
        uint256[] memory slashingFactors = new uint256[](strategies.length);
        uint64[] memory maxMagnitudes = allocationManager.getMaxMagnitudesAtBlock({
            operator: operator,
            strategies: strategies,
            blockNumber: blockNumber
        });

        for (uint256 i = 0; i < strategies.length; i++) {
            slashingFactors[i] = _getSlashingFactor(staker, strategies[i], maxMagnitudes[i]);
        }

        return slashingFactors;
    }

    /**
     * @dev Calculate amount of slashable shares that would be slashed from the queued withdrawals from an operator for a strategy
     * given the previous maxMagnitude and the new maxMagnitude.
     * Note: To get the total amount of slashable shares in the queue withdrawable, set newMaxMagnitude to 0 and prevMaxMagnitude
     * is the current maxMagnitude of the operator.
     */
    function _getSlashableSharesInQueue(
        address operator,
        IStrategy strategy,
        uint64 prevMaxMagnitude,
        uint64 newMaxMagnitude
    ) internal view returns (uint256) {
        // We want ALL shares added to the withdrawal queue in the window [block.number - MIN_WITHDRAWAL_DELAY_BLOCKS, block.number]
        //
        // To get this, we take the current shares in the withdrawal queue and subtract the number of shares
        // that were in the queue before MIN_WITHDRAWAL_DELAY_BLOCKS.
        uint256 curQueuedScaledShares = _cumulativeScaledSharesHistory[operator][strategy].latest();
        uint256 prevQueuedScaledShares = _cumulativeScaledSharesHistory[operator][strategy].upperLookup({
            key: uint32(block.number) - MIN_WITHDRAWAL_DELAY_BLOCKS - 1
        });

        // The difference between these values is the number of scaled shares that entered the withdrawal queue
        // less than or equal to MIN_WITHDRAWAL_DELAY_BLOCKS ago. These shares are still slashable.
        uint256 scaledSharesAdded = curQueuedScaledShares - prevQueuedScaledShares;

        return SlashingLib.scaleForBurning({
            scaledShares: scaledSharesAdded,
            prevMaxMagnitude: prevMaxMagnitude,
            newMaxMagnitude: newMaxMagnitude
        });
    }

    /// @dev Add to the cumulative withdrawn scaled shares from an operator for a given strategy
    function _addQueuedSlashableShares(address operator, IStrategy strategy, uint256 scaledShares) internal {
<<<<<<< HEAD
        uint256 currCumulativeScaledShares = _cumulativeScaledSharesHistory[operator][strategy].latest();
        _cumulativeScaledSharesHistory[operator][strategy].push({
            key: uint32(block.number),
            value: currCumulativeScaledShares + scaledShares
        });
    }

    /// @dev Get the shares from a queued withdrawal.
    function _getSharesByWithdrawalRoot(
        bytes32 withdrawalRoot
    ) internal view returns (Withdrawal memory withdrawal, uint256[] memory shares) {
        withdrawal = _queuedWithdrawals[withdrawalRoot];
        shares = new uint256[](withdrawal.strategies.length);

        uint32 slashableUntil = withdrawal.startBlock + MIN_WITHDRAWAL_DELAY_BLOCKS;

        // If the slashableUntil block is in the past, read the slashing factors at that block.
        // Otherwise, read the current slashing factors. Note that if the slashableUntil block is the current block
        // or in the future, then the slashing factors are still subject to change before the withdrawal is completable,
        // which may result in fewer shares being withdrawn.
        uint256[] memory slashingFactors = slashableUntil < uint32(block.number)
            ? _getSlashingFactorsAtBlock({
                staker: withdrawal.staker,
                operator: withdrawal.delegatedTo,
                strategies: withdrawal.strategies,
                blockNumber: slashableUntil
            })
            : _getSlashingFactors({
                staker: withdrawal.staker,
                operator: withdrawal.delegatedTo,
                strategies: withdrawal.strategies
            });

        for (uint256 j; j < withdrawal.strategies.length; ++j) {
            shares[j] = SlashingLib.scaleForCompleteWithdrawal({
                scaledShares: withdrawal.scaledShares[j],
                slashingFactor: slashingFactors[j]
=======
        if (strategy != beaconChainETHStrategy) {
            uint256 currCumulativeScaledShares = _cumulativeScaledSharesHistory[operator][strategy].latest();
            _cumulativeScaledSharesHistory[operator][strategy].push({
                key: uint32(block.number),
                value: currCumulativeScaledShares + scaledShares
>>>>>>> 7a05fa39
            });
        }
    }

    /// @dev Depending on the strategy used, determine which ShareManager contract to make external calls to
    function _getShareManager(
        IStrategy strategy
    ) internal view returns (IShareManager) {
        return strategy == beaconChainETHStrategy
            ? IShareManager(address(eigenPodManager))
            : IShareManager(address(strategyManager));
    }

    /**
     *
     *                         VIEW FUNCTIONS
     *
     */

    /// @inheritdoc IDelegationManager
    function isDelegated(
        address staker
    ) public view returns (bool) {
        return (delegatedTo[staker] != address(0));
    }

    /// @inheritdoc IDelegationManager
    function isOperator(
        address operator
    ) public view returns (bool) {
        return operator != address(0) && delegatedTo[operator] == operator;
    }

    /// @inheritdoc IDelegationManager
    function delegationApprover(
        address operator
    ) public view returns (address) {
        return _operatorDetails[operator].delegationApprover;
    }

    /// @inheritdoc IDelegationManager
    function depositScalingFactor(address staker, IStrategy strategy) external view returns (uint256) {
        return _depositScalingFactor[staker][strategy].scalingFactor();
    }

    /// @inheritdoc IDelegationManager
    function getOperatorShares(
        address operator,
        IStrategy[] memory strategies
    ) public view returns (uint256[] memory) {
        uint256[] memory shares = new uint256[](strategies.length);
        for (uint256 i = 0; i < strategies.length; ++i) {
            shares[i] = operatorShares[operator][strategies[i]];
        }
        return shares;
    }

    /// @inheritdoc IDelegationManager
    function getOperatorsShares(
        address[] memory operators,
        IStrategy[] memory strategies
    ) public view returns (uint256[][] memory) {
        uint256[][] memory shares = new uint256[][](operators.length);
        for (uint256 i = 0; i < operators.length; ++i) {
            shares[i] = getOperatorShares(operators[i], strategies);
<<<<<<< HEAD
=======
        }
        return shares;
    }

    /// @inheritdoc IDelegationManager
    function getSlashableSharesInQueue(address operator, IStrategy strategy) public view returns (uint256) {
        uint64 maxMagnitude = allocationManager.getMaxMagnitude(operator, strategy);

        // Return amount of slashable scaled shares remaining
        return _getSlashableSharesInQueue({
            operator: operator,
            strategy: strategy,
            prevMaxMagnitude: maxMagnitude,
            newMaxMagnitude: 0
        });
    }

    /// @inheritdoc IDelegationManager
    function getWithdrawableShares(
        address staker,
        IStrategy[] memory strategies
    ) public view returns (uint256[] memory withdrawableShares, uint256[] memory depositShares) {
        withdrawableShares = new uint256[](strategies.length);
        depositShares = new uint256[](strategies.length);

        // Get the slashing factors for the staker/operator/strategies
        address operator = delegatedTo[staker];
        uint256[] memory slashingFactors = _getSlashingFactors(staker, operator, strategies);

        for (uint256 i = 0; i < strategies.length; ++i) {
            IShareManager shareManager = _getShareManager(strategies[i]);
            depositShares[i] = shareManager.stakerDepositShares(staker, strategies[i]);

            // Calculate the withdrawable shares based on the slashing factor
            DepositScalingFactor memory dsf = _depositScalingFactor[staker][strategies[i]];
            withdrawableShares[i] = dsf.calcWithdrawable(depositShares[i], slashingFactors[i]);
>>>>>>> 7a05fa39
        }
        return shares;
    }

<<<<<<< HEAD
    /// @inheritdoc IDelegationManager
    function getSlashableSharesInQueue(address operator, IStrategy strategy) public view returns (uint256) {
        uint64 maxMagnitude = allocationManager.getMaxMagnitude(operator, strategy);

        // Return amount of slashable scaled shares remaining
        return _getSlashableSharesInQueue({
            operator: operator,
            strategy: strategy,
            prevMaxMagnitude: maxMagnitude,
            newMaxMagnitude: 0
        });
    }

    /// @inheritdoc IDelegationManager
    function getWithdrawableShares(
        address staker,
        IStrategy[] memory strategies
    ) public view returns (uint256[] memory withdrawableShares, uint256[] memory depositShares) {
        withdrawableShares = new uint256[](strategies.length);
        depositShares = new uint256[](strategies.length);

        // Get the slashing factors for the staker/operator/strategies
        address operator = delegatedTo[staker];
        uint256[] memory slashingFactors = _getSlashingFactors(staker, operator, strategies);

        for (uint256 i = 0; i < strategies.length; ++i) {
            IShareManager shareManager = _getShareManager(strategies[i]);
            depositShares[i] = shareManager.stakerDepositShares(staker, strategies[i]);

            // Calculate the withdrawable shares based on the slashing factor
            DepositScalingFactor memory dsf = _depositScalingFactor[staker][strategies[i]];
            withdrawableShares[i] = dsf.calcWithdrawable(depositShares[i], slashingFactors[i]);
        }

        return (withdrawableShares, depositShares);
    }

    /// @inheritdoc IDelegationManager
    function getDepositedShares(
        address staker
    ) public view returns (IStrategy[] memory, uint256[] memory) {
        // Get a list of the staker's deposited strategies/shares in the strategy manager
        (IStrategy[] memory tokenStrategies, uint256[] memory tokenDeposits) = strategyManager.getDeposits(staker);

        // If the staker has no beacon chain ETH shares, return any shares from the strategy manager
        uint256 podOwnerShares = eigenPodManager.stakerDepositShares(staker, beaconChainETHStrategy);
        if (podOwnerShares == 0) {
            return (tokenStrategies, tokenDeposits);
        }

        // Allocate extra space for beaconChainETHStrategy and shares
        IStrategy[] memory strategies = new IStrategy[](tokenStrategies.length + 1);
        uint256[] memory shares = new uint256[](tokenStrategies.length + 1);

        strategies[tokenStrategies.length] = beaconChainETHStrategy;
        shares[tokenStrategies.length] = podOwnerShares;

=======
        return (withdrawableShares, depositShares);
    }

    /// @inheritdoc IDelegationManager
    function getDepositedShares(
        address staker
    ) public view returns (IStrategy[] memory, uint256[] memory) {
        // Get a list of the staker's deposited strategies/shares in the strategy manager
        (IStrategy[] memory tokenStrategies, uint256[] memory tokenDeposits) = strategyManager.getDeposits(staker);

        // If the staker has no beacon chain ETH shares, return any shares from the strategy manager
        uint256 podOwnerShares = eigenPodManager.stakerDepositShares(staker, beaconChainETHStrategy);
        if (podOwnerShares == 0) {
            return (tokenStrategies, tokenDeposits);
        }

        // Allocate extra space for beaconChainETHStrategy and shares
        IStrategy[] memory strategies = new IStrategy[](tokenStrategies.length + 1);
        uint256[] memory shares = new uint256[](tokenStrategies.length + 1);

        strategies[tokenStrategies.length] = beaconChainETHStrategy;
        shares[tokenStrategies.length] = podOwnerShares;

>>>>>>> 7a05fa39
        // Copy any strategy manager shares to complete array
        for (uint256 i = 0; i < tokenStrategies.length; i++) {
            strategies[i] = tokenStrategies[i];
            shares[i] = tokenDeposits[i];
        }

        return (strategies, shares);
    }

    function queuedWithdrawals(
        bytes32 withdrawalRoot
    ) external view returns (Withdrawal memory withdrawal) {
        return _queuedWithdrawals[withdrawalRoot];
    }

    /// @inheritdoc IDelegationManager
    function getQueuedWithdrawal(
        bytes32 withdrawalRoot
<<<<<<< HEAD
    ) external view returns (Withdrawal memory withdrawal, uint256[] memory shares) {
        (withdrawal, shares) = _getSharesByWithdrawalRoot(withdrawalRoot);
=======
    ) external view returns (Withdrawal memory) {
        return queuedWithdrawals[withdrawalRoot];
>>>>>>> 7a05fa39
    }

    /// @inheritdoc IDelegationManager
    function getQueuedWithdrawals(
        address staker
    ) external view returns (Withdrawal[] memory withdrawals, uint256[][] memory shares) {
        bytes32[] memory withdrawalRoots = getQueuedWithdrawalRoots(staker);

        uint256 totalQueued = withdrawalRoots.length;
        withdrawals = new Withdrawal[](totalQueued);
        shares = new uint256[][](totalQueued);

<<<<<<< HEAD
        for (uint256 i; i < totalQueued; ++i) {
            (withdrawals[i], shares[i]) = _getSharesByWithdrawalRoot(withdrawalRoots[i]);
=======
        address operator = delegatedTo[staker];

        for (uint256 i; i < totalQueued; ++i) {
            withdrawals[i] = queuedWithdrawals[withdrawalRoots[i]];
            shares[i] = new uint256[](withdrawals[i].strategies.length);

            uint32 slashableUntil = withdrawals[i].startBlock + MIN_WITHDRAWAL_DELAY_BLOCKS;

            uint256[] memory slashingFactors;
            // If slashableUntil block is in the past, read the slashing factors at that block
            // Otherwise read the current slashing factors. Note that if the slashableUntil block is the current block
            // or in the future then the slashing factors are still subject to change before the withdrawal is completable
            // and the shares withdrawn to be less
            if (slashableUntil < uint32(block.number)) {
                slashingFactors = _getSlashingFactorsAtBlock({
                    staker: staker,
                    operator: operator,
                    strategies: withdrawals[i].strategies,
                    blockNumber: slashableUntil
                });
            } else {
                slashingFactors =
                    _getSlashingFactors({staker: staker, operator: operator, strategies: withdrawals[i].strategies});
            }

            for (uint256 j; j < withdrawals[i].strategies.length; ++j) {
                shares[i][j] = SlashingLib.scaleForCompleteWithdrawal({
                    scaledShares: withdrawals[i].scaledShares[j],
                    slashingFactor: slashingFactors[j]
                });
            }
>>>>>>> 7a05fa39
        }
    }

    /// @inheritdoc IDelegationManager
    function getQueuedWithdrawalRoots(
        address staker
    ) public view returns (bytes32[] memory) {
        return _stakerQueuedWithdrawalRoots[staker].values();
    }

    /// @inheritdoc IDelegationManager
    function convertToDepositShares(
        address staker,
        IStrategy[] memory strategies,
        uint256[] memory withdrawableShares
    ) external view returns (uint256[] memory) {
        // Get the slashing factors for the staker/operator/strategies
        address operator = delegatedTo[staker];
        uint256[] memory slashingFactors = _getSlashingFactors(staker, operator, strategies);

        // Calculate the deposit shares based on the slashing factor
        uint256[] memory depositShares = new uint256[](strategies.length);
        for (uint256 i = 0; i < strategies.length; ++i) {
            DepositScalingFactor memory dsf = _depositScalingFactor[staker][strategies[i]];
            depositShares[i] = dsf.calcDepositShares(withdrawableShares[i], slashingFactors[i]);
        }
        return depositShares;
    }

    /// @inheritdoc IDelegationManager
    function calculateWithdrawalRoot(
        Withdrawal memory withdrawal
    ) public pure returns (bytes32) {
        return keccak256(abi.encode(withdrawal));
    }

    /// @inheritdoc IDelegationManager
    function minWithdrawalDelayBlocks() external view returns (uint32) {
        return MIN_WITHDRAWAL_DELAY_BLOCKS;
    }

    /// @inheritdoc IDelegationManager
    function calculateDelegationApprovalDigestHash(
        address staker,
        address operator,
        address approver,
        bytes32 approverSalt,
        uint256 expiry
    ) public view returns (bytes32) {
        /// forgefmt: disable-next-item
        return _calculateSignableDigest(
            keccak256(
                abi.encode(
                    DELEGATION_APPROVAL_TYPEHASH, 
                    approver, 
                    staker, 
                    operator, 
                    approverSalt, 
                    expiry
                )
            )
        );
    }
}<|MERGE_RESOLUTION|>--- conflicted
+++ resolved
@@ -5,11 +5,7 @@
 import "@openzeppelin-upgrades/contracts/access/OwnableUpgradeable.sol";
 import "@openzeppelin-upgrades/contracts/security/ReentrancyGuardUpgradeable.sol";
 
-<<<<<<< HEAD
 import "../mixins/SignatureUtilsMixin.sol";
-=======
-import "../mixins/SignatureUtils.sol";
->>>>>>> 7a05fa39
 import "../mixins/PermissionControllerMixin.sol";
 import "../permissions/Pausable.sol";
 import "../libraries/SlashingLib.sol";
@@ -32,13 +28,8 @@
     Pausable,
     DelegationManagerStorage,
     ReentrancyGuardUpgradeable,
-<<<<<<< HEAD
     PermissionControllerMixin,
     SignatureUtilsMixin
-=======
-    SignatureUtils,
-    PermissionControllerMixin
->>>>>>> 7a05fa39
 {
     using SlashingLib for *;
     using Snapshots for Snapshots.DefaultZeroHistory;
@@ -70,11 +61,7 @@
      */
 
     /**
-<<<<<<< HEAD
-     * @dev Initializes the immutable addresses of the strategy mananger, eigenpod manager, and allocation manager.
-=======
      * @dev Initializes the immutable addresses of the strategy manager, eigenpod manager, and allocation manager.
->>>>>>> 7a05fa39
      */
     constructor(
         IStrategyManager _strategyManager,
@@ -82,20 +69,13 @@
         IAllocationManager _allocationManager,
         IPauserRegistry _pauserRegistry,
         IPermissionController _permissionController,
-<<<<<<< HEAD
         uint32 _MIN_WITHDRAWAL_DELAY,
         string memory _version
-=======
-        uint32 _MIN_WITHDRAWAL_DELAY
->>>>>>> 7a05fa39
     )
         DelegationManagerStorage(_strategyManager, _eigenPodManager, _allocationManager, _MIN_WITHDRAWAL_DELAY)
         Pausable(_pauserRegistry)
         PermissionControllerMixin(_permissionController)
-<<<<<<< HEAD
         SignatureUtilsMixin(_version)
-=======
->>>>>>> 7a05fa39
     {
         _disableInitializers();
     }
@@ -116,11 +96,7 @@
         address initDelegationApprover,
         uint32 allocationDelay,
         string calldata metadataURI
-<<<<<<< HEAD
     ) external nonReentrant {
-=======
-    ) external {
->>>>>>> 7a05fa39
         require(!isDelegated(msg.sender), ActivelyDelegated());
 
         allocationManager.setAllocationDelay(msg.sender, allocationDelay);
@@ -134,14 +110,10 @@
     }
 
     /// @inheritdoc IDelegationManager
-<<<<<<< HEAD
     function modifyOperatorDetails(
         address operator,
         address newDelegationApprover
     ) external checkCanCall(operator) nonReentrant {
-=======
-    function modifyOperatorDetails(address operator, address newDelegationApprover) external checkCanCall(operator) {
->>>>>>> 7a05fa39
         require(isOperator(operator), OperatorNotRegistered());
         _setDelegationApprover(operator, newDelegationApprover);
     }
@@ -157,11 +129,7 @@
         address operator,
         SignatureWithExpiry memory approverSignatureAndExpiry,
         bytes32 approverSalt
-<<<<<<< HEAD
     ) public nonReentrant {
-=======
-    ) public {
->>>>>>> 7a05fa39
         require(!isDelegated(msg.sender), ActivelyDelegated());
         require(isOperator(operator), OperatorNotRegistered());
 
@@ -180,11 +148,7 @@
     /// @inheritdoc IDelegationManager
     function undelegate(
         address staker
-<<<<<<< HEAD
     ) public nonReentrant returns (bytes32[] memory withdrawalRoots) {
-=======
-    ) public returns (bytes32[] memory withdrawalRoots) {
->>>>>>> 7a05fa39
         // Check that the `staker` can undelegate
         require(isDelegated(staker), NotActivelyDelegated());
         require(!isOperator(staker), OperatorsCannotUndelegate());
@@ -215,11 +179,7 @@
     /// @inheritdoc IDelegationManager
     function queueWithdrawals(
         QueuedWithdrawalParams[] calldata params
-<<<<<<< HEAD
     ) external onlyWhenNotPaused(PAUSED_ENTER_WITHDRAWAL_QUEUE) nonReentrant returns (bytes32[] memory) {
-=======
-    ) external onlyWhenNotPaused(PAUSED_ENTER_WITHDRAWAL_QUEUE) returns (bytes32[] memory) {
->>>>>>> 7a05fa39
         bytes32[] memory withdrawalRoots = new bytes32[](params.length);
         address operator = delegatedTo[msg.sender];
 
@@ -271,11 +231,7 @@
         IStrategy strategy,
         uint256 prevDepositShares,
         uint256 addedShares
-<<<<<<< HEAD
     ) external onlyStrategyManagerOrEigenPodManager nonReentrant {
-=======
-    ) external onlyStrategyManagerOrEigenPodManager {
->>>>>>> 7a05fa39
         /// Note: Unlike `decreaseDelegatedShares`, we don't return early if the staker has no operator.
         /// This is because `_increaseDelegation` updates the staker's deposit scaling factor, which we
         /// need to do even if not delegated.
@@ -299,11 +255,7 @@
         address staker,
         uint256 curDepositShares,
         uint64 beaconChainSlashingFactorDecrease
-<<<<<<< HEAD
     ) external onlyEigenPodManager nonReentrant {
-=======
-    ) external onlyEigenPodManager {
->>>>>>> 7a05fa39
         if (!isDelegated(staker)) {
             return;
         }
@@ -333,11 +285,7 @@
         IStrategy strategy,
         uint64 prevMaxMagnitude,
         uint64 newMaxMagnitude
-<<<<<<< HEAD
     ) external onlyAllocationManager nonReentrant {
-=======
-    ) external onlyAllocationManager {
->>>>>>> 7a05fa39
         /// forgefmt: disable-next-item
         uint256 operatorSharesSlashed = SlashingLib.calcSlashedAmount({
             operatorShares: operatorShares[operator][strategy],
@@ -364,12 +312,9 @@
             sharesToDecrease: operatorSharesSlashed
         });
 
-<<<<<<< HEAD
         // Emit event for operator shares being slashed
         emit OperatorSharesSlashed(operator, strategy, totalDepositSharesToBurn);
 
-=======
->>>>>>> 7a05fa39
         IShareManager shareManager = _getShareManager(strategy);
         // NOTE: for beaconChainETHStrategy, increased burnable shares currently have no mechanism for burning
         shareManager.increaseBurnableShares(strategy, totalDepositSharesToBurn);
@@ -403,7 +348,6 @@
      *          1) new delegations are not paused (PAUSED_NEW_DELEGATION)
      */
     function _delegate(address staker, address operator) internal onlyWhenNotPaused(PAUSED_NEW_DELEGATION) {
-<<<<<<< HEAD
         // When a staker is not delegated to an operator, their deposit shares are equal to their
         // withdrawable shares -- except for the beaconChainETH strategy, which is handled below
         (IStrategy[] memory strategies, uint256[] memory withdrawableShares) = getDepositedShares(staker);
@@ -427,31 +371,14 @@
                 withdrawableShares[i] = dsf.calcWithdrawable(withdrawableShares[i], stakerBeaconChainSlashing);
             }
 
-=======
-        // record the delegation relation between the staker and operator, and emit an event
-        delegatedTo[staker] = operator;
-        emit StakerDelegated(staker, operator);
-
-        // read staker's deposited shares and strategies to add to operator's shares
-        // and also update the staker depositScalingFactor for each strategy
-        (IStrategy[] memory strategies, uint256[] memory depositedShares) = getDepositedShares(staker);
-        uint256[] memory slashingFactors = _getSlashingFactors(staker, operator, strategies);
-
-        for (uint256 i = 0; i < strategies.length; ++i) {
->>>>>>> 7a05fa39
             // forgefmt: disable-next-item
             _increaseDelegation({
                 operator: operator, 
                 staker: staker, 
                 strategy: strategies[i],
                 prevDepositShares: uint256(0),
-<<<<<<< HEAD
                 addedShares: withdrawableShares[i],
                 slashingFactor: operatorSlashingFactors[i]
-=======
-                addedShares: depositedShares[i],
-                slashingFactor: slashingFactors[i]
->>>>>>> 7a05fa39
             });
         }
     }
@@ -572,15 +499,11 @@
             }
 
             // Remove deposit shares from EigenPodManager/StrategyManager
-<<<<<<< HEAD
             uint256 sharesAfter = shareManager.removeDepositShares(staker, strategies[i], depositSharesToWithdraw[i]);
 
             if (sharesAfter == 0) {
                 _depositScalingFactor[staker][strategies[i]].reset();
             }
-=======
-            shareManager.removeDepositShares(staker, strategies[i], depositSharesToWithdraw[i]);
->>>>>>> 7a05fa39
         }
 
         // Create queue entry and increment withdrawal nonce
@@ -600,11 +523,7 @@
         bytes32 withdrawalRoot = calculateWithdrawalRoot(withdrawal);
 
         pendingWithdrawals[withdrawalRoot] = true;
-<<<<<<< HEAD
         _queuedWithdrawals[withdrawalRoot] = withdrawal;
-=======
-        queuedWithdrawals[withdrawalRoot] = withdrawal;
->>>>>>> 7a05fa39
         _stakerQueuedWithdrawalRoots[staker].add(withdrawalRoot);
 
         emit SlashingWithdrawalQueued(withdrawalRoot, withdrawal, withdrawableShares);
@@ -650,11 +569,7 @@
         // Remove the withdrawal from the queue. Note that for legacy withdrawals, the removals
         // from `_stakerQueuedWithdrawalRoots` and `queuedWithdrawals` will no-op.
         _stakerQueuedWithdrawalRoots[withdrawal.staker].remove(withdrawalRoot);
-<<<<<<< HEAD
         delete _queuedWithdrawals[withdrawalRoot];
-=======
-        delete queuedWithdrawals[withdrawalRoot];
->>>>>>> 7a05fa39
         delete pendingWithdrawals[withdrawalRoot];
         emit SlashingWithdrawalCompleted(withdrawalRoot);
 
@@ -672,14 +587,11 @@
                 slashingFactor: prevSlashingFactors[i]
             });
 
-<<<<<<< HEAD
             //Do nothing if 0 shares to withdraw
             if (sharesToWithdraw == 0) {
                 continue;
             }
 
-=======
->>>>>>> 7a05fa39
             if (receiveAsTokens) {
                 // Withdraws `shares` in `strategy` to `withdrawer`. If the shares are virtual beaconChainETH shares,
                 // then a call is ultimately forwarded to the `staker`s EigenPod; otherwise a call is ultimately forwarded
@@ -695,10 +607,6 @@
                 (uint256 prevDepositShares, uint256 addedShares) = shareManager.addShares({
                     staker: withdrawal.staker,
                     strategy: withdrawal.strategies[i],
-<<<<<<< HEAD
-=======
-                    token: tokens[i],
->>>>>>> 7a05fa39
                     shares: sharesToWithdraw
                 });
 
@@ -795,14 +703,10 @@
         });
     }
 
-<<<<<<< HEAD
     /// @dev Calculate the amount of slashing to apply to the staker's shares.
     /// @dev Be mindful of rounding in `mulWad()`, it's possible for the slashing factor to round down to 0
     /// even when both operatorMaxMagnitude and beaconChainSlashingFactor are non-zero. This is only possible
     /// in an edge case where the operator has a very low maxMagnitude.
-=======
-    /// @dev Calculate the amount of slashing to apply to the staker's shares
->>>>>>> 7a05fa39
     function _getSlashingFactor(
         address staker,
         IStrategy strategy,
@@ -888,7 +792,6 @@
 
     /// @dev Add to the cumulative withdrawn scaled shares from an operator for a given strategy
     function _addQueuedSlashableShares(address operator, IStrategy strategy, uint256 scaledShares) internal {
-<<<<<<< HEAD
         uint256 currCumulativeScaledShares = _cumulativeScaledSharesHistory[operator][strategy].latest();
         _cumulativeScaledSharesHistory[operator][strategy].push({
             key: uint32(block.number),
@@ -926,13 +829,6 @@
             shares[j] = SlashingLib.scaleForCompleteWithdrawal({
                 scaledShares: withdrawal.scaledShares[j],
                 slashingFactor: slashingFactors[j]
-=======
-        if (strategy != beaconChainETHStrategy) {
-            uint256 currCumulativeScaledShares = _cumulativeScaledSharesHistory[operator][strategy].latest();
-            _cumulativeScaledSharesHistory[operator][strategy].push({
-                key: uint32(block.number),
-                value: currCumulativeScaledShares + scaledShares
->>>>>>> 7a05fa39
             });
         }
     }
@@ -998,8 +894,6 @@
         uint256[][] memory shares = new uint256[][](operators.length);
         for (uint256 i = 0; i < operators.length; ++i) {
             shares[i] = getOperatorShares(operators[i], strategies);
-<<<<<<< HEAD
-=======
         }
         return shares;
     }
@@ -1036,44 +930,6 @@
             // Calculate the withdrawable shares based on the slashing factor
             DepositScalingFactor memory dsf = _depositScalingFactor[staker][strategies[i]];
             withdrawableShares[i] = dsf.calcWithdrawable(depositShares[i], slashingFactors[i]);
->>>>>>> 7a05fa39
-        }
-        return shares;
-    }
-
-<<<<<<< HEAD
-    /// @inheritdoc IDelegationManager
-    function getSlashableSharesInQueue(address operator, IStrategy strategy) public view returns (uint256) {
-        uint64 maxMagnitude = allocationManager.getMaxMagnitude(operator, strategy);
-
-        // Return amount of slashable scaled shares remaining
-        return _getSlashableSharesInQueue({
-            operator: operator,
-            strategy: strategy,
-            prevMaxMagnitude: maxMagnitude,
-            newMaxMagnitude: 0
-        });
-    }
-
-    /// @inheritdoc IDelegationManager
-    function getWithdrawableShares(
-        address staker,
-        IStrategy[] memory strategies
-    ) public view returns (uint256[] memory withdrawableShares, uint256[] memory depositShares) {
-        withdrawableShares = new uint256[](strategies.length);
-        depositShares = new uint256[](strategies.length);
-
-        // Get the slashing factors for the staker/operator/strategies
-        address operator = delegatedTo[staker];
-        uint256[] memory slashingFactors = _getSlashingFactors(staker, operator, strategies);
-
-        for (uint256 i = 0; i < strategies.length; ++i) {
-            IShareManager shareManager = _getShareManager(strategies[i]);
-            depositShares[i] = shareManager.stakerDepositShares(staker, strategies[i]);
-
-            // Calculate the withdrawable shares based on the slashing factor
-            DepositScalingFactor memory dsf = _depositScalingFactor[staker][strategies[i]];
-            withdrawableShares[i] = dsf.calcWithdrawable(depositShares[i], slashingFactors[i]);
         }
 
         return (withdrawableShares, depositShares);
@@ -1099,31 +955,6 @@
         strategies[tokenStrategies.length] = beaconChainETHStrategy;
         shares[tokenStrategies.length] = podOwnerShares;
 
-=======
-        return (withdrawableShares, depositShares);
-    }
-
-    /// @inheritdoc IDelegationManager
-    function getDepositedShares(
-        address staker
-    ) public view returns (IStrategy[] memory, uint256[] memory) {
-        // Get a list of the staker's deposited strategies/shares in the strategy manager
-        (IStrategy[] memory tokenStrategies, uint256[] memory tokenDeposits) = strategyManager.getDeposits(staker);
-
-        // If the staker has no beacon chain ETH shares, return any shares from the strategy manager
-        uint256 podOwnerShares = eigenPodManager.stakerDepositShares(staker, beaconChainETHStrategy);
-        if (podOwnerShares == 0) {
-            return (tokenStrategies, tokenDeposits);
-        }
-
-        // Allocate extra space for beaconChainETHStrategy and shares
-        IStrategy[] memory strategies = new IStrategy[](tokenStrategies.length + 1);
-        uint256[] memory shares = new uint256[](tokenStrategies.length + 1);
-
-        strategies[tokenStrategies.length] = beaconChainETHStrategy;
-        shares[tokenStrategies.length] = podOwnerShares;
-
->>>>>>> 7a05fa39
         // Copy any strategy manager shares to complete array
         for (uint256 i = 0; i < tokenStrategies.length; i++) {
             strategies[i] = tokenStrategies[i];
@@ -1142,13 +973,8 @@
     /// @inheritdoc IDelegationManager
     function getQueuedWithdrawal(
         bytes32 withdrawalRoot
-<<<<<<< HEAD
     ) external view returns (Withdrawal memory withdrawal, uint256[] memory shares) {
         (withdrawal, shares) = _getSharesByWithdrawalRoot(withdrawalRoot);
-=======
-    ) external view returns (Withdrawal memory) {
-        return queuedWithdrawals[withdrawalRoot];
->>>>>>> 7a05fa39
     }
 
     /// @inheritdoc IDelegationManager
@@ -1161,42 +987,8 @@
         withdrawals = new Withdrawal[](totalQueued);
         shares = new uint256[][](totalQueued);
 
-<<<<<<< HEAD
         for (uint256 i; i < totalQueued; ++i) {
             (withdrawals[i], shares[i]) = _getSharesByWithdrawalRoot(withdrawalRoots[i]);
-=======
-        address operator = delegatedTo[staker];
-
-        for (uint256 i; i < totalQueued; ++i) {
-            withdrawals[i] = queuedWithdrawals[withdrawalRoots[i]];
-            shares[i] = new uint256[](withdrawals[i].strategies.length);
-
-            uint32 slashableUntil = withdrawals[i].startBlock + MIN_WITHDRAWAL_DELAY_BLOCKS;
-
-            uint256[] memory slashingFactors;
-            // If slashableUntil block is in the past, read the slashing factors at that block
-            // Otherwise read the current slashing factors. Note that if the slashableUntil block is the current block
-            // or in the future then the slashing factors are still subject to change before the withdrawal is completable
-            // and the shares withdrawn to be less
-            if (slashableUntil < uint32(block.number)) {
-                slashingFactors = _getSlashingFactorsAtBlock({
-                    staker: staker,
-                    operator: operator,
-                    strategies: withdrawals[i].strategies,
-                    blockNumber: slashableUntil
-                });
-            } else {
-                slashingFactors =
-                    _getSlashingFactors({staker: staker, operator: operator, strategies: withdrawals[i].strategies});
-            }
-
-            for (uint256 j; j < withdrawals[i].strategies.length; ++j) {
-                shares[i][j] = SlashingLib.scaleForCompleteWithdrawal({
-                    scaledShares: withdrawals[i].scaledShares[j],
-                    slashingFactor: slashingFactors[j]
-                });
-            }
->>>>>>> 7a05fa39
         }
     }
 
