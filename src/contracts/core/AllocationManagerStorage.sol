// SPDX-License-Identifier: BUSL-1.1
pragma solidity ^0.8.27;

import "../interfaces/IAVSDirectory.sol";
import "../interfaces/IAllocationManager.sol";
import "../interfaces/IDelegationManager.sol";
import {Snapshots} from "../libraries/Snapshots.sol";

abstract contract AllocationManagerStorage is IAllocationManager {
    using Snapshots for Snapshots.History;

    /// @notice The EIP-712 typehash for the contract's domain
    bytes32 public constant DOMAIN_TYPEHASH =
        keccak256("EIP712Domain(string name,uint256 chainId,address verifyingContract)");

    /// @notice The EIP-712 typehash for the `MagnitudeAdjustments` struct used by the contract
    bytes32 public constant MAGNITUDE_ADJUSTMENT_TYPEHASH = keccak256(
        "MagnitudeAdjustments(address operator,MagnitudeAdjustment(address strategy, OperatorSet(address avs, uint32 operatorSetId)[], uint64[] magnitudeDiffs)[],bytes32 salt,uint256 expiry)"
    );

    /// @notice Delay before deallocations are completable and can be added back into freeMagnitude
    /// In this window, deallocations still remain slashable by the operatorSet they were allocated to.
    uint32 public immutable DEALLOCATION_DELAY;

    /// @notice The DelegationManager contract for EigenLayer
    IDelegationManager public immutable delegation;

    /// @notice The AVSDirectory contract for EigenLayer
    IAVSDirectory public immutable avsDirectory;

    /**
     * @notice Original EIP-712 Domain separator for this contract.
     * @dev The domain separator may change in the event of a fork that modifies the ChainID.
     * Use the getter function `domainSeparator` to get the current domain separator for this contract.
     */
    bytes32 internal _DOMAIN_SEPARATOR;

    /// @notice Mapping: operator => salt => Whether the salt has been used or not.
    mapping(address => mapping(bytes32 => bool)) public operatorSaltIsSpent;

    /// @notice Mapping: operator => strategy => snapshotted totalMagnitude
    /// Note that totalMagnitude is monotonically decreasing and only gets updated upon slashing
    mapping(address => mapping(IStrategy => Snapshots.History)) internal _totalMagnitudeUpdate;

    /// @notice Mapping: operator => strategy => operatorSet (encoded) => snapshotted magnitude
    mapping(address => mapping(IStrategy => mapping(bytes32 => Snapshots.History))) internal _magnitudeUpdate;

    /// @notice Mapping: operator => strategy => OperatorMagnitudeInfo to keep track of info regarding pending magnitude allocations.
    mapping(address => mapping(IStrategy => OperatorMagnitudeInfo)) public operatorMagnitudeInfo;

    /// @notice Mapping: operator => strategy => PendingFreeMagnitude[] to keep track of pending free magnitude from deallocations
    mapping(address => mapping(IStrategy => PendingFreeMagnitude[])) internal _pendingFreeMagnitude;

    /// @notice Mapping: operator => strategy => operatorSet (encoded) => list of queuedDeallocation indices
    mapping(address => mapping(IStrategy => mapping(bytes32 => uint256[]))) internal _queuedDeallocationIndices;

<<<<<<< HEAD
    /// @notice Mapping: operator => allocation delay (in seconds) for the operator.
    /// This determines how long it takes for allocations to take effect in the future.
    mapping(address => AllocationDelayInfo) internal _allocationDelayInfo;

    constructor(IDelegationManager _delegation, IAVSDirectory _avsDirectory) {
=======
    constructor(IDelegationManager _delegation, IAVSDirectory _avsDirectory, uint32 _DEALLOCATION_DELAY) {
>>>>>>> 23f9936d
        delegation = _delegation;
        avsDirectory = _avsDirectory;
        DEALLOCATION_DELAY = _DEALLOCATION_DELAY;
    }

    /**
     * @dev This empty reserved space is put in place to allow future versions to add new
     * variables without shifting down storage in the inheritance chain.
     * See https://docs.openzeppelin.com/contracts/4.x/upgradeable#storage_gaps
     */
    uint256[42] private __gap;
}<|MERGE_RESOLUTION|>--- conflicted
+++ resolved
@@ -54,15 +54,11 @@
     /// @notice Mapping: operator => strategy => operatorSet (encoded) => list of queuedDeallocation indices
     mapping(address => mapping(IStrategy => mapping(bytes32 => uint256[]))) internal _queuedDeallocationIndices;
 
-<<<<<<< HEAD
     /// @notice Mapping: operator => allocation delay (in seconds) for the operator.
     /// This determines how long it takes for allocations to take effect in the future.
     mapping(address => AllocationDelayInfo) internal _allocationDelayInfo;
 
-    constructor(IDelegationManager _delegation, IAVSDirectory _avsDirectory) {
-=======
     constructor(IDelegationManager _delegation, IAVSDirectory _avsDirectory, uint32 _DEALLOCATION_DELAY) {
->>>>>>> 23f9936d
         delegation = _delegation;
         avsDirectory = _avsDirectory;
         DEALLOCATION_DELAY = _DEALLOCATION_DELAY;
