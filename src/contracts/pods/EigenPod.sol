--- conflicted
+++ resolved
@@ -303,11 +303,7 @@
         // update the balance
         validatorInfo.restakedBalanceGwei = newRestakedBalanceGwei;
 
-<<<<<<< HEAD
-        // update the most recent balance update timestamp from the slot
-=======
         //update the most recent balance update timestamp
->>>>>>> ce2792e6
         validatorInfo.mostRecentBalanceUpdateTimestamp = oracleTimestamp;
 
         // record validatorInfo update in storage
