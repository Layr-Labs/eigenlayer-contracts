--- conflicted
+++ resolved
@@ -24,18 +24,8 @@
     /// @notice proxy call to the slasher, recording an initial stake update (on operator registration)
     function recordFirstStakeUpdate(address operator, uint32 serveUntilBlock) external;
 
-<<<<<<< HEAD
     /// @notice proxy call to the slasher, recording a stake update
     function recordStakeUpdate(address operator, uint32 updateBlock, uint32 serveUntilBlock, uint256 prevElement) external;
-=======
-    /// @notice Permissioned function to have the ServiceManager forward a call to the slasher, recording a stake update
-    function recordStakeUpdate(
-        address operator,
-        uint32 updateBlock,
-        uint32 serveUntilBlock,
-        uint256 prevElement
-    ) external;
->>>>>>> 2fee450f
 
     /// @notice proxy call to the slasher, recording a final stake update (on operator deregistration)
     function recordLastStakeUpdateAndRevokeSlashingAbility(address operator, uint32 serveUntilBlock) external;
