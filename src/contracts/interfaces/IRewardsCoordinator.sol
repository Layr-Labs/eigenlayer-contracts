// SPDX-License-Identifier: BUSL-1.1
pragma solidity ^0.8.27;

import "@openzeppelin/contracts/token/ERC20/IERC20.sol";
import "./IAVSDirectory.sol";
import "./IStrategy.sol";

/**
 * @title Interface for the `IRewardsCoordinator` contract.
 * @author Layr Labs, Inc.
 * @notice Terms of Service: https://docs.eigenlayer.xyz/overview/terms-of-service
 * @notice Allows AVSs to make "Rewards Submissions", which get distributed amongst the AVSs' confirmed
 * Operators and the Stakers delegated to those Operators.
 * Calculations are performed based on the completed RewardsSubmission, with the results posted in
 * a Merkle root against which Stakers & Operators can make claims.
 */
interface IRewardsCoordinator {
    /// @dev Thrown when input `amount` exceeds maximum.
    error AmountExceedsMax();
    /// @dev Thrown when input `amount` is zero.
    error AmountZero();
    /// @dev Thrown if provided commision bips exceeds maximum.
    error CommissionBipsExceedsMax();
    /// @dev Thrown when input `duration` exceeds maximum.
    error DurationExceedsMax();
    /// @dev Thrown when input `duration` is not evenly divisble by CALCULATION_INTERVAL_SECONDS.
    error DurationNotMultipleOfCalculationIntervalSeconds();
    /// @dev Thrown when cummulative earnings are not greater than cummulative claimed.
    error EarningsNotGreaterThanClaimed();
    /// @dev Thrown when claim is attempted by invalid claimer.
    error InvalidClaimer();
    /// @dev Thrown when an invalid earn leaf index is provided.
    error InvalidEarnerLeafIndex();
    /// @dev Thrown when an invalid earner claim proof is provided.
    error InvalidClaimProof();
    /// @dev Thrown when an invalid operator set is provided.
    error InvalidOperatorSet();
    /// @dev Thrown when an invalid root is provided.
    error InvalidRoot();
    /// @dev Thrown when an invalid root index is provided.
    error InvalidRootIndex();
    /// @dev Thrown when an invalid token leaf index is provided.
    error InvalidTokenLeafIndex();
    /// @dev Thrown when an attempt to use a non-whitelisted strategy is made.
    error InvalidStrategy();
    /// @dev Thrown when two array parameters have mismatching lengths.
    error InputArrayLengthMismatch();
    /// @dev Thrown when input arrays length is zero.
    error InputArrayLengthZero();
    /// @dev Thrown when provided root is not for new calculated period.
    error NewRootMustBeForNewCalculatedPeriod();
    /// @dev Thrown when call is attempted by address that's not a rewards for all submitter.
    error OnlyRewardsForAllSubmitter();
    /// @dev Thrown when call is attempted by address that's not the rewards updater.
    error OnlyRewardsUpdater();
    /// @dev Thrown when rewards end timestamp has not elapsed.
    error RewardsEndTimestampNotElapsed();
    /// @dev Thrown if a root has already been activated.
    error RootActivated();
    /// @dev Thrown if a root has already been disabled.
    error RootDisabled();
    /// @dev Thrown if a root has not been activated yet.
    error RootNotActivated();
    /// @dev Thrown when `startTimestamp` is not evenly divisble by CALCULATION_INTERVAL_SECONDS.
    error StartTimestampNotMultipleOfCalculationIntervalSeconds();
    /// @dev Thrown when `startTimestamp` is too far in the future.
    error StartTimestampTooFarInFuture();
    /// @dev Thrown when `startTimestamp` is too far in the past.
    error StartTimestampTooFarInPast();
    /// @dev Thrown when `strategies` is not sorted in ascending order.
    error StrategiesNotInAscendingOrder();

    /// STRUCTS ///

    /// @notice Reward type
    enum RewardType {
        DELEGATED_STAKE
    }

    /**
     * @notice A linear combination of strategies and multipliers for AVSs to weigh
     * EigenLayer strategies.
     * @param strategy The EigenLayer strategy to be used for the rewards submission
     * @param multiplier The weight of the strategy in the rewards submission
     */
    struct StrategyAndMultiplier {
        IStrategy strategy;
        uint96 multiplier;
    }

    /**
     * Sliding Window for valid RewardsSubmission startTimestamp
     *
     * Scenario A: GENESIS_REWARDS_TIMESTAMP IS WITHIN RANGE
     *         <-----MAX_RETROACTIVE_LENGTH-----> t (block.timestamp) <---MAX_FUTURE_LENGTH--->
     *             <--------------------valid range for startTimestamp------------------------>
     *             ^
     *         GENESIS_REWARDS_TIMESTAMP
     *
     *
     * Scenario B: GENESIS_REWARDS_TIMESTAMP IS OUT OF RANGE
     *         <-----MAX_RETROACTIVE_LENGTH-----> t (block.timestamp) <---MAX_FUTURE_LENGTH--->
     *         <------------------------valid range for startTimestamp------------------------>
     *     ^
     * GENESIS_REWARDS_TIMESTAMP
     * @notice RewardsSubmission struct submitted by AVSs when making rewards for their operators and stakers
     * RewardsSubmission can be for a time range within the valid window for startTimestamp and must be within max duration.
     * See `createAVSRewardsSubmission()` for more details.
     * @param strategiesAndMultipliers The strategies and their relative weights
     * cannot have duplicate strategies and need to be sorted in ascending address order
     * @param token The rewards token to be distributed
     * @param amount The total amount of tokens to be distributed
     * @param startTimestamp The timestamp (seconds) at which the submission range is considered for distribution
     * could start in the past or in the future but within a valid range. See the diagram above.
     * @param duration The duration of the submission range in seconds. Must be <= MAX_REWARDS_DURATION
     */
    struct RewardsSubmission {
        StrategyAndMultiplier[] strategiesAndMultipliers;
        IERC20 token;
        uint256 amount;
        uint32 startTimestamp;
        uint32 duration;
    }
    /**
     * @notice OperatorSetRewardsSubmission struct submitted by AVSs when making rewards to operatorSets
     * @notice The retroactive range applies from RewardsSubmission
     * @param RewardType The type of reward to be distributed for.
     * @param operatorSetId The operatorSetId to distribute rewards to
     * @param strategiesAndMultipliers The strategies and their relative weights
     * cannot have duplicate strategies and need to be sorted in ascending address order
     * @param token The rewards token to be distributed
     * @param amount The total amount of tokens to be distributed
     * @param startTimestamp The timestamp (seconds) at which the submission range is considered for distribution
     * could start in the past or in the future but within a valid range. See the diagram above.
     * @param duration The duration of the submission range in seconds. Must be <= MAX_REWARDS_DURATION
     * @dev The sliding window from `RewardsSubmission` applies to `OperatorSetRewardsSubmission`, with
     *      using `OPERATOR_SET_GENESIS_REWARDS_TIMESTAMP` instead of `GENESIS_REWARDS_TIMESTAMP` and
     *      `OPERATOR_SET_MAX_RETROACTIVE_LENGTH` instead of `MAX_RETROACTIVE_LENGTH`
     */

    struct OperatorSetRewardsSubmission {
        RewardType rewardType;
        uint32 operatorSetId;
        StrategyAndMultiplier[] strategiesAndMultipliers;
        IERC20 token;
        uint256 amount;
        uint32 startTimestamp;
        uint32 duration;
    }

    /**
     * @notice A distribution root is a merkle root of the distribution of earnings for a given period.
     * The RewardsCoordinator stores all historical distribution roots so that earners can claim their earnings against older roots
     * if they wish but the merkle tree contains the cumulative earnings of all earners and tokens for a given period so earners (or their claimers if set)
     * only need to claim against the latest root to claim all available earnings.
     * @param root The merkle root of the distribution
     * @param rewardsCalculationEndTimestamp The timestamp (seconds) until which rewards have been calculated
     * @param activatedAt The timestamp (seconds) at which the root can be claimed against
     */
    struct DistributionRoot {
        bytes32 root;
        uint32 rewardsCalculationEndTimestamp;
        uint32 activatedAt;
        bool disabled;
    }

    /**
     * @notice Internal leaf in the merkle tree for the earner's account leaf
     * @param earner The address of the earner
     * @param earnerTokenRoot The merkle root of the earner's token subtree
     * Each leaf in the earner's token subtree is a TokenTreeMerkleLeaf
     */
    struct EarnerTreeMerkleLeaf {
        address earner;
        bytes32 earnerTokenRoot;
    }

    /**
     * @notice The actual leaves in the distribution merkle tree specifying the token earnings
     * for the respective earner's subtree. Each leaf is a claimable amount of a token for an earner.
     * @param token The token for which the earnings are being claimed
     * @param cumulativeEarnings The cumulative earnings of the earner for the token
     */
    struct TokenTreeMerkleLeaf {
        IERC20 token;
        uint256 cumulativeEarnings;
    }

    /**
     * @notice A claim against a distribution root called by an
     * earners claimer (could be the earner themselves). Each token claim will claim the difference
     * between the cumulativeEarnings of the earner and the cumulativeClaimed of the claimer.
     * Each claim can specify which of the earner's earned tokens they want to claim.
     * See `processClaim()` for more details.
     * @param rootIndex The index of the root in the list of DistributionRoots
     * @param earnerIndex The index of the earner's account root in the merkle tree
     * @param earnerTreeProof The proof of the earner's EarnerTreeMerkleLeaf against the merkle root
     * @param earnerLeaf The earner's EarnerTreeMerkleLeaf struct, providing the earner address and earnerTokenRoot
     * @param tokenIndices The indices of the token leaves in the earner's subtree
     * @param tokenTreeProofs The proofs of the token leaves against the earner's earnerTokenRoot
     * @param tokenLeaves The token leaves to be claimed
     * @dev The merkle tree is structured with the merkle root at the top and EarnerTreeMerkleLeaf as internal leaves
     * in the tree. Each earner leaf has its own subtree with TokenTreeMerkleLeaf as leaves in the subtree.
     * To prove a claim against a specified rootIndex(which specifies the distributionRoot being used),
     * the claim will first verify inclusion of the earner leaf in the tree against _distributionRoots[rootIndex].root.
     * Then for each token, it will verify inclusion of the token leaf in the earner's subtree against the earner's earnerTokenRoot.
     */
    struct RewardsMerkleClaim {
        uint32 rootIndex;
        uint32 earnerIndex;
        bytes earnerTreeProof;
        EarnerTreeMerkleLeaf earnerLeaf;
        uint32[] tokenIndices;
        bytes[] tokenTreeProofs;
        TokenTreeMerkleLeaf[] tokenLeaves;
    }

    /// @notice used for setting operator commission bips per operator set
    struct OperatorCommissionUpdate {
        uint16 commissionBips;
        uint32 effectTimestamp;
    }

    /// EVENTS ///

    /// @notice emitted when an AVS creates a valid RewardsSubmission
    event AVSRewardsSubmissionCreated(
        address indexed avs,
        uint256 indexed submissionNonce,
        bytes32 indexed rewardsSubmissionHash,
        RewardsSubmission rewardsSubmission
    );

    /// @notice emitted when an AVS creates a valid OperatorSetRewardsSubmission
    event OperatorSetRewardCreated(
        address indexed avs,
        uint256 indexed submissionNonce,
        bytes32 indexed rewardsSubmissionHash,
        OperatorSetRewardsSubmission rewardsSubmission
    );

    /// @notice emitted when a valid RewardsSubmission is created for all stakers by a valid submitter
    event RewardsSubmissionForAllCreated(
        address indexed submitter,
        uint256 indexed submissionNonce,
        bytes32 indexed rewardsSubmissionHash,
        RewardsSubmission rewardsSubmission
    );
<<<<<<< HEAD

=======
    /// @notice emitted when a valid RewardsSubmission is created when rewardAllStakersAndOperators is called
    event RewardsSubmissionForAllEarnersCreated(
        address indexed tokenHopper,
        uint256 indexed submissionNonce,
        bytes32 indexed rewardsSubmissionHash,
        RewardsSubmission rewardsSubmission
    );
>>>>>>> 8dc6f2f6
    /// @notice rewardsUpdater is responsible for submiting DistributionRoots, only owner can set rewardsUpdater
    event RewardsUpdaterSet(address indexed oldRewardsUpdater, address indexed newRewardsUpdater);

    event RewardsForAllSubmitterSet(
        address indexed rewardsForAllSubmitter, bool indexed oldValue, bool indexed newValue
    );

    event ActivationDelaySet(uint32 oldActivationDelay, uint32 newActivationDelay);

    event GlobalCommissionBipsSet(uint16 oldGlobalCommissionBips, uint16 newGlobalCommissionBips);
    /// @notice emitted when an operator commission is set for a specific OperatorSet and RewardType
    event OperatorCommissionUpdated(
        address indexed operator,
        OperatorSet indexed operatorSet,
        RewardType rewardType,
        uint16 newCommissionBips,
        uint32 effectTimestamp
    );
    event ClaimerForSet(address indexed earner, address indexed oldClaimer, address indexed claimer);

    /// @notice rootIndex is the specific array index of the newly created root in the storage array
    event DistributionRootSubmitted(
        uint32 indexed rootIndex,
        bytes32 indexed root,
        uint32 indexed rewardsCalculationEndTimestamp,
        uint32 activatedAt
    );

    event DistributionRootDisabled(uint32 indexed rootIndex);

    /// @notice root is one of the submitted distribution roots that was claimed against
    event RewardsClaimed(
        bytes32 root,
        address indexed earner,
        address indexed claimer,
        address indexed recipient,
        IERC20 token,
        uint256 claimedAmount
    );

    /**
     *
     *                         VIEW FUNCTIONS
     *
     */

    /// @notice The address of the entity that can update the contract with new merkle roots
    function rewardsUpdater() external view returns (address);

    /**
     * @notice The interval in seconds at which the calculation for a RewardsSubmission distribution is done.
     * @dev Rewards Submission durations must be multiples of this interval.
     */
    function CALCULATION_INTERVAL_SECONDS() external view returns (uint32);

    /// @notice The maximum amount of time (seconds) that a RewardsSubmission can span over
    function MAX_REWARDS_DURATION() external view returns (uint32);

    /// @notice max amount of time (seconds) that a submission can start in the past
    function MAX_RETROACTIVE_LENGTH() external view returns (uint32);

    /// @notice max amount of time (seconds) that a submission can start in the future
    function MAX_FUTURE_LENGTH() external view returns (uint32);

    /// @notice absolute min timestamp (seconds) that a submission can start at
    function GENESIS_REWARDS_TIMESTAMP() external view returns (uint32);

    /// @notice Delay in timestamp (seconds) before a posted root can be claimed against
    function activationDelay() external view returns (uint32);

    /// @notice Mapping: earner => the address of the entity who can call `processClaim` on behalf of the earner
    function claimerFor(
        address earner
    ) external view returns (address);

    /// @notice Mapping: claimer => token => total amount claimed
    function cumulativeClaimed(address claimer, IERC20 token) external view returns (uint256);

    /// @notice the commission for all operators across all avss
    function globalOperatorCommissionBips() external view returns (uint16);

    /// @notice the commission for a specific operator for a specific avs
    /// NOTE: Currently unused and simply returns the globalOperatorCommissionBips value but will be used in future release
    function getOperatorCommissionBips(
        address operator,
        OperatorSet calldata operatorSet,
        RewardType rewardType
    ) external view returns (uint16);

    /// @notice return the hash of the earner's leaf
    function calculateEarnerLeafHash(
        EarnerTreeMerkleLeaf calldata leaf
    ) external pure returns (bytes32);

    /// @notice returns the hash of the earner's token leaf
    function calculateTokenLeafHash(
        TokenTreeMerkleLeaf calldata leaf
    ) external pure returns (bytes32);

    /// @notice returns 'true' if the claim would currently pass the check in `processClaims`
    /// but will revert if not valid
    function checkClaim(
        RewardsMerkleClaim calldata claim
    ) external view returns (bool);

    /// @notice The timestamp until which RewardsSubmissions have been calculated
    function currRewardsCalculationEndTimestamp() external view returns (uint32);

    /// @notice returns the number of distribution roots posted
    function getDistributionRootsLength() external view returns (uint256);

    /// @notice returns the distributionRoot at the specified index
    function getDistributionRootAtIndex(
        uint256 index
    ) external view returns (DistributionRoot memory);

    /// @notice returns the current distributionRoot
    function getCurrentDistributionRoot() external view returns (DistributionRoot memory);

    /// @notice loop through the distribution roots from reverse and get latest root that is not disabled and activated
    /// i.e. a root that can be claimed against
    function getCurrentClaimableDistributionRoot() external view returns (DistributionRoot memory);

    /// @notice loop through distribution roots from reverse and return index from hash
    function getRootIndexFromHash(
        bytes32 rootHash
    ) external view returns (uint32);

    /// @notice returns the length of the operator commission update history
    function getOperatorCommissionUpdateHistoryLength(
        address operator,
        OperatorSet calldata operatorSet,
        RewardType rewardType
    ) external view returns (uint256);

    /**
     *
     *                         EXTERNAL FUNCTIONS
     *
     */

    /**
     * @notice Legacy interface to be DEPRECATED in future releases. See rewardOperatorSetForRange
     * for a more updated interface.
     * Creates a new rewards submission on behalf of an AVS, to be split amongst the
     * set of stakers delegated to operators who are registered to the `avs`
     * @param rewardsSubmissions The rewards submissions being created
     * @dev Expected to be called by the ServiceManager of the AVS on behalf of which the submission is being made
     * @dev The duration of the `rewardsSubmission` cannot exceed `MAX_REWARDS_DURATION`
     * @dev The tokens are sent to the `RewardsCoordinator` contract
     * @dev Strategies must be in ascending order of addresses to check for duplicates
     * @dev This function will revert if the `rewardsSubmission` is malformed,
     * e.g. if the `strategies` and `weights` arrays are of non-equal lengths
     */
    function createAVSRewardsSubmission(
        RewardsSubmission[] calldata rewardsSubmissions
    ) external;

    /**
     * @notice Creates a new rewards submission on behalf of an AVS for a given operatorSet,
     * to be split amongst the set of stakers delegated to operators who are
     * registered to the msg.sender AVS and the given operatorSetId
     *
     * @param rewardsSubmissions The operatorSet rewards submission being created for
     *
     * @dev msg.sender is the AVS in the operatorSet the rewards submission is being made to
     * @dev AVSs set their reward type depending on what metric they want rewards
     * distributed proportional to
     * @dev The tokens in the rewards submissions are sent to the `RewardsCoordinator` contract
     * @dev Strategies of each rewards submission must be in ascending order of addresses to check for duplicates
     */
    function rewardOperatorSetForRange(
        OperatorSetRewardsSubmission[] calldata rewardsSubmissions
    ) external;

    /**
     * @notice similar to `createAVSRewardsSubmission` except the rewards are split amongst *all* stakers
     * rather than just those delegated to operators who are registered to a single avs and is
     * a permissioned call based on isRewardsForAllSubmitter mapping.
     */
    function createRewardsForAllSubmission(
        RewardsSubmission[] calldata rewardsSubmission
    ) external;

    /**
     * @notice Claim rewards against a given root (read from _distributionRoots[claim.rootIndex]).
     * Earnings are cumulative so earners don't have to claim against all distribution roots they have earnings for,
     * they can simply claim against the latest root and the contract will calculate the difference between
     * their cumulativeEarnings and cumulativeClaimed. This difference is then transferred to recipient address.
     * @param claim The RewardsMerkleClaim to be processed.
     * Contains the root index, earner, token leaves, and required proofs
     * @param recipient The address recipient that receives the ERC20 rewards
     * @dev only callable by the valid claimer, that is
     * if claimerFor[claim.earner] is address(0) then only the earner can claim, otherwise only
     * claimerFor[claim.earner] can claim the rewards.
     */
    function processClaim(RewardsMerkleClaim calldata claim, address recipient) external;

    /**
     * @notice Creates a new distribution root. activatedAt is set to block.timestamp + activationDelay
     * @param root The merkle root of the distribution
     * @param rewardsCalculationEndTimestamp The timestamp (seconds) until which rewards have been calculated
     * @dev Only callable by the rewardsUpdater
     */
    function submitRoot(bytes32 root, uint32 rewardsCalculationEndTimestamp) external;

    /**
     * @notice allow the rewardsUpdater to disable/cancel a pending root submission in case of an error
     * @param rootIndex The index of the root to be disabled
     */
    function disableRoot(
        uint32 rootIndex
    ) external;

    /**
     * @notice Sets the address of the entity that can call `processClaim` on behalf of the earner (msg.sender)
     * @param claimer The address of the entity that can claim rewards on behalf of the earner
     * @dev Only callable by the `earner`
     */
    function setClaimerFor(
        address claimer
    ) external;

    /**
     * @notice Sets the delay in timestamp before a posted root can be claimed against
     * @param _activationDelay Delay in timestamp (seconds) before a posted root can be claimed against
     * @dev Only callable by the contract owner
     */
    function setActivationDelay(
        uint32 _activationDelay
    ) external;

    /**
     * @notice Sets the global commission for all operators across all avss
     * @param _globalCommissionBips The commission for all operators across all avss
     * @dev Only callable by the contract owner
     */
    function setGlobalOperatorCommission(
        uint16 _globalCommissionBips
    ) external;

    /**
     * @notice Sets the permissioned `rewardsUpdater` address which can post new roots
     * @dev Only callable by the contract owner
     */
    function setRewardsUpdater(
        address _rewardsUpdater
    ) external;

    /**
     * @notice Sets the permissioned `rewardsForAllSubmitter` address which can submit createRewardsForAllSubmission
     * @dev Only callable by the contract owner
     * @param _submitter The address of the rewardsForAllSubmitter
     * @param _newValue The new value for isRewardsForAllSubmitter
     */
    function setRewardsForAllSubmitter(address _submitter, bool _newValue) external;

    /**
     * @notice Sets the commission an operator takes in bips for a given reward type and operatorSet
     * @param operatorSet The operatorSet to update commission for
     * @param rewardType The associated rewardType to update commission for
     * @param commissionBips The commission in bips for the operator, must be <= MAX_COMMISSION_BIPS
     * @return effectTimestamp The timestamp at which the operator commission update will take effect
     *
     * @dev The commission can range from 1 to 10000
     * @dev The commission update takes effect after 7 days
     */
    function setOperatorCommissionBips(
        OperatorSet calldata operatorSet,
        RewardType rewardType,
        uint16 commissionBips
    ) external returns (uint32);
}<|MERGE_RESOLUTION|>--- conflicted
+++ resolved
@@ -246,9 +246,6 @@
         bytes32 indexed rewardsSubmissionHash,
         RewardsSubmission rewardsSubmission
     );
-<<<<<<< HEAD
-
-=======
     /// @notice emitted when a valid RewardsSubmission is created when rewardAllStakersAndOperators is called
     event RewardsSubmissionForAllEarnersCreated(
         address indexed tokenHopper,
@@ -256,7 +253,6 @@
         bytes32 indexed rewardsSubmissionHash,
         RewardsSubmission rewardsSubmission
     );
->>>>>>> 8dc6f2f6
     /// @notice rewardsUpdater is responsible for submiting DistributionRoots, only owner can set rewardsUpdater
     event RewardsUpdaterSet(address indexed oldRewardsUpdater, address indexed newRewardsUpdater);
 
