--- conflicted
+++ resolved
@@ -2,7 +2,6 @@
 pragma solidity ^0.8.27;
 
 import "@openzeppelin/contracts/token/ERC20/IERC20.sol";
-<<<<<<< HEAD
 
 import "./IAllocationManager.sol";
 import "./IDelegationManager.sol";
@@ -12,12 +11,8 @@
 import "./IStrategy.sol";
 import "./ISemVerMixin.sol";
 
-=======
 import "../libraries/OperatorSetLib.sol";
-import "./IPauserRegistry.sol";
-import "./IStrategy.sol";
-
->>>>>>> 7a05fa39
+
 interface IRewardsCoordinatorErrors {
     /// @dev Thrown when msg.sender is not allowed to call a function
     error UnauthorizedCaller();
@@ -40,11 +35,8 @@
     error NewRootMustBeForNewCalculatedPeriod();
     /// @dev Thrown when rewards end timestamp has not elapsed.
     error RewardsEndTimestampNotElapsed();
-<<<<<<< HEAD
-=======
     /// @dev Thrown when an invalid operator set is provided.
     error InvalidOperatorSet();
->>>>>>> 7a05fa39
 
     /// Rewards Submissions
 
@@ -87,11 +79,7 @@
     error InvalidTokenLeafIndex();
     /// @dev Thrown when an invalid earner leaf index is provided.
     error InvalidEarnerLeafIndex();
-<<<<<<< HEAD
-    /// @dev Thrown when cummulative earnings are not greater than cummulative claimed.
-=======
     /// @dev Thrown when cumulative earnings are not greater than cumulative claimed.
->>>>>>> 7a05fa39
     error EarningsNotGreaterThanClaimed();
 
     /// Reward Root Checks
@@ -258,7 +246,6 @@
     }
 }
 
-<<<<<<< HEAD
     /**
      * @notice Parameters for the RewardsCoordinator constructor
      * @param delegationManager The address of the DelegationManager contract
@@ -289,8 +276,6 @@
     }
 }
 
-=======
->>>>>>> 7a05fa39
 interface IRewardsCoordinatorEvents is IRewardsCoordinatorTypes {
     /// @notice emitted when an AVS creates a valid RewardsSubmission
     event AVSRewardsSubmissionCreated(
@@ -442,11 +427,7 @@
  * Calculations are performed based on the completed RewardsSubmission, with the results posted in
  * a Merkle root against which Stakers & Operators can make claims.
  */
-<<<<<<< HEAD
 interface IRewardsCoordinator is IRewardsCoordinatorErrors, IRewardsCoordinatorEvents, ISemVerMixin {
-=======
-interface IRewardsCoordinator is IRewardsCoordinatorErrors, IRewardsCoordinatorEvents {
->>>>>>> 7a05fa39
     /**
      * @dev Initializes the addresses of the initial owner, pauser registry, rewardsUpdater and
      * configures the initial paused status, activationDelay, and defaultOperatorSplitBips.
@@ -665,7 +646,6 @@
      *
      *                         VIEW FUNCTIONS
      *
-<<<<<<< HEAD
      */
 
     /// @notice Delay in timestamp (seconds) before a posted root can be claimed against
@@ -682,7 +662,7 @@
     /// @notice Mapping: claimer => token => total amount claimed
     function cumulativeClaimed(address claimer, IERC20 token) external view returns (uint256);
 
-    /// @notice the defautl split for all operators across all avss
+    /// @notice the default split for all operators across all avss
     function defaultOperatorSplitBips() external view returns (uint16);
 
     /// @notice the split for a specific `operator` for a specific `avs`
@@ -692,6 +672,9 @@
     function getOperatorPISplit(
         address operator
     ) external view returns (uint16);
+
+    /// @notice Returns the split for a specific `operator` for a given `operatorSet`
+    function getOperatorSetSplit(address operator, OperatorSet calldata operatorSet) external view returns (uint16);
 
     /// @notice return the hash of the earner's leaf
     function calculateEarnerLeafHash(
@@ -736,81 +719,6 @@
      * @notice The interval in seconds at which the calculation for a RewardsSubmission distribution is done.
      * @dev Rewards Submission durations must be multiples of this interval.
      */
-=======
-     */
-
-    /// @notice Delay in timestamp (seconds) before a posted root can be claimed against
-    function activationDelay() external view returns (uint32);
-
-    /// @notice The timestamp until which RewardsSubmissions have been calculated
-    function currRewardsCalculationEndTimestamp() external view returns (uint32);
-
-    /// @notice Mapping: earner => the address of the entity who can call `processClaim` on behalf of the earner
-    function claimerFor(
-        address earner
-    ) external view returns (address);
-
-    /// @notice Mapping: claimer => token => total amount claimed
-    function cumulativeClaimed(address claimer, IERC20 token) external view returns (uint256);
-
-    /// @notice the default split for all operators across all avss
-    function defaultOperatorSplitBips() external view returns (uint16);
-
-    /// @notice the split for a specific `operator` for a specific `avs`
-    function getOperatorAVSSplit(address operator, address avs) external view returns (uint16);
-
-    /// @notice the split for a specific `operator` for Programmatic Incentives
-    function getOperatorPISplit(
-        address operator
-    ) external view returns (uint16);
-
-    /// @notice Returns the split for a specific `operator` for a given `operatorSet`
-    function getOperatorSetSplit(address operator, OperatorSet calldata operatorSet) external view returns (uint16);
-
-    /// @notice return the hash of the earner's leaf
-    function calculateEarnerLeafHash(
-        EarnerTreeMerkleLeaf calldata leaf
-    ) external pure returns (bytes32);
-
-    /// @notice returns the hash of the earner's token leaf
-    function calculateTokenLeafHash(
-        TokenTreeMerkleLeaf calldata leaf
-    ) external pure returns (bytes32);
-
-    /// @notice returns 'true' if the claim would currently pass the check in `processClaims`
-    /// but will revert if not valid
-    function checkClaim(
-        RewardsMerkleClaim calldata claim
-    ) external view returns (bool);
-
-    /// @notice returns the number of distribution roots posted
-    function getDistributionRootsLength() external view returns (uint256);
-
-    /// @notice returns the distributionRoot at the specified index
-    function getDistributionRootAtIndex(
-        uint256 index
-    ) external view returns (DistributionRoot memory);
-
-    /// @notice returns the current distributionRoot
-    function getCurrentDistributionRoot() external view returns (DistributionRoot memory);
-
-    /// @notice loop through the distribution roots from reverse and get latest root that is not disabled and activated
-    /// i.e. a root that can be claimed against
-    function getCurrentClaimableDistributionRoot() external view returns (DistributionRoot memory);
-
-    /// @notice loop through distribution roots from reverse and return index from hash
-    function getRootIndexFromHash(
-        bytes32 rootHash
-    ) external view returns (uint32);
-
-    /// @notice The address of the entity that can update the contract with new merkle roots
-    function rewardsUpdater() external view returns (address);
-
-    /**
-     * @notice The interval in seconds at which the calculation for a RewardsSubmission distribution is done.
-     * @dev Rewards Submission durations must be multiples of this interval.
-     */
->>>>>>> 7a05fa39
     function CALCULATION_INTERVAL_SECONDS() external view returns (uint32);
 
     /// @notice The maximum amount of time (seconds) that a RewardsSubmission can span over
