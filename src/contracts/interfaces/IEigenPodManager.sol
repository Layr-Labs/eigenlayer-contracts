--- conflicted
+++ resolved
@@ -104,28 +104,8 @@
      * @param delegatedTo is the operator the staker is currently delegated to
      * @dev This function can only be called by the DelegationManager contract
      */
-<<<<<<< HEAD
-    function forceIntoUndelegationLimbo(address podOwner, address delegatedTo) external returns (uint256);
-
-    /** 
-     * @notice slashes a pending queued withdrawal of the podOwner's beaconChainETHStrategy shares
-     * @param slashedFundsRecipient is the address to receive the slashed funds
-     * @param queuedWithdrawal is the queued withdrawal to be slashed
-     */
-    function slashQueuedWithdrawal(address slashedFundsRecipient, BeaconChainQueuedWithdrawal memory queuedWithdrawal) external;
-
-    /**
-     * @notice slashes shares of the podOwner and sends them to the slashedFundsRecipient
-     * @param slashedPodOwner is the address of the pod owner whose shares are to be slashed
-     * @param slashedFundsRecipient is the address to receive the slashed funds
-     * @param shareAmount is the amount of shares to be slashed     
-     */
-    function slashShares(address slashedPodOwner, address slashedFundsRecipient, uint256 shareAmount) external;
-    
-=======
     function forceIntoUndelegationLimbo(address podOwner) external;
 
->>>>>>> 49670a2d
     /**
      * @notice Updates the oracle contract that provides the beacon chain state root
      * @param newBeaconChainOracle is the new oracle contract being pointed to
