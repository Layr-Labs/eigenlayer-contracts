--- conflicted
+++ resolved
@@ -32,11 +32,8 @@
     error InvalidOperatorSet();
 
     /// @notice Thrown when the key type is not set for the operatorSet
-<<<<<<< HEAD
-=======
     /// @dev Error code: 0xe57cacbd
     /// @dev We require operator sets to have configured curve types so the multichain protocol can properly decode the operator table
->>>>>>> 733b71c4
     error KeyTypeNotSet();
 
     /// @notice Thrown when the chainIDs array is empty
@@ -118,8 +115,6 @@
      *      - Set the `KeyType` for the operatorSet in the `KeyRegistrar`, even if the AVS is not using the `KeyRegistrar` for operator key management
      *           - Valid Key Types are given in the `IKeyRegistrarTypes.CurveType` enum. The `KeyType` must not be `NONE`
      *      - Created an operatorSet in the `AllocationManager`
-<<<<<<< HEAD
-=======
      * @dev Reverts for:
      *      - CurrentlyPaused: Generation reservations are paused
      *      - InvalidPermissions: Caller is not an authorized caller for operatorSet.avs
@@ -131,7 +126,6 @@
      *      - GenerationReservationCreated: When the generation reservation is successfully created
      *      - OperatorTableCalculatorSet: When the operator table calculator is set for the operatorSet
      *      - OperatorSetConfigSet: When the operator set config is set for the operatorSet
->>>>>>> 733b71c4
      */
     function createGenerationReservation(
         OperatorSet calldata operatorSet,
