--- conflicted
+++ resolved
@@ -1,11 +1,7 @@
 // SPDX-License-Identifier: BUSL-1.1
 pragma solidity >=0.5.0;
 
-<<<<<<< HEAD
 import "./ISignatureUtilsMixin.sol";
-=======
-import "./ISignatureUtils.sol";
->>>>>>> 7a05fa39
 import "./IPauserRegistry.sol";
 import "./IStrategy.sol";
 
@@ -45,11 +41,7 @@
 
 interface IAVSDirectoryEvents is IAVSDirectoryTypes {
     /**
-<<<<<<< HEAD
-     *  @notice Emitted when an operator's registration status with an AVS id udpated
-=======
      *  @notice Emitted when an operator's registration status with an AVS id updated
->>>>>>> 7a05fa39
      *  @notice Only used by legacy M2 AVSs that have not integrated with operatorSets.
      */
     event OperatorAVSRegistrationStatusUpdated(
@@ -61,11 +53,7 @@
     event AVSMetadataURIUpdated(address indexed avs, string metadataURI);
 }
 
-<<<<<<< HEAD
 interface IAVSDirectory is IAVSDirectoryEvents, IAVSDirectoryErrors, ISignatureUtilsMixin {
-=======
-interface IAVSDirectory is IAVSDirectoryEvents, IAVSDirectoryErrors, ISignatureUtils {
->>>>>>> 7a05fa39
     /**
      *
      *                         EXTERNAL FUNCTIONS
@@ -107,7 +95,6 @@
      *
      *  @dev msg.sender must be the AVS.
      *  @dev Only used by legacy M2 AVSs that have not integrated with operator sets.
-<<<<<<< HEAD
      */
     function registerOperatorToAVS(
         address operator,
@@ -128,28 +115,6 @@
     ) external;
 
     /**
-=======
-     */
-    function registerOperatorToAVS(
-        address operator,
-        ISignatureUtils.SignatureWithSaltAndExpiry memory operatorSignature
-    ) external;
-
-    /**
-     *  @notice Legacy function called by an AVS to deregister an operator from the AVS.
-     * NOTE: this function will be deprecated in a future release after the slashing release.
-     * New AVSs integrating should use `deregisterOperatorFromOperatorSets` instead.
-     *
-     *  @param operator The address of the operator to deregister.
-     *
-     *  @dev Only used by legacy M2 AVSs that have not integrated with operator sets.
-     */
-    function deregisterOperatorFromAVS(
-        address operator
-    ) external;
-
-    /**
->>>>>>> 7a05fa39
      *
      *                         VIEW FUNCTIONS
      *
