--- conflicted
+++ resolved
@@ -13,23 +13,12 @@
     // Emitted when a new operator pubkey is registered for a set of quorums
     event PubkeyAddedToQuorums(
         address operator,
-<<<<<<< HEAD
-        BN254.G1Point pubkey,
-        bytes quorumNumbers
-    );
-
-    // Emitted when an operator pubkey is deregistered
-    event PubkeyRemoved(
-        address operator,
-        BN254.G1Point pubkey,
-=======
         bytes quorumNumbers
     );
 
     // Emitted when an operator pubkey is removed from a set of quorums
     event PubkeyRemovedFromQuorums(
         address operator, 
->>>>>>> e4445ad7
         bytes quorumNumbers
     );
 
