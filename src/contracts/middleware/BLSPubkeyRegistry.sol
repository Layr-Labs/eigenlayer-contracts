// SPDX-License-Identifier: BUSL-1.1
pragma solidity =0.8.12;


import "../interfaces/IBLSPubkeyRegistry.sol";
import "../interfaces/IRegistryCoordinator.sol";
import "../interfaces/IBLSPublicKeyCompendium.sol";

import "../libraries/BN254.sol";

contract BLSPubkeyRegistry is IBLSPubkeyRegistry {
    using BN254 for BN254.G1Point;

    /// @notice the hash of the zero pubkey aka BN254.G1Point(0,0)
    bytes32 internal constant ZERO_PK_HASH = hex"ad3228b676f7d3cd4284a5443f17f1962b36e491b30a40b2405849e597ba5fb5";
    /// @notice the registry coordinator contract
    IRegistryCoordinator public immutable registryCoordinator;
    /// @notice the BLSPublicKeyCompendium contract against which pubkey ownership is checked
    IBLSPublicKeyCompendium public immutable pubkeyCompendium;

    // mapping of quorumNumber => ApkUpdate[], tracking the aggregate pubkey updates of every quorum
    mapping(uint8 => ApkUpdate[]) public quorumApkUpdates;
    // mapping of quorumNumber => current aggregate pubkey of quorum
    mapping(uint8 => BN254.G1Point) private quorumApk;

    modifier onlyRegistryCoordinator() {
        require(msg.sender == address(registryCoordinator), "BLSPubkeyRegistry.onlyRegistryCoordinator: caller is not the registry coordinator");
        _;
    }

    constructor(
        IRegistryCoordinator _registryCoordinator,
        IBLSPublicKeyCompendium _pubkeyCompendium
    ){
        registryCoordinator = _registryCoordinator;
        pubkeyCompendium = _pubkeyCompendium;
    }

    /**
     * @notice Registers the `operator`'s pubkey for the specified `quorumNumbers`.
     * @param operator The address of the operator to register.
     * @param quorumNumbers The quorum numbers the operator is registering for, where each byte is an 8 bit integer quorumNumber.
     * @param pubkey The operator's BLS public key.
     * @dev access restricted to the RegistryCoordinator
     * @dev Preconditions (these are assumed, not validated in this contract):
     *         1) `quorumNumbers` has no duplicates
     *         2) `quorumNumbers.length` != 0
     *         3) `quorumNumbers` is ordered in ascending order
     *         4) the operator is not already registered
     */
    function registerOperator(address operator, bytes memory quorumNumbers, BN254.G1Point memory pubkey) external onlyRegistryCoordinator returns(bytes32){

        _beforeRegisterOperator(operator, quorumNumbers);
        //calculate hash of the operator's pubkey
        bytes32 pubkeyHash = BN254.hashG1Point(pubkey);

        require(pubkeyHash != ZERO_PK_HASH, "BLSPubkeyRegistry.registerOperator: cannot register zero pubkey");
        //ensure that the operator owns their public key by referencing the BLSPubkeyCompendium
        require(pubkeyCompendium.pubkeyHashToOperator(pubkeyHash) == operator,"BLSPubkeyRegistry.registerOperator: operator does not own pubkey");
        // update each quorum's aggregate pubkey
        _processQuorumApkUpdate(quorumNumbers, pubkey);

        _afterRegisterOperator(operator, quorumNumbers);
        // emit event so offchain actors can update their state
        emit OperatorAddedToQuorums(operator, quorumNumbers);
        return pubkeyHash;
    }

    /**
     * @notice Deregisters the `operator`'s pubkey for the specified `quorumNumbers`.
     * @param operator The address of the operator to deregister.
     * @param quorumNumbers The quorum numbers the operator is deregistering from, where each byte is an 8 bit integer quorumNumber.
     * @param pubkey The public key of the operator.
     * @dev access restricted to the RegistryCoordinator
     * @dev Preconditions (these are assumed, not validated in this contract):
     *         1) `quorumNumbers` has no duplicates
     *         2) `quorumNumbers.length` != 0
     *         3) `quorumNumbers` is ordered in ascending order
     *         4) the operator is not already deregistered
     *         5) `quorumNumbers` is a subset of the quorumNumbers that the operator is registered for
     *         6) `pubkey` is the same as the parameter used when registering
     */   
<<<<<<< HEAD
    function deregisterOperator(address operator, bytes memory quorumNumbers, BN254.G1Point memory pubkey) external onlyRegistryCoordinator returns(bytes32){
        _beforeDeregisterOperator(operator, quorumNumbers);
=======
    function deregisterOperator(address operator, bytes memory quorumNumbers, BN254.G1Point memory pubkey) external onlyRegistryCoordinator {
>>>>>>> 6902cb8c
        bytes32 pubkeyHash = BN254.hashG1Point(pubkey);

        require(pubkeyCompendium.pubkeyHashToOperator(pubkeyHash) == operator,"BLSPubkeyRegistry.registerOperator: operator does not own pubkey");

        // update each quorum's aggregate pubkey
        _processQuorumApkUpdate(quorumNumbers, pubkey.negate());

        _afterDeregisterOperator(operator, quorumNumbers);
        
        emit OperatorRemovedFromQuorums(operator, quorumNumbers);
    }

    /**
     * @notice Returns the indices of the quorumApks index at `blockNumber` for the provided `quorumNumbers`
     * @dev Returns the current indices if `blockNumber >= block.number`
     */
    function getApkIndicesForQuorumsAtBlockNumber(bytes calldata quorumNumbers, uint256 blockNumber) external view returns(uint32[] memory){
        uint32[] memory indices = new uint32[](quorumNumbers.length);
        for (uint i = 0; i < quorumNumbers.length; i++) {
            uint8 quorumNumber = uint8(quorumNumbers[i]);
            uint32 quorumApkUpdatesLength = uint32(quorumApkUpdates[quorumNumber].length);
            
            if(quorumApkUpdatesLength == 0 || blockNumber < quorumApkUpdates[quorumNumber][0].updateBlockNumber) {
                revert("BLSPubkeyRegistry.getApkIndicesForQuorumsAtBlockNumber: blockNumber is before the first update");
            }

            for (uint32 j = 0; j < quorumApkUpdatesLength; j++) {
                if (quorumApkUpdates[quorumNumber][quorumApkUpdatesLength - j - 1].updateBlockNumber <= blockNumber) {
                    indices[i] = quorumApkUpdatesLength - j - 1;
                    break;
                }
            }
        }
        return indices;
    }

    /// @notice Returns the current APK for the provided `quorumNumber `
    function getApkForQuorum(uint8 quorumNumber) external view returns(BN254.G1Point memory) {
        return quorumApk[quorumNumber];
    }

    /// @notice Returns the `ApkUpdate` struct at `index` in the list of APK updates for the `quorumNumber`
    function getApkUpdateForQuorumByIndex(uint8 quorumNumber, uint256 index) external view returns (ApkUpdate memory){
        return quorumApkUpdates[quorumNumber][index];
    }

    /**
     * @notice get hash of the apk of `quorumNumber` at `blockNumber` using the provided `index`;
     * called by checkSignatures in BLSSignatureChecker.sol.
     * @param quorumNumber is the quorum whose ApkHash is being retrieved
     * @param blockNumber is the number of the block for which the latest ApkHash will be retrieved
     * @param index is the index of the apkUpdate being retrieved from the list of quorum apkUpdates in storage
     */
    function getApkHashForQuorumAtBlockNumberFromIndex(uint8 quorumNumber, uint32 blockNumber, uint256 index) external view returns (bytes24){
        ApkUpdate memory quorumApkUpdate = quorumApkUpdates[quorumNumber][index];
        _validateApkHashForQuorumAtBlockNumber(quorumApkUpdate, blockNumber);
        return quorumApkUpdate.apkHash;
    }

    /// @notice Returns the length of ApkUpdates for the provided `quorumNumber`
    function getQuorumApkHistoryLength(uint8 quorumNumber) external view returns(uint32){
        return uint32(quorumApkUpdates[quorumNumber].length);
    }

    function _processQuorumApkUpdate(bytes memory quorumNumbers, BN254.G1Point memory point) internal {
        BN254.G1Point memory apkAfterUpdate;

        for (uint i = 0; i < quorumNumbers.length;) {
            uint8 quorumNumber = uint8(quorumNumbers[i]);

            uint256 quorumApkUpdatesLength = quorumApkUpdates[quorumNumber].length;
            if (quorumApkUpdatesLength > 0) {
                // update nextUpdateBlockNumber of the current latest ApkUpdate
                quorumApkUpdates[quorumNumber][quorumApkUpdatesLength - 1].nextUpdateBlockNumber = uint32(block.number);
            }

            apkAfterUpdate = quorumApk[quorumNumber].plus(point);

            //update aggregate public key for this quorum
            quorumApk[quorumNumber] = apkAfterUpdate;
            //create new ApkUpdate to add to the mapping
            ApkUpdate memory latestApkUpdate;
            latestApkUpdate.apkHash = bytes24(BN254.hashG1Point(apkAfterUpdate));
            latestApkUpdate.updateBlockNumber = uint32(block.number);
            quorumApkUpdates[quorumNumber].push(latestApkUpdate);

            unchecked{
                ++i;
            }
        }
    }

    /**
     * @dev Hook that is called before any operator registration to insert additional logic.
     * @param operator The address of the operator to register.
     * @param quorumNumbers The quorum numbers the operator is registering for, where each byte is an 8 bit integer quorumNumber.
     */
    function _beforeRegisterOperator(address operator, bytes memory quorumNumbers) internal virtual{} 

    /**
     * @dev Hook that is called after any operator registration to insert additional logic.
     * @param operator The address of the operator to register.
     * @param quorumNumbers The quorum numbers the operator is registering for, where each byte is an 8 bit integer quorumNumber.
     */
    function _afterRegisterOperator(address operator, bytes memory quorumNumbers) internal virtual {}
    
    /**
     * @dev Hook that is called before any operator deregistration to insert additional logic.
     * @param operator The address of the operator to deregister.
     * @param quorumNumbers The quorum numbers the operator is registering for, where each byte is an 8 bit integer quorumNumber.
     */
    function _beforeDeregisterOperator(address operator, bytes memory quorumNumbers) internal virtual {}

    /**
     * @dev Hook that is called after any operator deregistration to insert additional logic.
     * @param operator The address of the operator to deregister.
     * @param quorumNumbers The quorum numbers the operator is registering for, where each byte is an 8 bit integer quorumNumber.
     */
    function _afterDeregisterOperator(address operator, bytes memory quorumNumbers) internal virtual {}

    function _validateApkHashForQuorumAtBlockNumber(ApkUpdate memory apkUpdate, uint32 blockNumber) internal pure {
        require(
            blockNumber >= apkUpdate.updateBlockNumber, 
            "BLSPubkeyRegistry._validateApkHashForQuorumAtBlockNumber: index too recent"
        );
        /**
        * if there is a next update, check that the blockNumber is before the next update or if 
        * there is no next update, then apkUpdate.nextUpdateBlockNumber is 0.
        */
        require(
            apkUpdate.nextUpdateBlockNumber == 0 || blockNumber < apkUpdate.nextUpdateBlockNumber, 
            "BLSPubkeyRegistry._validateApkHashForQuorumAtBlockNumber: not latest apk update"
        );
    }
}<|MERGE_RESOLUTION|>--- conflicted
+++ resolved
@@ -1,6 +1,5 @@
 // SPDX-License-Identifier: BUSL-1.1
 pragma solidity =0.8.12;
-
 
 import "../interfaces/IBLSPubkeyRegistry.sol";
 import "../interfaces/IRegistryCoordinator.sol";
@@ -24,14 +23,14 @@
     mapping(uint8 => BN254.G1Point) private quorumApk;
 
     modifier onlyRegistryCoordinator() {
-        require(msg.sender == address(registryCoordinator), "BLSPubkeyRegistry.onlyRegistryCoordinator: caller is not the registry coordinator");
+        require(
+            msg.sender == address(registryCoordinator),
+            "BLSPubkeyRegistry.onlyRegistryCoordinator: caller is not the registry coordinator"
+        );
         _;
     }
 
-    constructor(
-        IRegistryCoordinator _registryCoordinator,
-        IBLSPublicKeyCompendium _pubkeyCompendium
-    ){
+    constructor(IRegistryCoordinator _registryCoordinator, IBLSPublicKeyCompendium _pubkeyCompendium) {
         registryCoordinator = _registryCoordinator;
         pubkeyCompendium = _pubkeyCompendium;
     }
@@ -48,15 +47,21 @@
      *         3) `quorumNumbers` is ordered in ascending order
      *         4) the operator is not already registered
      */
-    function registerOperator(address operator, bytes memory quorumNumbers, BN254.G1Point memory pubkey) external onlyRegistryCoordinator returns(bytes32){
-
+    function registerOperator(
+        address operator,
+        bytes memory quorumNumbers,
+        BN254.G1Point memory pubkey
+    ) external onlyRegistryCoordinator returns (bytes32) {
         _beforeRegisterOperator(operator, quorumNumbers);
         //calculate hash of the operator's pubkey
         bytes32 pubkeyHash = BN254.hashG1Point(pubkey);
 
         require(pubkeyHash != ZERO_PK_HASH, "BLSPubkeyRegistry.registerOperator: cannot register zero pubkey");
         //ensure that the operator owns their public key by referencing the BLSPubkeyCompendium
-        require(pubkeyCompendium.pubkeyHashToOperator(pubkeyHash) == operator,"BLSPubkeyRegistry.registerOperator: operator does not own pubkey");
+        require(
+            pubkeyCompendium.pubkeyHashToOperator(pubkeyHash) == operator,
+            "BLSPubkeyRegistry.registerOperator: operator does not own pubkey"
+        );
         // update each quorum's aggregate pubkey
         _processQuorumApkUpdate(quorumNumbers, pubkey);
 
@@ -79,22 +84,25 @@
      *         4) the operator is not already deregistered
      *         5) `quorumNumbers` is a subset of the quorumNumbers that the operator is registered for
      *         6) `pubkey` is the same as the parameter used when registering
-     */   
-<<<<<<< HEAD
-    function deregisterOperator(address operator, bytes memory quorumNumbers, BN254.G1Point memory pubkey) external onlyRegistryCoordinator returns(bytes32){
+     */
+    function deregisterOperator(
+        address operator,
+        bytes memory quorumNumbers,
+        BN254.G1Point memory pubkey
+    ) external onlyRegistryCoordinator {
         _beforeDeregisterOperator(operator, quorumNumbers);
-=======
-    function deregisterOperator(address operator, bytes memory quorumNumbers, BN254.G1Point memory pubkey) external onlyRegistryCoordinator {
->>>>>>> 6902cb8c
         bytes32 pubkeyHash = BN254.hashG1Point(pubkey);
 
-        require(pubkeyCompendium.pubkeyHashToOperator(pubkeyHash) == operator,"BLSPubkeyRegistry.registerOperator: operator does not own pubkey");
+        require(
+            pubkeyCompendium.pubkeyHashToOperator(pubkeyHash) == operator,
+            "BLSPubkeyRegistry.registerOperator: operator does not own pubkey"
+        );
 
         // update each quorum's aggregate pubkey
         _processQuorumApkUpdate(quorumNumbers, pubkey.negate());
 
         _afterDeregisterOperator(operator, quorumNumbers);
-        
+
         emit OperatorRemovedFromQuorums(operator, quorumNumbers);
     }
 
@@ -102,14 +110,19 @@
      * @notice Returns the indices of the quorumApks index at `blockNumber` for the provided `quorumNumbers`
      * @dev Returns the current indices if `blockNumber >= block.number`
      */
-    function getApkIndicesForQuorumsAtBlockNumber(bytes calldata quorumNumbers, uint256 blockNumber) external view returns(uint32[] memory){
+    function getApkIndicesForQuorumsAtBlockNumber(
+        bytes calldata quorumNumbers,
+        uint256 blockNumber
+    ) external view returns (uint32[] memory) {
         uint32[] memory indices = new uint32[](quorumNumbers.length);
         for (uint i = 0; i < quorumNumbers.length; i++) {
             uint8 quorumNumber = uint8(quorumNumbers[i]);
             uint32 quorumApkUpdatesLength = uint32(quorumApkUpdates[quorumNumber].length);
-            
-            if(quorumApkUpdatesLength == 0 || blockNumber < quorumApkUpdates[quorumNumber][0].updateBlockNumber) {
-                revert("BLSPubkeyRegistry.getApkIndicesForQuorumsAtBlockNumber: blockNumber is before the first update");
+
+            if (quorumApkUpdatesLength == 0 || blockNumber < quorumApkUpdates[quorumNumber][0].updateBlockNumber) {
+                revert(
+                    "BLSPubkeyRegistry.getApkIndicesForQuorumsAtBlockNumber: blockNumber is before the first update"
+                );
             }
 
             for (uint32 j = 0; j < quorumApkUpdatesLength; j++) {
@@ -123,12 +136,12 @@
     }
 
     /// @notice Returns the current APK for the provided `quorumNumber `
-    function getApkForQuorum(uint8 quorumNumber) external view returns(BN254.G1Point memory) {
+    function getApkForQuorum(uint8 quorumNumber) external view returns (BN254.G1Point memory) {
         return quorumApk[quorumNumber];
     }
 
     /// @notice Returns the `ApkUpdate` struct at `index` in the list of APK updates for the `quorumNumber`
-    function getApkUpdateForQuorumByIndex(uint8 quorumNumber, uint256 index) external view returns (ApkUpdate memory){
+    function getApkUpdateForQuorumByIndex(uint8 quorumNumber, uint256 index) external view returns (ApkUpdate memory) {
         return quorumApkUpdates[quorumNumber][index];
     }
 
@@ -139,21 +152,25 @@
      * @param blockNumber is the number of the block for which the latest ApkHash will be retrieved
      * @param index is the index of the apkUpdate being retrieved from the list of quorum apkUpdates in storage
      */
-    function getApkHashForQuorumAtBlockNumberFromIndex(uint8 quorumNumber, uint32 blockNumber, uint256 index) external view returns (bytes24){
+    function getApkHashForQuorumAtBlockNumberFromIndex(
+        uint8 quorumNumber,
+        uint32 blockNumber,
+        uint256 index
+    ) external view returns (bytes24) {
         ApkUpdate memory quorumApkUpdate = quorumApkUpdates[quorumNumber][index];
         _validateApkHashForQuorumAtBlockNumber(quorumApkUpdate, blockNumber);
         return quorumApkUpdate.apkHash;
     }
 
     /// @notice Returns the length of ApkUpdates for the provided `quorumNumber`
-    function getQuorumApkHistoryLength(uint8 quorumNumber) external view returns(uint32){
+    function getQuorumApkHistoryLength(uint8 quorumNumber) external view returns (uint32) {
         return uint32(quorumApkUpdates[quorumNumber].length);
     }
 
     function _processQuorumApkUpdate(bytes memory quorumNumbers, BN254.G1Point memory point) internal {
         BN254.G1Point memory apkAfterUpdate;
 
-        for (uint i = 0; i < quorumNumbers.length;) {
+        for (uint i = 0; i < quorumNumbers.length; ) {
             uint8 quorumNumber = uint8(quorumNumbers[i]);
 
             uint256 quorumApkUpdatesLength = quorumApkUpdates[quorumNumber].length;
@@ -172,7 +189,7 @@
             latestApkUpdate.updateBlockNumber = uint32(block.number);
             quorumApkUpdates[quorumNumber].push(latestApkUpdate);
 
-            unchecked{
+            unchecked {
                 ++i;
             }
         }
@@ -183,7 +200,7 @@
      * @param operator The address of the operator to register.
      * @param quorumNumbers The quorum numbers the operator is registering for, where each byte is an 8 bit integer quorumNumber.
      */
-    function _beforeRegisterOperator(address operator, bytes memory quorumNumbers) internal virtual{} 
+    function _beforeRegisterOperator(address operator, bytes memory quorumNumbers) internal virtual {}
 
     /**
      * @dev Hook that is called after any operator registration to insert additional logic.
@@ -191,7 +208,7 @@
      * @param quorumNumbers The quorum numbers the operator is registering for, where each byte is an 8 bit integer quorumNumber.
      */
     function _afterRegisterOperator(address operator, bytes memory quorumNumbers) internal virtual {}
-    
+
     /**
      * @dev Hook that is called before any operator deregistration to insert additional logic.
      * @param operator The address of the operator to deregister.
@@ -208,15 +225,15 @@
 
     function _validateApkHashForQuorumAtBlockNumber(ApkUpdate memory apkUpdate, uint32 blockNumber) internal pure {
         require(
-            blockNumber >= apkUpdate.updateBlockNumber, 
+            blockNumber >= apkUpdate.updateBlockNumber,
             "BLSPubkeyRegistry._validateApkHashForQuorumAtBlockNumber: index too recent"
         );
         /**
-        * if there is a next update, check that the blockNumber is before the next update or if 
-        * there is no next update, then apkUpdate.nextUpdateBlockNumber is 0.
-        */
-        require(
-            apkUpdate.nextUpdateBlockNumber == 0 || blockNumber < apkUpdate.nextUpdateBlockNumber, 
+         * if there is a next update, check that the blockNumber is before the next update or if
+         * there is no next update, then apkUpdate.nextUpdateBlockNumber is 0.
+         */
+        require(
+            apkUpdate.nextUpdateBlockNumber == 0 || blockNumber < apkUpdate.nextUpdateBlockNumber,
             "BLSPubkeyRegistry._validateApkHashForQuorumAtBlockNumber: not latest apk update"
         );
     }
