// SPDX-License-Identifier: BUSL-1.1
pragma solidity =0.8.12;

import "@openzeppelin/contracts/utils/cryptography/draft-EIP712.sol";
import "@openzeppelin-upgrades/contracts/proxy/utils/Initializable.sol";

import "../interfaces/IBLSRegistryCoordinatorWithIndices.sol";
import "../interfaces/ISocketUpdater.sol";
import "../interfaces/IServiceManager.sol";
import "../interfaces/IBLSPubkeyRegistry.sol";
import "../interfaces/IVoteWeigher.sol";
import "../interfaces/IStakeRegistry.sol";
import "../interfaces/IIndexRegistry.sol";

import "../libraries/EIP1271SignatureUtils.sol";
import "../libraries/BitmapUtils.sol";
import "../libraries/MiddlewareUtils.sol";

import "forge-std/Test.sol";

/**
 * @title A `RegistryCoordinator` that has three registries:
 *      1) a `StakeRegistry` that keeps track of operators' stakes (this is actually the contract itself, via inheritance)
 *      2) a `BLSPubkeyRegistry` that keeps track of operators' BLS public keys and aggregate BLS public keys for each quorum
 *      3) an `IndexRegistry` that keeps track of an ordered list of operators for each quorum
 *
 * @author Layr Labs, Inc.
 */
<<<<<<< HEAD
contract BLSRegistryCoordinatorWithIndices is
    Initializable,
    IBLSRegistryCoordinatorWithIndices,
    Test
{
=======
contract BLSRegistryCoordinatorWithIndices is EIP712, Initializable, IBLSRegistryCoordinatorWithIndices, ISocketUpdater, Test {
>>>>>>> 8a4e43f1
    using BN254 for BN254.G1Point;

    /// @notice The EIP-712 typehash for the `DelegationApproval` struct used by the contract
    bytes32 public constant OPERATOR_CHURN_APPROVAL_TYPEHASH =
        keccak256("OperatorChurnApproval(bytes32 registeringOperatorId, OperatorKickParam[] operatorKickParams)OperatorKickParam(address operator, BN254.G1Point pubkey, bytes32[] operatorIdsToSwap)BN254.G1Point(uint256 x, uint256 y)");

    uint16 internal constant BIPS_DENOMINATOR = 10000;

    /// @notice the EigenLayer Slasher
    ISlasher public immutable slasher;
    /// @notice the Service Manager for the service that this contract is coordinating
    IServiceManager public immutable serviceManager;
    /// @notice the BLS Pubkey Registry contract that will keep track of operators' BLS public keys
    IBLSPubkeyRegistry public immutable blsPubkeyRegistry;
    /// @notice the Stake Registry contract that will keep track of operators' stakes
    IStakeRegistry public immutable stakeRegistry;
    /// @notice the Index Registry contract that will keep track of operators' indexes
    IIndexRegistry public immutable indexRegistry;

    /// @notice the mapping from quorum number to the maximum number of operators that can be registered for that quorum
    mapping(uint8 => OperatorSetParam) internal _quorumOperatorSetParams;
    /// @notice the mapping from operator's operatorId to the updates of the bitmap of quorums they are registered for
    mapping(bytes32 => QuorumBitmapUpdate[])
        internal _operatorIdToQuorumBitmapHistory;
    /// @notice the mapping from operator's address to the operator struct
    mapping(address => Operator) internal _operators;
    /// @notice the dynamic-length array of the registries this coordinator is coordinating
    address[] public registries;
    /// @notice the address of the entity allowed to sign off on operators getting kicked out of the AVS during registration
    address public churnApprover;
    /// @notice whether the salt has been used for an operator churn approval
    mapping(bytes32 => bool) public isChurnApproverSaltUsed;
    /// @notice the address of the entity allowed to eject operators from the AVS
    address public ejector;

    modifier onlyServiceManagerOwner() {
        require(
            msg.sender == serviceManager.owner(),
            "BLSRegistryCoordinatorWithIndices.onlyServiceManagerOwner: caller is not the service manager owner"
        );
        _;
    }

    modifier onlyEjector {
        require(msg.sender == ejector, "BLSRegistryCoordinatorWithIndices.onlyEjector: caller is not the ejector");
        _;
    }

    constructor(
        ISlasher _slasher,
        IServiceManager _serviceManager,
        IStakeRegistry _stakeRegistry,
        IBLSPubkeyRegistry _blsPubkeyRegistry,
        IIndexRegistry _indexRegistry
    ) EIP712("AVSRegistryCoordinator", "v0.0.1") {
        slasher = _slasher;
        serviceManager = _serviceManager;
        stakeRegistry = _stakeRegistry;
        blsPubkeyRegistry = _blsPubkeyRegistry;
        indexRegistry = _indexRegistry;
    }

<<<<<<< HEAD
    function initialize(
        OperatorSetParam[] memory _operatorSetParams
    ) external initializer {
=======
    function initialize(address _churnApprover, address _ejector, OperatorSetParam[] memory _operatorSetParams) external initializer {
        // set the churnApprover
        _setChurnApprover(_churnApprover);
        // set the ejector
        _setEjector(_ejector);
>>>>>>> 8a4e43f1
        // the stake registry is this contract itself
        registries.push(address(stakeRegistry));
        registries.push(address(blsPubkeyRegistry));
        registries.push(address(indexRegistry));

        // set the operator set params
        require(
            IVoteWeigher(address(stakeRegistry)).quorumCount() ==
                _operatorSetParams.length,
            "BLSRegistryCoordinatorWithIndices: operator set params length mismatch"
        );
        for (uint8 i = 0; i < _operatorSetParams.length; i++) {
            _setOperatorSetParams(i, _operatorSetParams[i]);
        }
    }
    
    // VIEW FUNCTIONS

    /// @notice Returns the operator set params for the given `quorumNumber`
    function getOperatorSetParams(
        uint8 quorumNumber
    ) external view returns (OperatorSetParam memory) {
        return _quorumOperatorSetParams[quorumNumber];
    }

    /// @notice Returns the operator struct for the given `operator`
    function getOperator(
        address operator
    ) external view returns (Operator memory) {
        return _operators[operator];
    }

    /// @notice Returns the operatorId for the given `operator`
    function getOperatorId(address operator) external view returns (bytes32) {
        return _operators[operator].operatorId;
    }

    /// @notice Returns the indices of the quorumBitmaps for the provided `operatorIds` at the given `blockNumber`
    function getQuorumBitmapIndicesByOperatorIdsAtBlockNumber(
        uint32 blockNumber,
        bytes32[] memory operatorIds
    ) external view returns (uint32[] memory) {
        uint32[] memory indices = new uint32[](operatorIds.length);
        for (uint256 i = 0; i < operatorIds.length; i++) {
            uint32 length = uint32(
                _operatorIdToQuorumBitmapHistory[operatorIds[i]].length
            );
            for (uint32 j = 0; j < length; j++) {
                if (
                    _operatorIdToQuorumBitmapHistory[operatorIds[i]][
                        length - j - 1
                    ].updateBlockNumber <= blockNumber
                ) {
                    require(
                        _operatorIdToQuorumBitmapHistory[operatorIds[i]][
                            length - j - 1
                        ].nextUpdateBlockNumber ==
                            0 ||
                            _operatorIdToQuorumBitmapHistory[operatorIds[i]][
                                length - j - 1
                            ].nextUpdateBlockNumber >
                            blockNumber,
                        "BLSRegistryCoordinatorWithIndices.getQuorumBitmapIndicesByOperatorIdsAtBlockNumber: operatorId has no quorumBitmaps at blockNumber"
                    );
                    indices[i] = length - j - 1;
                    break;
                }
            }
        }
        return indices;
    }

    /**
     * @notice Returns the quorum bitmap for the given `operatorId` at the given `blockNumber` via the `index`
     * @dev reverts if `index` is incorrect
     */
    function getQuorumBitmapByOperatorIdAtBlockNumberByIndex(
        bytes32 operatorId,
        uint32 blockNumber,
        uint256 index
    ) external view returns (uint192) {
        QuorumBitmapUpdate
            memory quorumBitmapUpdate = _operatorIdToQuorumBitmapHistory[
                operatorId
            ][index];
        require(
            quorumBitmapUpdate.updateBlockNumber <= blockNumber,
            "BLSRegistryCoordinatorWithIndices.getQuorumBitmapByOperatorIdAtBlockNumberByIndex: quorumBitmapUpdate is from after blockNumber"
        );
        // if the next update is at or before the block number, then the quorum provided index is too early
        // if the nex update  block number is 0, then this is the latest update
        require(
            quorumBitmapUpdate.nextUpdateBlockNumber > blockNumber ||
                quorumBitmapUpdate.nextUpdateBlockNumber == 0,
            "BLSRegistryCoordinatorWithIndices.getQuorumBitmapByOperatorIdAtBlockNumberByIndex: quorumBitmapUpdate is from before blockNumber"
        );
        return quorumBitmapUpdate.quorumBitmap;
    }

    /// @notice Returns the `index`th entry in the operator with `operatorId`'s bitmap history
    function getQuorumBitmapUpdateByOperatorIdByIndex(
        bytes32 operatorId,
        uint256 index
    ) external view returns (QuorumBitmapUpdate memory) {
        return _operatorIdToQuorumBitmapHistory[operatorId][index];
    }

    /// @notice Returns the current quorum bitmap for the given `operatorId` or 0 if the operator is not registered for any quorum
    function getCurrentQuorumBitmapByOperatorId(
        bytes32 operatorId
    ) external view returns (uint192) {
        uint256 quorumBitmapHistoryLength = _operatorIdToQuorumBitmapHistory[
            operatorId
        ].length;
        if (
            quorumBitmapHistoryLength == 0 ||
            _operatorIdToQuorumBitmapHistory[operatorId][
                quorumBitmapHistoryLength - 1
            ].nextUpdateBlockNumber !=
            0
        ) {
            return 0;
        }
        return
            _operatorIdToQuorumBitmapHistory[operatorId][
                quorumBitmapHistoryLength - 1
            ].quorumBitmap;
    }

    /// @notice Returns the length of the quorum bitmap history for the given `operatorId`
    function getQuorumBitmapUpdateByOperatorIdLength(
        bytes32 operatorId
    ) external view returns (uint256) {
        return _operatorIdToQuorumBitmapHistory[operatorId].length;
    }

    /// @notice Returns the number of registries
    function numRegistries() external view returns (uint256) {
        return registries.length;
    }

    /**
     * @notice Public function for the the churnApprover signature hash calculation when operators are being kicked from quorums
     * @param registeringOperatorId The is of the registering operator 
     * @param operatorKickParams The parameters needed to kick the operator from the quorums that have reached their caps
     * @param salt The salt to use for the churnApprover's signature
     * @param expiry The desired expiry time of the churnApprover's signature
     */
    function calculateOperatorChurnApprovalDigestHash(
        bytes32 registeringOperatorId,
        OperatorKickParam[] memory operatorKickParams,
        bytes32 salt,
        uint256 expiry
    ) public view returns (bytes32) {
        // calculate the digest hash
        return _hashTypedDataV4(keccak256(abi.encode(OPERATOR_CHURN_APPROVAL_TYPEHASH, registeringOperatorId, operatorKickParams, salt, expiry)));
    }

    // STATE CHANGING FUNCTIONS

    /**
     * @notice Sets parameters of the operator set for the given `quorumNumber`
     * @param quorumNumber is the quorum number to set the maximum number of operators for
     * @param operatorSetParam is the parameters of the operator set for the `quorumNumber`
     * @dev only callable by the service manager owner
     */
    function setOperatorSetParams(
        uint8 quorumNumber,
        OperatorSetParam memory operatorSetParam
    ) external onlyServiceManagerOwner {
        _setOperatorSetParams(quorumNumber, operatorSetParam);
    }

    /**
     * @notice Sets the churnApprover
     * @param _churnApprover is the address of the churnApprover
     * @dev only callable by the service manager owner
     */
    function setChurnApprover(address _churnApprover) external onlyServiceManagerOwner {
        _setChurnApprover(_churnApprover);
    }

    /**
     * @notice Sets the ejector
     * @param _ejector is the address of the ejector
     * @dev only callable by the service manager owner
     */
    function setEjector(address _ejector) external onlyServiceManagerOwner {
        _setEjector(_ejector);
    }

    /**
     * @notice Registers msg.sender as an operator with the middleware
     * @param quorumNumbers are the bytes representing the quorum numbers that the operator is registering for
     * @param registrationData is the data that is decoded to get the operator's registration information
     * @dev `registrationData` should be a G1 point representing the operator's BLS public key and their socket
     */
    function registerOperatorWithCoordinator(
        bytes calldata quorumNumbers,
        bytes calldata registrationData
    ) external {
        // get the operator's BLS public key
        (BN254.G1Point memory pubkey, string memory socket) = abi.decode(
            registrationData,
            (BN254.G1Point, string)
        );
        // call internal function to register the operator
        _registerOperatorWithCoordinatorAndNoOverfilledQuorums(
            msg.sender,
            quorumNumbers,
            pubkey,
            socket
        );
    }

    /**
     * @notice Registers msg.sender as an operator with the middleware
     * @param quorumNumbers are the bytes representing the quorum numbers that the operator is registering for
     * @param pubkey is the BLS public key of the operator
     * @param socket is the socket of the operator
     */
    function registerOperatorWithCoordinator(
        bytes calldata quorumNumbers,
        BN254.G1Point memory pubkey,
        string calldata socket
    ) external {
        _registerOperatorWithCoordinatorAndNoOverfilledQuorums(
            msg.sender,
            quorumNumbers,
            pubkey,
            socket
        );
    }

    /**
     * @notice Registers msg.sender as an operator with the middleware when the quorum operator limit is full. To register
     * while maintaining the limit, the operator chooses another registered opeerator with lower stake to kick.
     * @param quorumNumbers are the bytes representing the quorum numbers that the operator is registering for
     * @param pubkey is the BLS public key of the operator
<<<<<<< HEAD
     * @param operatorKickParams are the parameters for the deregistration of the operator that is being kicked from each
     * quorum that will be filled after the operator registers. These parameters should include an operator, their pubkey,
     * and ids of the operators to swap with the kicked operator.
=======
     * @param operatorKickParams are the parameters for the deregistration of the operator that is being kicked from each 
     * quorum that will be filled after the operator registers. These parameters should include an operator, their pubkey, 
     * and ids of the operators to swap with the kicked operator. 
     * @param signatureWithSaltAndExpiry is the signature of the churnApprover on the operator kick params with a salt and expiry
>>>>>>> 8a4e43f1
     */
    function registerOperatorWithCoordinator(
        bytes calldata quorumNumbers,
        BN254.G1Point memory pubkey,
        string calldata socket,
        OperatorKickParam[] calldata operatorKickParams,
        SignatureWithSaltAndExpiry memory signatureWithSaltAndExpiry
    ) external {
        // register the operator
        uint32[]
            memory numOperatorsPerQuorum = _registerOperatorWithCoordinator(
                msg.sender,
                quorumNumbers,
                pubkey,
                socket
            );

        // get the registering operator's operatorId and set the operatorIdsToSwap to it because the registering operator is the one with the greatest index
        bytes32[] memory operatorIdsToSwap = new bytes32[](1);
        operatorIdsToSwap[0] = pubkey.hashG1Point();

        // verify the churnApprover's signature
        _verifyChurnApproverSignatureOnOperatorChurnApproval(operatorIdsToSwap[0], operatorKickParams, signatureWithSaltAndExpiry);

        // kick the operators
        for (uint256 i = 0; i < quorumNumbers.length; i++) {
            // check that the quorum has reached the max operator count
            uint8 quorumNumber = uint8(quorumNumbers[i]);
            OperatorSetParam memory operatorSetParam = _quorumOperatorSetParams[
                quorumNumber
            ];
            {
                // if the number of operators for the quorum is less than or equal to the max operator count,
                // then the quorum has not reached the max operator count
                if (
                    numOperatorsPerQuorum[i] <=
                    operatorSetParam.maxOperatorCount
                ) {
                    continue;
                }

                require(
                    operatorKickParams[i].quorumNumber == quorumNumber, 
                    "BLSRegistryCoordinatorWithIndices.registerOperatorWithCoordinator: quorumNumber not the same as signed"
                );

                // get the total stake for the quorum
<<<<<<< HEAD
                uint96 totalStakeForQuorum = stakeRegistry
                    .getCurrentTotalStakeForQuorum(quorumNumber);
                bytes32 operatorToKickId = _operators[
                    operatorKickParams[i].operator
                ].operatorId;
                uint96 operatorToKickStake = stakeRegistry
                    .getCurrentOperatorStakeForQuorum(
                        operatorToKickId,
                        quorumNumber
                    );
                uint96 registeringOperatorStake = stakeRegistry
                    .getCurrentOperatorStakeForQuorum(
                        registeringOperatorId,
                        quorumNumber
                    );
=======
                uint96 totalStakeForQuorum = stakeRegistry.getCurrentTotalStakeForQuorum(quorumNumber);
                bytes32 operatorToKickId = _operators[operatorKickParams[i].operator].operatorId;
                uint96 operatorToKickStake = stakeRegistry.getCurrentOperatorStakeForQuorum(operatorToKickId, quorumNumber);
                uint96 registeringOperatorStake = stakeRegistry.getCurrentOperatorStakeForQuorum(operatorIdsToSwap[0], quorumNumber);
>>>>>>> 8a4e43f1

                // check the registering operator has more than the kick BIPs of the operator to kick's stake
                require(
                    registeringOperatorStake >
                        (operatorToKickStake *
                            operatorSetParam.kickBIPsOfOperatorStake) /
                            BIPS_DENOMINATOR,
                    "BLSRegistryCoordinatorWithIndices.registerOperatorWithCoordinator: registering operator has less than kickBIPsOfOperatorStake"
                );

                // check the that the operator to kick has less than the kick BIPs of the total stake
                require(
                    operatorToKickStake <
                        (totalStakeForQuorum *
                            operatorSetParam.kickBIPsOfTotalStake) /
                            BIPS_DENOMINATOR,
                    "BLSRegistryCoordinatorWithIndices.registerOperatorWithCoordinator: operator to kick has more than kickBIPSOfTotalStake"
                );
            }

            // kick the operator
            _deregisterOperatorWithCoordinator(
<<<<<<< HEAD
                operatorKickParams[i].operator,
                quorumNumbers[i:i + 1],
                operatorKickParams[i].pubkey,
                operatorKickParams[i].operatorIdsToSwap
=======
                operatorKickParams[i].operator, 
                quorumNumbers[i:i+1], 
                operatorKickParams[i].pubkey, 
                operatorIdsToSwap
>>>>>>> 8a4e43f1
            );
        }
    }

    /**
     * @notice Deregisters the msg.sender as an operator from the middleware
     * @param quorumNumbers are the bytes representing the quorum numbers that the operator is registered for
     * @param deregistrationData is the the data that is decoded to get the operator's deregistration information
     * @dev `deregistrationData` should be a tuple of the operator's BLS public key, the list of operator ids to swap
     */
    function deregisterOperatorWithCoordinator(
        bytes calldata quorumNumbers,
        bytes calldata deregistrationData
    ) external {
        // get the operator's deregistration information
        (BN254.G1Point memory pubkey, bytes32[] memory operatorIdsToSwap) = abi
            .decode(deregistrationData, (BN254.G1Point, bytes32[]));
        // call internal function to deregister the operator
        _deregisterOperatorWithCoordinator(
            msg.sender,
            quorumNumbers,
            pubkey,
            operatorIdsToSwap
        );
    }

    /**
     * @notice Deregisters the msg.sender as an operator from the middleware
     * @param quorumNumbers are the bytes representing the quorum numbers that the operator is registered for
     * @param pubkey is the BLS public key of the operator
<<<<<<< HEAD
     * @param operatorIdsToSwap is the list of the operator ids tho swap the index of the operator with in each
     * quorum when removing the operator from the quorum's ordered list
=======
     * @param operatorIdsToSwap is the list of the operator ids to swap the index of the operator with in each 
     * quorum when removing the operator from the quorum's ordered list. The provided operator ids should be the 
     * those of the operator's with the largest index in each quorum that the operator is deregistering from, in
     * ascending order of quorum number.
>>>>>>> 8a4e43f1
     */
    function deregisterOperatorWithCoordinator(
        bytes calldata quorumNumbers,
        BN254.G1Point memory pubkey,
        bytes32[] memory operatorIdsToSwap
    ) external {
        _deregisterOperatorWithCoordinator(
            msg.sender,
            quorumNumbers,
            pubkey,
            operatorIdsToSwap
        );
    }

    /**
     * @notice Ejects the provided operator from the provided quorums from the AVS
     * @param operator is the operator to eject
     * @param quorumNumbers are the quorum numbers to eject the operator from
     * @param pubkey is the BLS public key of the operator
     * @param operatorIdsToSwap is the list of the operator ids to swap the index of the operator with in each 
     * quorum when removing the operator from the quorum's ordered list. The provided operator ids should be the 
     * those of the operator's with the largest index in each quorum that the operator is being ejected from, in
     * ascending order of quorum number.
     */
    function ejectOperatorFromCoordinator(
        address operator, 
        bytes calldata quorumNumbers, 
        BN254.G1Point memory pubkey, 
        bytes32[] memory operatorIdsToSwap
    ) external onlyEjector {
        _deregisterOperatorWithCoordinator(operator, quorumNumbers, pubkey, operatorIdsToSwap);
    }

    /**
     * @notice Updates the socket of the msg.sender given they are a registered operator
     * @param socket is the new socket of the operator
     */
    function updateSocket(string memory socket) external {
        require(
            _operators[msg.sender].status == OperatorStatus.REGISTERED,
            "BLSRegistryCoordinatorWithIndicies.updateSocket: operator is not registered"
        );
        emit OperatorSocketUpdate(_operators[msg.sender].operatorId, socket);
    }

    // INTERNAL FUNCTIONS

    function _setOperatorSetParams(
        uint8 quorumNumber,
        OperatorSetParam memory operatorSetParam
    ) internal {
        _quorumOperatorSetParams[quorumNumber] = operatorSetParam;
        emit OperatorSetParamsUpdated(quorumNumber, operatorSetParam);
    }
    
    function _setChurnApprover(address newChurnApprover) internal {
        emit ChurnApproverUpdated(churnApprover, newChurnApprover);
        churnApprover = newChurnApprover;
    }

    function _setEjector(address newEjector) internal {
        emit EjectorUpdated(ejector, newEjector);
        ejector = newEjector;
    }

<<<<<<< HEAD
    function _registerOperatorWithCoordinator(
        address operator,
        bytes calldata quorumNumbers,
        BN254.G1Point memory pubkey,
        string memory socket
    ) internal returns (uint32[] memory) {
        require(
            slasher.contractCanSlashOperatorUntilBlock(
                operator,
                address(serviceManager)
            ) == type(uint32).max,
            "BLSRegistryCoordinatorWithIndices._registerOperatorWithCoordinator: operator must be opted into slashing by the serviceManager"
        );

        // check that the sender is not already registered
        require(
            _operators[operator].status != OperatorStatus.REGISTERED,
            "BLSRegistryCoordinatorWithIndices._registerOperatorWithCoordinator: operator already registered"
        );

        // get the quorum bitmap from the quorum numbers
        uint256 quorumBitmap = BitmapUtils.orderedBytesArrayToBitmap(
            quorumNumbers
        );

        require(
            quorumBitmap != 0,
            "BLSRegistryCoordinatorWithIndices._registerOperatorWithCoordinator: quorumBitmap cannot be 0"
        );
        require(
            quorumBitmap <= MiddlewareUtils.MAX_QUORUM_BITMAP,
            "BLSRegistryCoordinatorWithIndices._registerOperatorWithCoordinator: quorumBitmap exceeds of max bitmap size"
        );

=======
    /// @return numOperatorsPerQuorum is the list of number of operators per quorum in quorumNumberss
    function _registerOperatorWithCoordinator(address operator, bytes calldata quorumNumbers, BN254.G1Point memory pubkey, string memory socket) internal returns(uint32[] memory) {
        // require(
        //     slasher.contractCanSlashOperatorUntilBlock(operator, address(serviceManager)) == type(uint32).max,
        //     "StakeRegistry._registerOperator: operator must be opted into slashing by the serviceManager"
        // );
        
        // get the quorum bitmap from the quorum numbers
        uint256 quorumBitmap = BitmapUtils.orderedBytesArrayToBitmap(quorumNumbers);
        require(quorumBitmap <= MiddlewareUtils.MAX_QUORUM_BITMAP, "BLSRegistryCoordinatorWithIndices._registerOperatorWithCoordinator: quorumBitmap exceeds of max bitmap size");
        require(quorumBitmap != 0, "BLSRegistryCoordinatorWithIndices._registerOperatorWithCoordinator: quorumBitmap cannot be 0");
>>>>>>> 8a4e43f1
        // register the operator with the BLSPubkeyRegistry and get the operatorId (in this case, the pubkeyHash) back
        bytes32 operatorId = blsPubkeyRegistry.registerOperator(
            operator,
            quorumNumbers,
            pubkey
        );

        uint256 operatorQuorumBitmapHistoryLength = _operatorIdToQuorumBitmapHistory[operatorId].length;
        if(operatorQuorumBitmapHistoryLength > 0) {
            uint256 prevQuorumBitmap = _operatorIdToQuorumBitmapHistory[operatorId][operatorQuorumBitmapHistoryLength - 1].quorumBitmap;
            require(prevQuorumBitmap & quorumBitmap == 0, "BLSRegistryCoordinatorWithIndices._registerOperatorWithCoordinator: operator already registered for some quorums being registered for");
            // new stored quorumBitmap is the previous quorumBitmap or'd with the new quorumBitmap to register for
            quorumBitmap |= prevQuorumBitmap;
        }

        // register the operator with the StakeRegistry
        stakeRegistry.registerOperator(operator, operatorId, quorumNumbers);

        // register the operator with the IndexRegistry
        uint32[] memory numOperatorsPerQuorum = indexRegistry.registerOperator(
            operatorId,
            quorumNumbers
        );

        // set the operatorId to quorum bitmap history
        _operatorIdToQuorumBitmapHistory[operatorId].push(
            QuorumBitmapUpdate({
                updateBlockNumber: uint32(block.number),
                nextUpdateBlockNumber: 0,
                quorumBitmap: uint192(quorumBitmap)
            })
        );

        // set the operator struct
        _operators[operator] = Operator({
            operatorId: operatorId,
            status: OperatorStatus.REGISTERED
        });

        // record a stake update not bonding the operator at all (unbonded at 0), because they haven't served anything yet
        // serviceManager.recordFirstStakeUpdate(operator, 0);

        emit OperatorSocketUpdate(operatorId, socket);

        return numOperatorsPerQuorum;
    }

    function _registerOperatorWithCoordinatorAndNoOverfilledQuorums(
        address operator,
        bytes calldata quorumNumbers,
        BN254.G1Point memory pubkey,
        string memory socket
    ) internal {
        uint32[]
            memory numOperatorsPerQuorum = _registerOperatorWithCoordinator(
                operator,
                quorumNumbers,
                pubkey,
                socket
            );
        for (uint i = 0; i < numOperatorsPerQuorum.length; i++) {
            require(
                numOperatorsPerQuorum[i] <=
                    _quorumOperatorSetParams[uint8(quorumNumbers[i])]
                        .maxOperatorCount,
                "BLSRegistryCoordinatorWithIndices._registerOperatorWithCoordinatorAndNoOverfilledQuorums: quorum is overfilled"
            );
        }
    }

    function _deregisterOperatorWithCoordinator(
        address operator,
        bytes calldata quorumNumbers,
        BN254.G1Point memory pubkey,
        bytes32[] memory operatorIdsToSwap
    ) internal {
        require(
            _operators[operator].status == OperatorStatus.REGISTERED,
            "BLSRegistryCoordinatorWithIndices._deregisterOperatorWithCoordinator: operator is not registered"
        );

        // get the operatorId of the operator
        bytes32 operatorId = _operators[operator].operatorId;
        require(
            operatorId == pubkey.hashG1Point(),
            "BLSRegistryCoordinatorWithIndices._deregisterOperatorWithCoordinator: operatorId does not match pubkey hash"
        );

        // get the quorumNumbers of the operator
        uint256 quorumsToRemoveBitmap = BitmapUtils.orderedBytesArrayToBitmap(
            quorumNumbers
        );
        require(
            quorumsToRemoveBitmap <= MiddlewareUtils.MAX_QUORUM_BITMAP,
            "BLSRegistryCoordinatorWithIndices._deregisterOperatorWithCoordinator: quorumsToRemoveBitmap exceeds of max bitmap size"
        );
        uint256 operatorQuorumBitmapHistoryLengthMinusOne = _operatorIdToQuorumBitmapHistory[
                operatorId
            ].length - 1;
        uint192 quorumBitmapBeforeUpdate = _operatorIdToQuorumBitmapHistory[
            operatorId
        ][operatorQuorumBitmapHistoryLengthMinusOne].quorumBitmap;
        // check that the quorumNumbers of the operator matches the quorumNumbers passed in
        require(
            quorumBitmapBeforeUpdate & quorumsToRemoveBitmap ==
                quorumsToRemoveBitmap,
            "BLSRegistryCoordinatorWithIndices._deregisterOperatorWithCoordinator: cannot deregister operator for quorums that it is not a part of"
        );
        // check if the operator is completely deregistering
        bool completeDeregistration = quorumBitmapBeforeUpdate ==
            quorumsToRemoveBitmap;

        // deregister the operator from the BLSPubkeyRegistry
        blsPubkeyRegistry.deregisterOperator(operator, quorumNumbers, pubkey);

        // deregister the operator from the StakeRegistry
        stakeRegistry.deregisterOperator(operatorId, quorumNumbers);

        // deregister the operator from the IndexRegistry
        indexRegistry.deregisterOperator(
            operatorId,
            quorumNumbers,
            operatorIdsToSwap
        );

        // set the toBlockNumber of the operator's quorum bitmap update
        _operatorIdToQuorumBitmapHistory[operatorId][
            operatorQuorumBitmapHistoryLengthMinusOne
        ].nextUpdateBlockNumber = uint32(block.number);

        // if it is not a complete deregistration, add a new quorum bitmap update
        if (!completeDeregistration) {
            _operatorIdToQuorumBitmapHistory[operatorId].push(
                QuorumBitmapUpdate({
                    updateBlockNumber: uint32(block.number),
                    nextUpdateBlockNumber: 0,
                    quorumBitmap: quorumBitmapBeforeUpdate &
                        ~uint192(quorumsToRemoveBitmap) // this removes the quorumsToRemoveBitmap from the quorumBitmapBeforeUpdate
                })
            );
        } else {
            // @notice Registrant must continue to serve until the latest block at which an active task expires. this info is used in challenges
            uint32 latestServeUntilBlock = serviceManager
                .latestServeUntilBlock();

            // record a stake update unbonding the operator after `latestServeUntilBlock`
<<<<<<< HEAD
            serviceManager.recordLastStakeUpdateAndRevokeSlashingAbility(
                operator,
                latestServeUntilBlock
            );
=======
            // serviceManager.recordLastStakeUpdateAndRevokeSlashingAbility(operator, latestServeUntilBlock);
>>>>>>> 8a4e43f1
            // set the status of the operator to DEREGISTERED
            _operators[operator].status = OperatorStatus.DEREGISTERED;
        }
    }

    /// @notice verifies churnApprover's signature on operator churn approval and increments the churnApprover nonce
    function _verifyChurnApproverSignatureOnOperatorChurnApproval(bytes32 registeringOperatorId, OperatorKickParam[] memory operatorKickParams, SignatureWithSaltAndExpiry memory signatureWithSaltAndExpiry) internal {
        // make sure the salt hasn't been used already
        require(!isChurnApproverSaltUsed[signatureWithSaltAndExpiry.salt], "BLSRegistryCoordinatorWithIndices._verifyChurnApproverSignatureOnOperatorChurnApproval: churnApprover salt already used");
        require(signatureWithSaltAndExpiry.expiry >= block.timestamp, "BLSRegistryCoordinatorWithIndices._verifyChurnApproverSignatureOnOperatorChurnApproval: churnApprover signature expired");        
        EIP1271SignatureUtils.checkSignature_EIP1271(churnApprover, calculateOperatorChurnApprovalDigestHash(registeringOperatorId, operatorKickParams, signatureWithSaltAndExpiry.salt, signatureWithSaltAndExpiry.expiry), signatureWithSaltAndExpiry.signature);
        // set salt used to true
        isChurnApproverSaltUsed[signatureWithSaltAndExpiry.salt] = true;
    }
}<|MERGE_RESOLUTION|>--- conflicted
+++ resolved
@@ -26,15 +26,7 @@
  *
  * @author Layr Labs, Inc.
  */
-<<<<<<< HEAD
-contract BLSRegistryCoordinatorWithIndices is
-    Initializable,
-    IBLSRegistryCoordinatorWithIndices,
-    Test
-{
-=======
 contract BLSRegistryCoordinatorWithIndices is EIP712, Initializable, IBLSRegistryCoordinatorWithIndices, ISocketUpdater, Test {
->>>>>>> 8a4e43f1
     using BN254 for BN254.G1Point;
 
     /// @notice The EIP-712 typehash for the `DelegationApproval` struct used by the contract
@@ -97,17 +89,11 @@
         indexRegistry = _indexRegistry;
     }
 
-<<<<<<< HEAD
-    function initialize(
-        OperatorSetParam[] memory _operatorSetParams
-    ) external initializer {
-=======
     function initialize(address _churnApprover, address _ejector, OperatorSetParam[] memory _operatorSetParams) external initializer {
         // set the churnApprover
         _setChurnApprover(_churnApprover);
         // set the ejector
         _setEjector(_ejector);
->>>>>>> 8a4e43f1
         // the stake registry is this contract itself
         registries.push(address(stakeRegistry));
         registries.push(address(blsPubkeyRegistry));
@@ -347,16 +333,10 @@
      * while maintaining the limit, the operator chooses another registered opeerator with lower stake to kick.
      * @param quorumNumbers are the bytes representing the quorum numbers that the operator is registering for
      * @param pubkey is the BLS public key of the operator
-<<<<<<< HEAD
-     * @param operatorKickParams are the parameters for the deregistration of the operator that is being kicked from each
-     * quorum that will be filled after the operator registers. These parameters should include an operator, their pubkey,
-     * and ids of the operators to swap with the kicked operator.
-=======
      * @param operatorKickParams are the parameters for the deregistration of the operator that is being kicked from each 
      * quorum that will be filled after the operator registers. These parameters should include an operator, their pubkey, 
      * and ids of the operators to swap with the kicked operator. 
      * @param signatureWithSaltAndExpiry is the signature of the churnApprover on the operator kick params with a salt and expiry
->>>>>>> 8a4e43f1
      */
     function registerOperatorWithCoordinator(
         bytes calldata quorumNumbers,
@@ -404,28 +384,10 @@
                 );
 
                 // get the total stake for the quorum
-<<<<<<< HEAD
-                uint96 totalStakeForQuorum = stakeRegistry
-                    .getCurrentTotalStakeForQuorum(quorumNumber);
-                bytes32 operatorToKickId = _operators[
-                    operatorKickParams[i].operator
-                ].operatorId;
-                uint96 operatorToKickStake = stakeRegistry
-                    .getCurrentOperatorStakeForQuorum(
-                        operatorToKickId,
-                        quorumNumber
-                    );
-                uint96 registeringOperatorStake = stakeRegistry
-                    .getCurrentOperatorStakeForQuorum(
-                        registeringOperatorId,
-                        quorumNumber
-                    );
-=======
                 uint96 totalStakeForQuorum = stakeRegistry.getCurrentTotalStakeForQuorum(quorumNumber);
                 bytes32 operatorToKickId = _operators[operatorKickParams[i].operator].operatorId;
                 uint96 operatorToKickStake = stakeRegistry.getCurrentOperatorStakeForQuorum(operatorToKickId, quorumNumber);
                 uint96 registeringOperatorStake = stakeRegistry.getCurrentOperatorStakeForQuorum(operatorIdsToSwap[0], quorumNumber);
->>>>>>> 8a4e43f1
 
                 // check the registering operator has more than the kick BIPs of the operator to kick's stake
                 require(
@@ -448,17 +410,10 @@
 
             // kick the operator
             _deregisterOperatorWithCoordinator(
-<<<<<<< HEAD
-                operatorKickParams[i].operator,
-                quorumNumbers[i:i + 1],
-                operatorKickParams[i].pubkey,
-                operatorKickParams[i].operatorIdsToSwap
-=======
                 operatorKickParams[i].operator, 
                 quorumNumbers[i:i+1], 
                 operatorKickParams[i].pubkey, 
                 operatorIdsToSwap
->>>>>>> 8a4e43f1
             );
         }
     }
@@ -489,15 +444,10 @@
      * @notice Deregisters the msg.sender as an operator from the middleware
      * @param quorumNumbers are the bytes representing the quorum numbers that the operator is registered for
      * @param pubkey is the BLS public key of the operator
-<<<<<<< HEAD
-     * @param operatorIdsToSwap is the list of the operator ids tho swap the index of the operator with in each
-     * quorum when removing the operator from the quorum's ordered list
-=======
      * @param operatorIdsToSwap is the list of the operator ids to swap the index of the operator with in each 
      * quorum when removing the operator from the quorum's ordered list. The provided operator ids should be the 
      * those of the operator's with the largest index in each quorum that the operator is deregistering from, in
      * ascending order of quorum number.
->>>>>>> 8a4e43f1
      */
     function deregisterOperatorWithCoordinator(
         bytes calldata quorumNumbers,
@@ -563,42 +513,6 @@
         ejector = newEjector;
     }
 
-<<<<<<< HEAD
-    function _registerOperatorWithCoordinator(
-        address operator,
-        bytes calldata quorumNumbers,
-        BN254.G1Point memory pubkey,
-        string memory socket
-    ) internal returns (uint32[] memory) {
-        require(
-            slasher.contractCanSlashOperatorUntilBlock(
-                operator,
-                address(serviceManager)
-            ) == type(uint32).max,
-            "BLSRegistryCoordinatorWithIndices._registerOperatorWithCoordinator: operator must be opted into slashing by the serviceManager"
-        );
-
-        // check that the sender is not already registered
-        require(
-            _operators[operator].status != OperatorStatus.REGISTERED,
-            "BLSRegistryCoordinatorWithIndices._registerOperatorWithCoordinator: operator already registered"
-        );
-
-        // get the quorum bitmap from the quorum numbers
-        uint256 quorumBitmap = BitmapUtils.orderedBytesArrayToBitmap(
-            quorumNumbers
-        );
-
-        require(
-            quorumBitmap != 0,
-            "BLSRegistryCoordinatorWithIndices._registerOperatorWithCoordinator: quorumBitmap cannot be 0"
-        );
-        require(
-            quorumBitmap <= MiddlewareUtils.MAX_QUORUM_BITMAP,
-            "BLSRegistryCoordinatorWithIndices._registerOperatorWithCoordinator: quorumBitmap exceeds of max bitmap size"
-        );
-
-=======
     /// @return numOperatorsPerQuorum is the list of number of operators per quorum in quorumNumberss
     function _registerOperatorWithCoordinator(address operator, bytes calldata quorumNumbers, BN254.G1Point memory pubkey, string memory socket) internal returns(uint32[] memory) {
         // require(
@@ -610,7 +524,6 @@
         uint256 quorumBitmap = BitmapUtils.orderedBytesArrayToBitmap(quorumNumbers);
         require(quorumBitmap <= MiddlewareUtils.MAX_QUORUM_BITMAP, "BLSRegistryCoordinatorWithIndices._registerOperatorWithCoordinator: quorumBitmap exceeds of max bitmap size");
         require(quorumBitmap != 0, "BLSRegistryCoordinatorWithIndices._registerOperatorWithCoordinator: quorumBitmap cannot be 0");
->>>>>>> 8a4e43f1
         // register the operator with the BLSPubkeyRegistry and get the operatorId (in this case, the pubkeyHash) back
         bytes32 operatorId = blsPubkeyRegistry.registerOperator(
             operator,
@@ -757,14 +670,10 @@
                 .latestServeUntilBlock();
 
             // record a stake update unbonding the operator after `latestServeUntilBlock`
-<<<<<<< HEAD
             serviceManager.recordLastStakeUpdateAndRevokeSlashingAbility(
                 operator,
                 latestServeUntilBlock
             );
-=======
-            // serviceManager.recordLastStakeUpdateAndRevokeSlashingAbility(operator, latestServeUntilBlock);
->>>>>>> 8a4e43f1
             // set the status of the operator to DEREGISTERED
             _operators[operator].status = OperatorStatus.DEREGISTERED;
         }
