// SPDX-License-Identifier: BUSL-1.1
pragma solidity =0.8.12;

import "@openzeppelin/contracts/utils/math/Math.sol";
import "../interfaces/IServiceManager.sol";
import "../interfaces/IStakeRegistry.sol";
import "../interfaces/IRegistryCoordinator.sol";
import "../libraries/BitmapUtils.sol";
import "./StakeRegistryStorage.sol";

/**
 * @title A `Registry` that keeps track of stakes of operators for up to 256 quorums.
 * Specifically, it keeps track of
 *      1) The stake of each operator in all the quorums they are a part of for block ranges
 *      2) The total stake of all operators in each quorum for block ranges
 *      3) The minimum stake required to register for each quorum
 * It allows an additional functionality (in addition to registering and deregistering) to update the stake of an operator.
 * @author Layr Labs, Inc.
 */
contract StakeRegistry is StakeRegistryStorage {
    /// @notice requires that the caller is the RegistryCoordinator
    modifier onlyRegistryCoordinator() {
        require(
            msg.sender == address(registryCoordinator),
            "StakeRegistry.onlyRegistryCoordinator: caller is not the RegistryCoordinator"
        );
        _;
    }

    constructor(
        IRegistryCoordinator _registryCoordinator,
        IStrategyManager _strategyManager,
        IServiceManager _serviceManager
    )
        StakeRegistryStorage(_registryCoordinator, _strategyManager, _serviceManager)
    // solhint-disable-next-line no-empty-blocks
    {

    }

    /**
     * @notice Sets the minimum stake for each quorum and adds `_quorumStrategiesConsideredAndMultipliers` for each
     * quorum the Registry is being initialized with
     */
    function initialize(
        uint96[] memory _minimumStakeForQuorum,
        StrategyAndWeightingMultiplier[][] memory _quorumStrategiesConsideredAndMultipliers
    ) external virtual initializer {
        _initialize(_minimumStakeForQuorum, _quorumStrategiesConsideredAndMultipliers);
    }

    function _initialize(
        uint96[] memory _minimumStakeForQuorum,
        StrategyAndWeightingMultiplier[][] memory _quorumStrategiesConsideredAndMultipliers
    ) internal virtual onlyInitializing {
        // sanity check lengths
        require(
            _minimumStakeForQuorum.length == _quorumStrategiesConsideredAndMultipliers.length,
            "Registry._initialize: minimumStakeForQuorum length mismatch"
        );

        // add the strategies considered and multipliers for each quorum
        for (uint8 quorumNumber = 0; quorumNumber < _quorumStrategiesConsideredAndMultipliers.length; ) {
            _setMinimumStakeForQuorum(quorumNumber, _minimumStakeForQuorum[quorumNumber]);
            _createQuorum(_quorumStrategiesConsideredAndMultipliers[quorumNumber]);
            unchecked {
                ++quorumNumber;
            }
        }
    }

    /**
     * @notice Returns the `index`-th entry in the `operatorIdToStakeHistory[operatorId][quorumNumber]` array.
     * @param quorumNumber The quorum number to get the stake for.
     * @param operatorId The id of the operator of interest.
     * @param index Array index for lookup, within the dynamic array `operatorIdToStakeHistory[operatorId][quorumNumber]`.
     * @dev Function will revert if `index` is out-of-bounds.
     */
    function getStakeUpdateForQuorumFromOperatorIdAndIndex(
        uint8 quorumNumber,
        bytes32 operatorId,
        uint256 index
    ) external view returns (OperatorStakeUpdate memory) {
        return operatorIdToStakeHistory[operatorId][quorumNumber][index];
    }

    /**
     * @notice Returns the `index`-th entry in the dynamic array of total stake, `_totalStakeHistory` for quorum `quorumNumber`.
     * @param quorumNumber The quorum number to get the stake for.
     * @param index Array index for lookup, within the dynamic array `_totalStakeHistory[quorumNumber]`.
     */
    function getTotalStakeUpdateForQuorumFromIndex(
        uint8 quorumNumber,
        uint256 index
    ) external view returns (OperatorStakeUpdate memory) {
        return _totalStakeHistory[quorumNumber][index];
    }

    /// @notice Returns the indices of the operator stakes for the provided `quorumNumber` at the given `blockNumber`
    function getStakeUpdateIndexForOperatorIdForQuorumAtBlockNumber(
        bytes32 operatorId,
        uint8 quorumNumber,
        uint32 blockNumber
    ) external view returns (uint32) {
        return _getStakeUpdateIndexForOperatorIdForQuorumAtBlockNumber(operatorId, quorumNumber, blockNumber);
    }

    /// @notice Returns the indices of the total stakes for the provided `quorumNumbers` at the given `blockNumber`
    function getTotalStakeIndicesByQuorumNumbersAtBlockNumber(
        uint32 blockNumber,
        bytes calldata quorumNumbers
    ) external view returns (uint32[] memory) {
        uint32[] memory indices = new uint32[](quorumNumbers.length);
        for (uint256 i = 0; i < quorumNumbers.length; i++) {
            uint8 quorumNumber = uint8(quorumNumbers[i]);
            uint32 length = uint32(_totalStakeHistory[quorumNumber].length);
            for (uint32 j = 0; j < length; j++) {
                if (_totalStakeHistory[quorumNumber][length - j - 1].updateBlockNumber <= blockNumber) {
                    indices[i] = length - j - 1;
                    break;
                }
            }
        }
        return indices;
    }

    /**
     * @notice Returns the stake weight corresponding to `operatorId` for quorum `quorumNumber`, at the
     * `index`-th entry in the `operatorIdToStakeHistory[operatorId][quorumNumber]` array if it was the operator's
     * stake at `blockNumber`. Reverts otherwise.
     * @param quorumNumber The quorum number to get the stake for.
     * @param operatorId The id of the operator of interest.
     * @param index Array index for lookup, within the dynamic array `operatorIdToStakeHistory[operatorId][quorumNumber]`.
     * @param blockNumber Block number to make sure the stake is from.
     * @dev Function will revert if `index` is out-of-bounds.
     */
    function getStakeForQuorumAtBlockNumberFromOperatorIdAndIndex(
        uint8 quorumNumber,
        uint32 blockNumber,
        bytes32 operatorId,
        uint256 index
    ) external view returns (uint96) {
        OperatorStakeUpdate memory operatorStakeUpdate = operatorIdToStakeHistory[operatorId][quorumNumber][index];
        _validateOperatorStakeUpdateAtBlockNumber(operatorStakeUpdate, blockNumber);
        return operatorStakeUpdate.stake;
    }

    /**
     * @notice Returns the total stake weight for quorum `quorumNumber`, at the `index`-th entry in the
     * `_totalStakeHistory[quorumNumber]` array if it was the stake at `blockNumber`. Reverts otherwise.
     * @param quorumNumber The quorum number to get the stake for.
     * @param index Array index for lookup, within the dynamic array `_totalStakeHistory[quorumNumber]`.
     * @param blockNumber Block number to make sure the stake is from.
     * @dev Function will revert if `index` is out-of-bounds.
     */
    function getTotalStakeAtBlockNumberFromIndex(
        uint8 quorumNumber,
        uint32 blockNumber,
        uint256 index
    ) external view returns (uint96) {
        OperatorStakeUpdate memory totalStakeUpdate = _totalStakeHistory[quorumNumber][index];
        _validateOperatorStakeUpdateAtBlockNumber(totalStakeUpdate, blockNumber);
        return totalStakeUpdate.stake;
    }

    /**
     * @notice Returns the most recent stake weight for the `operatorId` for a certain quorum
     * @dev Function returns an OperatorStakeUpdate struct with **every entry equal to 0** in the event that the operator has no stake history
     */
    function getMostRecentStakeUpdateByOperatorId(
        bytes32 operatorId,
        uint8 quorumNumber
    ) public view returns (OperatorStakeUpdate memory) {
        uint256 historyLength = operatorIdToStakeHistory[operatorId][quorumNumber].length;
        OperatorStakeUpdate memory operatorStakeUpdate;
        if (historyLength == 0) {
            return operatorStakeUpdate;
        } else {
            operatorStakeUpdate = operatorIdToStakeHistory[operatorId][quorumNumber][historyLength - 1];
            return operatorStakeUpdate;
        }
    }

    /**
     * @notice Returns the most recent stake weight for the `operatorId` for quorum `quorumNumber`
     * @dev Function returns weight of **0** in the event that the operator has no stake history
     */
    function getCurrentOperatorStakeForQuorum(bytes32 operatorId, uint8 quorumNumber) external view returns (uint96) {
        OperatorStakeUpdate memory operatorStakeUpdate = getMostRecentStakeUpdateByOperatorId(operatorId, quorumNumber);
        return operatorStakeUpdate.stake;
    }

    /// @notice Returns the stake of the operator for the provided `quorumNumber` at the given `blockNumber`
    function getStakeForOperatorIdForQuorumAtBlockNumber(
        bytes32 operatorId,
        uint8 quorumNumber,
        uint32 blockNumber
    ) external view returns (uint96) {
        return
            operatorIdToStakeHistory[operatorId][quorumNumber][
                _getStakeUpdateIndexForOperatorIdForQuorumAtBlockNumber(operatorId, quorumNumber, blockNumber)
            ].stake;
    }

    /**
     * @notice Returns the stake weight from the latest entry in `_totalStakeHistory` for quorum `quorumNumber`.
     * @dev Will revert if `_totalStakeHistory[quorumNumber]` is empty.
     */
    function getCurrentTotalStakeForQuorum(uint8 quorumNumber) external view returns (uint96) {
        // no chance of underflow / error in next line, since an empty entry is pushed in the constructor
        return _totalStakeHistory[quorumNumber][_totalStakeHistory[quorumNumber].length - 1].stake;
    }

    function getLengthOfOperatorIdStakeHistoryForQuorum(
        bytes32 operatorId,
        uint8 quorumNumber
    ) external view returns (uint256) {
        return operatorIdToStakeHistory[operatorId][quorumNumber].length;
    }

    function getLengthOfTotalStakeHistoryForQuorum(uint8 quorumNumber) external view returns (uint256) {
        return _totalStakeHistory[quorumNumber].length;
    }

    // MUTATING FUNCTIONS

    /// @notice Adjusts the `minimumStakeFirstQuorum` -- i.e. the node stake (weight) requirement for inclusion in the 1st quorum.
    function setMinimumStakeForQuorum(uint8 quorumNumber, uint96 minimumStake) external onlyServiceManagerOwner {
        _setMinimumStakeForQuorum(quorumNumber, minimumStake);
    }

    /**
     * @notice Registers the `operator` with `operatorId` for the specified `quorumNumbers`.
     * @param operator The address of the operator to register.
     * @param operatorId The id of the operator to register.
     * @param quorumNumbers The quorum numbers the operator is registering for, where each byte is an 8 bit integer quorumNumber.
     * @dev access restricted to the RegistryCoordinator
     * @dev Preconditions (these are assumed, not validated in this contract):
     *         1) `quorumNumbers` has no duplicates
     *         2) `quorumNumbers.length` != 0
     *         3) `quorumNumbers` is ordered in ascending order
     *         4) the operator is not already registered
     */
    function registerOperator(
        address operator,
        bytes32 operatorId,
        bytes calldata quorumNumbers
    ) external virtual onlyRegistryCoordinator {
        _beforeRegisterOperator(operator, operatorId, quorumNumbers);

        _registerOperator(operator, operatorId, quorumNumbers);

        _afterRegisterOperator(operator, operatorId, quorumNumbers);
    }

    /**
     * @notice Deregisters the operator with `operatorId` for the specified `quorumNumbers`.
     * @param operatorId The id of the operator to deregister.
     * @param quorumNumbers The quorum numbers the operator is deregistering from, where each byte is an 8 bit integer quorumNumber.
     * @dev access restricted to the RegistryCoordinator
     * @dev Preconditions (these are assumed, not validated in this contract):
     *         1) `quorumNumbers` has no duplicates
     *         2) `quorumNumbers.length` != 0
     *         3) `quorumNumbers` is ordered in ascending order
     *         4) the operator is not already deregistered
     *         5) `quorumNumbers` is a subset of the quorumNumbers that the operator is registered for
     */
    function deregisterOperator(
        bytes32 operatorId,
        bytes calldata quorumNumbers
    ) external virtual onlyRegistryCoordinator {
        _beforeDeregisterOperator(operatorId, quorumNumbers);

        _deregisterOperator(operatorId, quorumNumbers);

        _afterDeregisterOperator(operatorId, quorumNumbers);
    }

    /**
     * @notice Used for updating information on deposits of nodes.
     * @param operators are the addresses of the operators whose stake information is getting updated
     * @dev reverts if there are no operators registered with index out of bounds
     */
    function updateStakes(address[] calldata operators) external {
        // for each quorum, loop through operators and see if they are a part of the quorum
        // if they are, get their new weight and update their individual stake history and the
        // quorum's total stake history accordingly
        for (uint8 quorumNumber = 0; quorumNumber < quorumCount; ) {
            OperatorStakeUpdate memory totalStakeUpdate;
            // for each operator
            for (uint i = 0; i < operators.length; ) {
                bytes32 operatorId = registryCoordinator.getOperatorId(operators[i]);
                uint192 quorumBitmap = registryCoordinator.getCurrentQuorumBitmapByOperatorId(operatorId);
                // if the operator is not a part of any quorums, skip
                if (quorumBitmap == 0) {
                    continue;
                }
                // if the operator is a part of the quorum
<<<<<<< HEAD
                if ((quorumBitmap >> quorumNumber) & 1 == 1) {
=======
                if (BitmapUtils.numberIsInBitmap(quorumBitmap, quorumNumber)) {
>>>>>>> ce2e6abf
                    // if the total stake has not been loaded yet, load it
                    if (totalStakeUpdate.updateBlockNumber == 0) {
                        totalStakeUpdate = _totalStakeHistory[quorumNumber][
                            _totalStakeHistory[quorumNumber].length - 1
                        ];
                    }
                    // update the operator's stake based on current state
                    (uint96 stakeBeforeUpdate, uint96 stakeAfterUpdate) = _updateOperatorStake(
                        operators[i],
                        operatorId,
                        quorumNumber
                    );
                    // calculate the new total stake for the quorum
                    totalStakeUpdate.stake = totalStakeUpdate.stake - stakeBeforeUpdate + stakeAfterUpdate;
                }
                unchecked {
                    ++i;
                }
            }
            // if the total stake for this quorum was updated, record it in storage
            if (totalStakeUpdate.updateBlockNumber != 0) {
                // update the total stake history for the quorum
                _recordTotalStakeUpdate(quorumNumber, totalStakeUpdate);
            }
            unchecked {
                ++quorumNumber;
            }
        }

        // TODO after slashing enabled: record stake updates in the EigenLayer Slasher
        // for (uint i = 0; i < operators.length;) {
        //     serviceManager.recordStakeUpdate(operators[i], uint32(block.number), serviceManager.latestServeUntilBlock(), prevElements[i]);
        //     unchecked {
        //         ++i;
        //     }
        // }
    }

    // INTERNAL FUNCTIONS

    function _getStakeUpdateIndexForOperatorIdForQuorumAtBlockNumber(
        bytes32 operatorId,
        uint8 quorumNumber,
        uint32 blockNumber
    ) internal view returns (uint32) {
        uint32 length = uint32(operatorIdToStakeHistory[operatorId][quorumNumber].length);
        for (uint32 i = 0; i < length; i++) {
            if (operatorIdToStakeHistory[operatorId][quorumNumber][length - i - 1].updateBlockNumber <= blockNumber) {
                require(
                    operatorIdToStakeHistory[operatorId][quorumNumber][length - i - 1].nextUpdateBlockNumber == 0 ||
                        operatorIdToStakeHistory[operatorId][quorumNumber][length - i - 1].nextUpdateBlockNumber >
                        blockNumber,
                    "StakeRegistry._getStakeUpdateIndexForOperatorIdForQuorumAtBlockNumber: operatorId has no stake update at blockNumber"
                );
                return length - i - 1;
            }
        }
        revert(
            "StakeRegistry._getStakeUpdateIndexForOperatorIdForQuorumAtBlockNumber: no stake update found for operatorId and quorumNumber at block number"
        );
    }

    function _setMinimumStakeForQuorum(uint8 quorumNumber, uint96 minimumStake) internal {
        minimumStakeForQuorum[quorumNumber] = minimumStake;
        emit MinimumStakeForQuorumUpdated(quorumNumber, minimumStake);
    }

    /**
     * @notice Updates the stake for the operator with `operatorId` for the specified `quorumNumbers`. The total stake
     * for each quorum is updated accordingly in addition to the operator's individual stake history.
     */
    function _registerOperator(address operator, bytes32 operatorId, bytes memory quorumNumbers) internal {
        // check the operator is registering for only valid quorums
        require(
            uint8(quorumNumbers[quorumNumbers.length - 1]) < quorumCount,
            "StakeRegistry._registerOperator: greatest quorumNumber must be less than quorumCount"
        );
        OperatorStakeUpdate memory _newTotalStakeUpdate;
        // add the `updateBlockNumber` info
        _newTotalStakeUpdate.updateBlockNumber = uint32(block.number);
        // for each quorum, evaluate stake and add to total stake
        for (uint8 quorumNumbersIndex = 0; quorumNumbersIndex < quorumNumbers.length; ) {
            // get the next quorumNumber
            uint8 quorumNumber = uint8(quorumNumbers[quorumNumbersIndex]);
            // evaluate the stake for the operator
            // since we don't use the first output, this will use 1 extra sload when deregistered operator's register again
            (, uint96 stake) = _updateOperatorStake(operator, operatorId, quorumNumber);
            // @JEFF: This reverts pretty late, but i think that's fine. wdyt?
            // check if minimum requirement has been met, will be 0 if not
            require(
                stake != 0,
                "StakeRegistry._registerOperator: Operator does not meet minimum stake requirement for quorum"
            );
            // add operator stakes to total stake before update (in memory)
            uint256 _totalStakeHistoryLength = _totalStakeHistory[quorumNumber].length;
            // add calculate the total stake for the quorum
            uint96 totalStakeAfterUpdate = stake;
            if (_totalStakeHistoryLength != 0) {
                // only add the stake if there is a previous total stake
                // overwrite `stake` variable
                totalStakeAfterUpdate += _totalStakeHistory[quorumNumber][_totalStakeHistoryLength - 1].stake;
            }
            _newTotalStakeUpdate.stake = totalStakeAfterUpdate;
            // update storage of total stake
            _recordTotalStakeUpdate(quorumNumber, _newTotalStakeUpdate);
            unchecked {
                ++quorumNumbersIndex;
            }
        }
    }

    /**
     * @notice Removes the stakes of the operator with `operatorId` from the quorums specified in `quorumNumbers`
     * the total stake of the quorums specified in `quorumNumbers` will be updated and so will the operator's individual
     * stake updates. These operator's individual stake updates will have a 0 stake value for the latest update.
     */
    function _deregisterOperator(bytes32 operatorId, bytes memory quorumNumbers) internal {
        // check the operator is deregistering from only valid quorums
        OperatorStakeUpdate memory _operatorStakeUpdate;
        // add the `updateBlockNumber` info
        _operatorStakeUpdate.updateBlockNumber = uint32(block.number);
        OperatorStakeUpdate memory _newTotalStakeUpdate;
        // add the `updateBlockNumber` info
        _newTotalStakeUpdate.updateBlockNumber = uint32(block.number);
        // loop through the operator's quorums and remove the operator's stake for each quorum
        for (uint8 quorumNumbersIndex = 0; quorumNumbersIndex < quorumNumbers.length; ) {
            uint8 quorumNumber = uint8(quorumNumbers[quorumNumbersIndex]);
            // update the operator's stake
            uint96 stakeBeforeUpdate = _recordOperatorStakeUpdate(operatorId, quorumNumber, _operatorStakeUpdate);
            // subtract the amounts staked by the operator that is getting deregistered from the total stake before deregistration
            // copy latest totalStakes to memory
            _newTotalStakeUpdate.stake =
                _totalStakeHistory[quorumNumber][_totalStakeHistory[quorumNumber].length - 1].stake -
                stakeBeforeUpdate;
            // update storage of total stake
            _recordTotalStakeUpdate(quorumNumber, _newTotalStakeUpdate);

            emit StakeUpdate(
                operatorId,
                quorumNumber,
                // new stakes are zero
                0
            );
            unchecked {
                ++quorumNumbersIndex;
            }
        }
    }

    /**
     * @notice Finds the updated stake for `operator`, stores it and records the update.
     * @dev **DOES NOT UPDATE `totalStake` IN ANY WAY** -- `totalStake` updates must be done elsewhere.
     */
    function _updateOperatorStake(
        address operator,
        bytes32 operatorId,
        uint8 quorumNumber
    ) internal returns (uint96, uint96) {
        // determine new stakes
        OperatorStakeUpdate memory operatorStakeUpdate;
        operatorStakeUpdate.updateBlockNumber = uint32(block.number);
        operatorStakeUpdate.stake = weightOfOperatorForQuorum(quorumNumber, operator);

        // check if minimum requirements have been met
        if (operatorStakeUpdate.stake < minimumStakeForQuorum[quorumNumber]) {
            // set staker to 0
            operatorStakeUpdate.stake = uint96(0);
        }
        // get stakeBeforeUpdate and update with new stake
        uint96 stakeBeforeUpdate = _recordOperatorStakeUpdate(operatorId, quorumNumber, operatorStakeUpdate);

        emit StakeUpdate(operatorId, quorumNumber, operatorStakeUpdate.stake);

        return (stakeBeforeUpdate, operatorStakeUpdate.stake);
    }

    /// @notice Records that `operatorId`'s current stake is now param @operatorStakeUpdate
    function _recordOperatorStakeUpdate(
        bytes32 operatorId,
        uint8 quorumNumber,
        OperatorStakeUpdate memory operatorStakeUpdate
    ) internal returns (uint96) {
        // initialize stakeBeforeUpdate to 0
        uint96 stakeBeforeUpdate;
        uint256 operatorStakeHistoryLength = operatorIdToStakeHistory[operatorId][quorumNumber].length;

        if (operatorStakeHistoryLength != 0) {
            // set nextUpdateBlockNumber in prev stakes
            operatorIdToStakeHistory[operatorId][quorumNumber][operatorStakeHistoryLength - 1]
                .nextUpdateBlockNumber = uint32(block.number);
            // load stake before update into memory if it exists
            stakeBeforeUpdate = operatorIdToStakeHistory[operatorId][quorumNumber][operatorStakeHistoryLength - 1]
                .stake;
        }
        // push new stake to storage
        operatorIdToStakeHistory[operatorId][quorumNumber].push(operatorStakeUpdate);
        return stakeBeforeUpdate;
    }

    /// @notice Records that the `totalStake` is now equal to the input param @_totalStake
    function _recordTotalStakeUpdate(uint8 quorumNumber, OperatorStakeUpdate memory _totalStake) internal {
        uint256 _totalStakeHistoryLength = _totalStakeHistory[quorumNumber].length;
        if (_totalStakeHistoryLength != 0) {
            _totalStakeHistory[quorumNumber][_totalStakeHistoryLength - 1].nextUpdateBlockNumber = uint32(block.number);
        }
        _totalStake.updateBlockNumber = uint32(block.number);
        _totalStakeHistory[quorumNumber].push(_totalStake);
    }

    /**
     * @dev Hook that is called before any operator registration to insert additional logic.
     * @param operator The address of the operator to register.
     * @param operatorId The id of the operator to register.
     * @param quorumNumbers The quorum numbers the operator is registering for, where each byte is an 8 bit integer quorumNumber.
     */
    function _beforeRegisterOperator(
        address operator,
        bytes32 operatorId,
        bytes memory quorumNumbers
    ) internal virtual {}

    /**
     * @dev Hook that is called after any operator registration to insert additional logic.
     * @param operator The address of the operator to register.
     * @param operatorId The id of the operator to register.
     * @param quorumNumbers The quorum numbers the operator is registering for, where each byte is an 8 bit integer quorumNumber.
     */
    function _afterRegisterOperator(
        address operator,
        bytes32 operatorId,
        bytes memory quorumNumbers
    ) internal virtual {}

    /**
     * @dev Hook that is called before any operator deregistration to insert additional logic.
     * @param operatorId The id of the operator to register.
     * @param quorumNumbers The quorum numbers the operator is registering for, where each byte is an 8 bit integer quorumNumber.
     */
    function _beforeDeregisterOperator(bytes32 operatorId, bytes memory quorumNumbers) internal virtual {}

    /**
     * @dev Hook that is called after any operator deregistration to insert additional logic.
     * @param operatorId The id of the operator to register.
     * @param quorumNumbers The quorum numbers the operator is registering for, where each byte is an 8 bit integer quorumNumber.
     */
    function _afterDeregisterOperator(bytes32 operatorId, bytes memory quorumNumbers) internal virtual {}

    /// @notice Validates that the `operatorStake` was accurate at the given `blockNumber`
    function _validateOperatorStakeUpdateAtBlockNumber(
        OperatorStakeUpdate memory operatorStakeUpdate,
        uint32 blockNumber
    ) internal pure {
        require(
            operatorStakeUpdate.updateBlockNumber <= blockNumber,
            "StakeRegistry._validateOperatorStakeAtBlockNumber: operatorStakeUpdate is from after blockNumber"
        );
        require(
            operatorStakeUpdate.nextUpdateBlockNumber == 0 || operatorStakeUpdate.nextUpdateBlockNumber > blockNumber,
            "StakeRegistry._validateOperatorStakeAtBlockNumber: there is a newer operatorStakeUpdate available before blockNumber"
        );
    }
}<|MERGE_RESOLUTION|>--- conflicted
+++ resolved
@@ -296,11 +296,7 @@
                     continue;
                 }
                 // if the operator is a part of the quorum
-<<<<<<< HEAD
-                if ((quorumBitmap >> quorumNumber) & 1 == 1) {
-=======
                 if (BitmapUtils.numberIsInBitmap(quorumBitmap, quorumNumber)) {
->>>>>>> ce2e6abf
                     // if the total stake has not been loaded yet, load it
                     if (totalStakeUpdate.updateBlockNumber == 0) {
                         totalStakeUpdate = _totalStakeHistory[quorumNumber][
