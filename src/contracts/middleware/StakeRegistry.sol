--- conflicted
+++ resolved
@@ -17,27 +17,12 @@
  * @author Layr Labs, Inc.
  */
 contract StakeRegistry is StakeRegistryStorage {
+    
     modifier onlyRegistryCoordinator() {
         require(msg.sender == address(registryCoordinator), "StakeRegistry.onlyRegistryCoordinator: caller is not the RegistryCoordinator");
         _;
     }
-    // EVENTS
-<<<<<<< HEAD
-=======
-    /// @notice emitted whenever the stake of `operator` is updated
-    event StakeUpdate(
-        bytes32 indexed operatorId,
-        uint8 quorumNumber,
-        uint96 stake
-    );
-
-    /// @notice requires that the caller is the RegistryCoordinator
-    modifier onlyRegistryCoordinator() {
-        require(msg.sender == address(registryCoordinator), "StakeRegistry.onlyRegistryCoordinator: caller is not the RegistryCoordinator");
-        _;
-    }
-
->>>>>>> 4262ada9
+
     constructor(
         IRegistryCoordinator _registryCoordinator,
         IStrategyManager _strategyManager,
@@ -383,12 +368,6 @@
 
     // INTERNAL FUNCTIONS
 
-<<<<<<< HEAD
-    function _registerOperator(address operator, bytes32 operatorId, bytes calldata quorumNumbers) internal {
-        uint8 quorumNumbersLength = uint8(quorumNumbers.length);
-        // check the operator is registering for only valid quorums
-        require(uint8(quorumNumbers[quorumNumbersLength - 1]) < quorumCount, "StakeRegistry._registerOperator: greatest quorumNumber must be less than quorumCount");
-=======
     function _setMinimumStakeForQuorum(uint8 quorumNumber, uint96 minimumStake) internal {
         minimumStakeForQuorum[quorumNumber] = minimumStake;
         emit MinimumStakeForQuorumUpdated(quorumNumber, minimumStake);
@@ -401,7 +380,6 @@
     function _registerOperator(address operator, bytes32 operatorId, bytes memory quorumNumbers) internal {
         // check the operator is registering for only valid quorums
         require(uint8(quorumNumbers[quorumNumbers.length - 1]) < quorumCount, "StakeRegistry._registerOperator: greatest quorumNumber must be less than quorumCount");
->>>>>>> 4262ada9
         OperatorStakeUpdate memory _newTotalStakeUpdate;
         // add the `updateBlockNumber` info
         _newTotalStakeUpdate.updateBlockNumber = uint32(block.number);
@@ -441,11 +419,7 @@
     function _deregisterOperator(bytes32 operatorId, bytes memory quorumNumbers) internal {
         uint8 quorumNumbersLength = uint8(quorumNumbers.length);
         // check the operator is deregistering from only valid quorums
-<<<<<<< HEAD
         require(uint8(quorumNumbers[quorumNumbersLength - 1]) < quorumCount, "StakeRegistry._deregisterOperator: greatest quorumNumber must be less than quorumCount");
-=======
-        require(uint8(quorumNumbers[quorumNumbersLength - 1]) < quorumCount, "StakeRegistry._registerOperator: greatest quorumNumber must be less than quorumCount");
->>>>>>> 4262ada9
         OperatorStakeUpdate memory _operatorStakeUpdate;
         // add the `updateBlockNumber` info
         _operatorStakeUpdate.updateBlockNumber = uint32(block.number);
