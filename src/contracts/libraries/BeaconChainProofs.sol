// SPDX-License-Identifier: BUSL-1.1

pragma solidity ^0.8.0;

import "./Merkle.sol";
import "../libraries/Endian.sol";

//Utility library for parsing and PHASE0 beacon chain block headers
//SSZ Spec: https://github.com/ethereum/consensus-specs/blob/dev/ssz/simple-serialize.md#merkleization
//BeaconBlockHeader Spec: https://github.com/ethereum/consensus-specs/blob/dev/specs/phase0/beacon-chain.md#beaconblockheader
//BeaconState Spec: https://github.com/ethereum/consensus-specs/blob/dev/specs/phase0/beacon-chain.md#beaconstate
library BeaconChainProofs {
    // constants are the number of fields and the heights of the different merkle trees used in merkleizing beacon chain containers
    uint256 internal constant NUM_BEACON_BLOCK_HEADER_FIELDS = 5;
    uint256 internal constant BEACON_BLOCK_HEADER_FIELD_TREE_HEIGHT = 3;

    uint256 internal constant NUM_BEACON_BLOCK_BODY_FIELDS = 11;
    uint256 internal constant BEACON_BLOCK_BODY_FIELD_TREE_HEIGHT = 4;

    uint256 internal constant NUM_BEACON_STATE_FIELDS = 21;
    uint256 internal constant BEACON_STATE_FIELD_TREE_HEIGHT = 5;

    uint256 internal constant NUM_ETH1_DATA_FIELDS = 3;
    uint256 internal constant ETH1_DATA_FIELD_TREE_HEIGHT = 2;

    uint256 internal constant NUM_VALIDATOR_FIELDS = 8;
    uint256 internal constant VALIDATOR_FIELD_TREE_HEIGHT = 3;

    uint256 internal constant NUM_EXECUTION_PAYLOAD_HEADER_FIELDS = 15;
    uint256 internal constant EXECUTION_PAYLOAD_HEADER_FIELD_TREE_HEIGHT = 4;

    uint256 internal constant NUM_EXECUTION_PAYLOAD_FIELDS = 15;
    uint256 internal constant EXECUTION_PAYLOAD_FIELD_TREE_HEIGHT = 4;


    // HISTORICAL_ROOTS_LIMIT	 = 2**24, so tree height is 24
    uint256 internal constant HISTORICAL_ROOTS_TREE_HEIGHT = 24;

    // HISTORICAL_BATCH is root of state_roots and block_root, so number of leaves =  2^1
    uint256 internal constant HISTORICAL_BATCH_TREE_HEIGHT = 1;

    // SLOTS_PER_HISTORICAL_ROOT = 2**13, so tree height is 13
    uint256 internal constant STATE_ROOTS_TREE_HEIGHT = 13;
    uint256 internal constant BLOCK_ROOTS_TREE_HEIGHT = 13;

    //HISTORICAL_ROOTS_LIMIT = 2**24, so tree height is 24
    uint256 internal constant HISTORICAL_SUMMARIES_TREE_HEIGHT = 24;

    //Index of block_summary_root in historical_summary container
    uint256 internal constant BLOCK_SUMMARY_ROOT_INDEX = 0;


    uint256 internal constant NUM_WITHDRAWAL_FIELDS = 4;
    // tree height for hash tree of an individual withdrawal container
    uint256 internal constant WITHDRAWAL_FIELD_TREE_HEIGHT = 2;

    uint256 internal constant VALIDATOR_TREE_HEIGHT = 40;
    //refer to the eigenlayer-cli proof library.  Despite being the same dimensions as the validator tree, the balance tree is merkleized differently
    uint256 internal constant BALANCE_TREE_HEIGHT = 38;

    // MAX_WITHDRAWALS_PER_PAYLOAD = 2**4, making tree height = 4
    uint256 internal constant WITHDRAWALS_TREE_HEIGHT = 4;

    //in beacon block body
    uint256 internal constant EXECUTION_PAYLOAD_INDEX = 9;

    // in beacon block header
    uint256 internal constant STATE_ROOT_INDEX = 3;
    uint256 internal constant PROPOSER_INDEX_INDEX = 1;
    uint256 internal constant SLOT_INDEX = 0;
    uint256 internal constant BODY_ROOT_INDEX = 4;
    // in beacon state
    uint256 internal constant STATE_ROOTS_INDEX = 6;
    uint256 internal constant BLOCK_ROOTS_INDEX = 5;
    uint256 internal constant HISTORICAL_ROOTS_INDEX = 7;
    uint256 internal constant ETH_1_ROOT_INDEX = 8;
    uint256 internal constant VALIDATOR_TREE_ROOT_INDEX = 11;
    uint256 internal constant BALANCE_INDEX = 12;
    uint256 internal constant EXECUTION_PAYLOAD_HEADER_INDEX = 24;
    uint256 internal constant HISTORICAL_SUMMARIES_INDEX = 27;
    uint256 internal constant HISTORICAL_BATCH_STATE_ROOT_INDEX = 1;
    uint256 internal constant BEACON_STATE_SLOT_INDEX = 2;
    uint256 internal constant LATEST_BLOCK_HEADER_ROOT_INDEX = 4;

    // in validator
    uint256 internal constant VALIDATOR_PUBKEY_INDEX = 0;
    uint256 internal constant VALIDATOR_WITHDRAWAL_CREDENTIALS_INDEX = 1;
    uint256 internal constant VALIDATOR_BALANCE_INDEX = 2;
    uint256 internal constant VALIDATOR_SLASHED_INDEX = 3;
    uint256 internal constant VALIDATOR_WITHDRAWABLE_EPOCH_INDEX = 7;
    
    // in execution payload header
    uint256 internal constant TIMESTAMP_INDEX = 9;
    uint256 internal constant WITHDRAWALS_ROOT_INDEX = 14;

    //in execution payload
    uint256 internal constant WITHDRAWALS_INDEX = 14;

    // in withdrawal
    uint256 internal constant WITHDRAWAL_VALIDATOR_INDEX_INDEX = 1;
    uint256 internal constant WITHDRAWAL_VALIDATOR_AMOUNT_INDEX = 3;

    //In historicalBatch
    uint256 internal constant HISTORICALBATCH_STATEROOTS_INDEX = 1;

    //Misc Constants
    uint256 internal constant SLOTS_PER_EPOCH = 32;

    bytes8 internal constant UINT64_MASK = 0xffffffffffffffff;


    /// @notice This struct contains the merkle proofs and leaves needed to verify a partial/full withdrawal
    struct WithdrawalProofs {
        bytes32 beaconStateRoot;
        bytes latestBlockHeaderProof;
        bytes blockHeaderProof;
        bytes withdrawalProof;
        bytes slotProof;
        bytes executionPayloadProof;
        bytes timestampProof;
        bytes historicalSummaryBlockRootProof;
        uint64 blockHeaderRootIndex;
        uint64 historicalSummaryIndex;
        uint64 withdrawalIndex;
        bytes32 blockHeaderRoot;
        bytes32 blockBodyRoot;
        bytes32 slotRoot;
        bytes32 timestampRoot;
        bytes32 executionPayloadRoot;
    }

    /// @notice This struct contains the merkle proofs and leaves needed to verify a balance update
    struct BalanceUpdateProofs {
        bytes32 beaconStateRoot;
        bytes latestBlockHeaderProof;
        bytes validatorBalanceProof;
        bytes validatorFieldsProof;
        bytes32 balanceRoot;
    }

    // @notice This struct contains the merkle proofs and leaves needed to verify a validator's withdrawal credential
    struct WithdrawalCredentialProofs {
        bytes32 beaconStateRoot;
        bytes latestBlockHeaderProof;
        bytes validatorFieldsProof;
    }

    /**
     * 
     * @notice This function is parses the balanceRoot to get the uint64 balance of a validator.  During merkleization of the
     * beacon state balance tree, four uint64 values (making 32 bytes) are grouped together and treated as a single leaf in the merkle tree. Thus the
     * validatorIndex mod 4 is used to determine which of the four uint64 values to extract from the balanceRoot.
     * @param validatorIndex is the index of the validator being proven for.
     * @param balanceRoot is the combination of 4 validator balances being proven for.
     * @return The validator's balance, in Gwei
     */
   function getBalanceFromBalanceRoot(uint40 validatorIndex, bytes32 balanceRoot) internal pure returns (uint64) {
        uint256 bitShiftAmount = (validatorIndex % 4) * 64;
        bytes32 validatorBalanceLittleEndian = bytes32((uint256(balanceRoot) << bitShiftAmount));
        uint64 validatorBalance = Endian.fromLittleEndianUint64(validatorBalanceLittleEndian);
        return validatorBalance;
    }

    /**
     * @notice This function verifies merkle proofs of the fields of a certain validator against a beacon chain state root
     * @param validatorIndex the index of the proven validator
     * @param beaconStateRoot is the beacon chain state root to be proven against.
     * @param validatorFieldsProof is the data used in proving the validator's fields
     * @param validatorFields the claimed fields of the validator
     */
    function verifyValidatorFields(
        bytes32 beaconStateRoot,
        bytes32[] calldata validatorFields,
        bytes calldata validatorFieldsProof,
        uint40 validatorIndex
    ) internal view {
        
        require(validatorFields.length == 2**VALIDATOR_FIELD_TREE_HEIGHT, "BeaconChainProofs.verifyValidatorFields: Validator fields has incorrect length");

        /**
         * Note: the length of the validator merkle proof is BeaconChainProofs.VALIDATOR_TREE_HEIGHT + 1.
         * There is an additional layer added by hashing the root with the length of the validator list
         */
        require(validatorFieldsProof.length == 32 * ((VALIDATOR_TREE_HEIGHT + 1) + BEACON_STATE_FIELD_TREE_HEIGHT),
            "BeaconChainProofs.verifyValidatorFields: Proof has incorrect length");
        uint256 index = (VALIDATOR_TREE_ROOT_INDEX << (VALIDATOR_TREE_HEIGHT + 1)) | uint256(validatorIndex);
        // merkleize the validatorFields to get the leaf to prove
        bytes32 validatorRoot = Merkle.merkleizeSha256(validatorFields);

        // verify the proof of the validatorRoot against the beaconStateRoot
        require(Merkle.verifyInclusionSha256({proof: validatorFieldsProof, root: beaconStateRoot, leaf: validatorRoot, index: index}),
            "BeaconChainProofs.verifyValidatorFields: Invalid merkle proof");
    }

    /**
     * @notice This function verifies merkle proofs of the balance of a certain validator against a beacon chain state root
     * @param validatorIndex the index of the proven validator
     * @param beaconStateRoot is the beacon chain state root to be proven against.
     * @param validatorBalanceProof is the proof of the balance against the beacon chain state root
     * @param balanceRoot is the serialized balance used to prove the balance of the validator (refer to `getBalanceFromBalanceRoot` above for detailed explanation)
     */
    function verifyValidatorBalance(
        bytes32 beaconStateRoot,
        bytes32 balanceRoot,
        bytes calldata validatorBalanceProof,
        uint40 validatorIndex
    ) internal view {
        require(validatorBalanceProof.length == 32 * ((BALANCE_TREE_HEIGHT + 1) + BEACON_STATE_FIELD_TREE_HEIGHT),
            "BeaconChainProofs.verifyValidatorBalance: Proof has incorrect length");

        /**
        * the beacon state's balance list is a list of uint64 values, and these are grouped together in 4s when merkleized.  
        * Therefore, the index of the balance of a validator is validatorIndex/4
        */
        uint256 balanceIndex = uint256(validatorIndex/4);
        balanceIndex = (BALANCE_INDEX << (BALANCE_TREE_HEIGHT + 1)) | balanceIndex;

        require(Merkle.verifyInclusionSha256({proof: validatorBalanceProof, root: beaconStateRoot, leaf: balanceRoot, index: balanceIndex}),
            "BeaconChainProofs.verifyValidatorBalance: Invalid merkle proof");
    }

    /**
     * @notice This function verifies the latestBlockHeader against the state root. the latestBlockHeader is 
     * a tracked in the beacon state.
     * @param beaconStateRoot is the beacon chain state root to be proven against.
     * @param latestBlockHeaderProof is the provided merkle proof
     * @param latestBlockHeaderRoot is hashtree root of the latest block header in the beacon state
     */
    function verifyStateRootAgainstLatestBlockHeaderRoot(
        bytes32 beaconStateRoot,
        bytes32 latestBlockHeaderRoot,
        bytes calldata latestBlockHeaderProof
    ) internal view {
        require(latestBlockHeaderProof.length == 32 * (BEACON_BLOCK_HEADER_FIELD_TREE_HEIGHT),
            "BeaconChainProofs.verifyStateRootAgainstLatestBlockHeaderRoot: Proof has incorrect length");
        //Next we verify the slot against the blockHeaderRoot
        require(Merkle.verifyInclusionSha256({proof: latestBlockHeaderProof, root: latestBlockHeaderRoot, leaf: beaconStateRoot, index: STATE_ROOT_INDEX}),
            "BeaconChainProofs.verifyStateRootAgainstLatestBlockHeaderRoot: Invalid latest block header root merkle proof");
    }

    /**
     * @notice This function verifies the slot and the withdrawal fields for a given withdrawal
     * @param beaconStateRoot is the beacon chain state root to be proven against.
     * @param withdrawalProofs is the provided set of merkle proofs
     * @param withdrawalFields is the serialized withdrawal container to be proven
     */
    function verifyWithdrawalProofs(
        bytes32 beaconStateRoot,
        bytes32[] calldata withdrawalFields,
        WithdrawalProofs calldata withdrawalProofs
    ) internal view {
        require(withdrawalFields.length == 2**WITHDRAWAL_FIELD_TREE_HEIGHT, "BeaconChainProofs.verifyWithdrawalProofs: withdrawalFields has incorrect length");

        require(withdrawalProofs.blockHeaderRootIndex < 2**BLOCK_ROOTS_TREE_HEIGHT, "BeaconChainProofs.verifyWithdrawalProofs: blockRootIndex is too large");
        require(withdrawalProofs.withdrawalIndex < 2**WITHDRAWALS_TREE_HEIGHT, "BeaconChainProofs.verifyWithdrawalProofs: withdrawalIndex is too large");
       
        // verify the block header proof length
        require(withdrawalProofs.blockHeaderProof.length == 32 * (BEACON_STATE_FIELD_TREE_HEIGHT + BLOCK_ROOTS_TREE_HEIGHT),
            "BeaconChainProofs.verifyWithdrawalProofs: blockHeaderProof has incorrect length");
        require(withdrawalProofs.withdrawalProof.length == 32 * (EXECUTION_PAYLOAD_HEADER_FIELD_TREE_HEIGHT + WITHDRAWALS_TREE_HEIGHT + 1),
            "BeaconChainProofs.verifyWithdrawalProofs: withdrawalProof has incorrect length");
        require(withdrawalProofs.executionPayloadProof.length == 32 * (BEACON_BLOCK_HEADER_FIELD_TREE_HEIGHT + BEACON_BLOCK_BODY_FIELD_TREE_HEIGHT),
            "BeaconChainProofs.verifyWithdrawalProofs: executionPayloadProof has incorrect length");
        require(withdrawalProofs.slotProof.length == 32 * (BEACON_BLOCK_HEADER_FIELD_TREE_HEIGHT),
            "BeaconChainProofs.verifyWithdrawalProofs: slotProof has incorrect length");
        require(withdrawalProofs.timestampProof.length == 32 * (EXECUTION_PAYLOAD_HEADER_FIELD_TREE_HEIGHT),
            "BeaconChainProofs.verifyWithdrawalProofs: timestampProof has incorrect length");


        require(withdrawalProofs.historicalSummaryBlockRootProof.length == 32 * (BEACON_STATE_FIELD_TREE_HEIGHT + (HISTORICAL_SUMMARIES_TREE_HEIGHT + 1) + 1 + (BLOCK_ROOTS_TREE_HEIGHT)),
        "BeaconChainProofs.verifyWithdrawalProofs: historicalSummaryBlockRootProof has incorrect length");
        /**
        * Note: Here, the "1" in "1 + (BLOCK_ROOTS_TREE_HEIGHT)" signifies that extra step of choosing the "block_root_summary" within the individual 
        * "historical_summary". Everywhere else it signifies merkelize_with_mixin, where the length of an array is hashed with the root of the array,
        * but not here.
        */
<<<<<<< HEAD
        uint256 historicalBlockHeaderIndex = HISTORICAL_SUMMARIES_INDEX << ((HISTORICAL_SUMMARIES_TREE_HEIGHT + 1) + 1 + (BLOCK_ROOTS_TREE_HEIGHT)) | 
                                            uint256(withdrawalProofs.historicalSummaryIndex) << 1 + (BLOCK_ROOTS_TREE_HEIGHT) |
                                            BLOCK_SUMMARY_ROOT_INDEX << (BLOCK_ROOTS_TREE_HEIGHT) | uint256(withdrawalProofs.blockHeaderRootIndex);
        require(
            Merkle.verifyInclusionSha256({
                proof: withdrawalProofs.historicalSummaryBlockRootProof, root: beaconStateRoot,
                leaf: withdrawalProofs.blockHeaderRoot,
                index: historicalBlockHeaderIndex
            }), 
=======
        uint256 historicalBlockHeaderIndex = (HISTORICAL_SUMMARIES_INDEX << ((HISTORICAL_SUMMARIES_TREE_HEIGHT + 1) + 1 + (BLOCK_ROOTS_TREE_HEIGHT))) | 
                                             (uint256(proofs.historicalSummaryIndex) << 1 + (BLOCK_ROOTS_TREE_HEIGHT)) |
                                             (BLOCK_SUMMARY_ROOT_INDEX << (BLOCK_ROOTS_TREE_HEIGHT)) | uint256(proofs.blockHeaderRootIndex);
        require(Merkle.verifyInclusionSha256({proof: proofs.historicalSummaryBlockRootProof, root: beaconStateRoot, leaf: proofs.blockHeaderRoot, index: historicalBlockHeaderIndex}), 
>>>>>>> d1ada5fd
            "BeaconChainProofs.verifyWithdrawalProofs: Invalid historicalsummary merkle proof");

        //Next we verify the slot against the blockHeaderRoot
        require(
            Merkle.verifyInclusionSha256({
                proof: withdrawalProofs.slotProof,
                root: withdrawalProofs.blockHeaderRoot,
                leaf: withdrawalProofs.slotRoot,
                index: SLOT_INDEX
            }),
            "BeaconChainProofs.verifyWithdrawalProofs: Invalid slot merkle proof");
        
        {
            // Next we verify the executionPayloadRoot against the blockHeaderRoot
            uint256 executionPayloadIndex = BODY_ROOT_INDEX << (BEACON_BLOCK_BODY_FIELD_TREE_HEIGHT)| EXECUTION_PAYLOAD_INDEX ;
            require(
                Merkle.verifyInclusionSha256({
                    proof: withdrawalProofs.executionPayloadProof,
                    root: withdrawalProofs.blockHeaderRoot,
                    leaf: withdrawalProofs.executionPayloadRoot,
                    index: executionPayloadIndex
                }),
                "BeaconChainProofs.verifyWithdrawalProofs: Invalid executionPayload merkle proof");
        }

        // Next we verify the timestampRoot against the executionPayload root
        require(
            Merkle.verifyInclusionSha256({
                proof: withdrawalProofs.timestampProof,
                root: withdrawalProofs.executionPayloadRoot,
                leaf: withdrawalProofs.timestampRoot,
                index: TIMESTAMP_INDEX
            }),
            "BeaconChainProofs.verifyWithdrawalProofs: Invalid blockNumber merkle proof");


        {
            /**
            * Next we verify the withdrawal fields against the blockHeaderRoot:
            * First we compute the withdrawal_index relative to the blockHeaderRoot by concatenating the indexes of all the 
            * intermediate root indexes from the bottom of the sub trees (the withdrawal container) to the top, the blockHeaderRoot.
            * Then we calculate merkleize the withdrawalFields container to calculate the the withdrawalRoot.
            * Finally we verify the withdrawalRoot against the executionPayloadRoot.
            */
            uint256 withdrawalIndex = WITHDRAWALS_INDEX << (WITHDRAWALS_TREE_HEIGHT + 1) | uint256(withdrawalProofs.withdrawalIndex);
            bytes32 withdrawalRoot = Merkle.merkleizeSha256(withdrawalFields);
            require(
                Merkle.verifyInclusionSha256({
                    proof: withdrawalProofs.withdrawalProof,
                    root: withdrawalProofs.executionPayloadRoot,
                    leaf: withdrawalRoot,
                    index: withdrawalIndex
                }),
                "BeaconChainProofs.verifyWithdrawalProofs: Invalid withdrawal merkle proof");
        }
    }

}<|MERGE_RESOLUTION|>--- conflicted
+++ resolved
@@ -274,22 +274,16 @@
         * "historical_summary". Everywhere else it signifies merkelize_with_mixin, where the length of an array is hashed with the root of the array,
         * but not here.
         */
-<<<<<<< HEAD
-        uint256 historicalBlockHeaderIndex = HISTORICAL_SUMMARIES_INDEX << ((HISTORICAL_SUMMARIES_TREE_HEIGHT + 1) + 1 + (BLOCK_ROOTS_TREE_HEIGHT)) | 
-                                            uint256(withdrawalProofs.historicalSummaryIndex) << 1 + (BLOCK_ROOTS_TREE_HEIGHT) |
-                                            BLOCK_SUMMARY_ROOT_INDEX << (BLOCK_ROOTS_TREE_HEIGHT) | uint256(withdrawalProofs.blockHeaderRootIndex);
+        uint256 historicalBlockHeaderIndex = (HISTORICAL_SUMMARIES_INDEX << ((HISTORICAL_SUMMARIES_TREE_HEIGHT + 1) + 1 + (BLOCK_ROOTS_TREE_HEIGHT))) | 
+                                             (uint256(proofs.historicalSummaryIndex) << 1 + (BLOCK_ROOTS_TREE_HEIGHT)) |
+                                             (BLOCK_SUMMARY_ROOT_INDEX << (BLOCK_ROOTS_TREE_HEIGHT)) | uint256(proofs.blockHeaderRootIndex);
+
         require(
             Merkle.verifyInclusionSha256({
                 proof: withdrawalProofs.historicalSummaryBlockRootProof, root: beaconStateRoot,
                 leaf: withdrawalProofs.blockHeaderRoot,
                 index: historicalBlockHeaderIndex
-            }), 
-=======
-        uint256 historicalBlockHeaderIndex = (HISTORICAL_SUMMARIES_INDEX << ((HISTORICAL_SUMMARIES_TREE_HEIGHT + 1) + 1 + (BLOCK_ROOTS_TREE_HEIGHT))) | 
-                                             (uint256(proofs.historicalSummaryIndex) << 1 + (BLOCK_ROOTS_TREE_HEIGHT)) |
-                                             (BLOCK_SUMMARY_ROOT_INDEX << (BLOCK_ROOTS_TREE_HEIGHT)) | uint256(proofs.blockHeaderRootIndex);
-        require(Merkle.verifyInclusionSha256({proof: proofs.historicalSummaryBlockRootProof, root: beaconStateRoot, leaf: proofs.blockHeaderRoot, index: historicalBlockHeaderIndex}), 
->>>>>>> d1ada5fd
+            }),
             "BeaconChainProofs.verifyWithdrawalProofs: Invalid historicalsummary merkle proof");
 
         //Next we verify the slot against the blockHeaderRoot
