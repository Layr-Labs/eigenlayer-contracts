// SPDX-License-Identifier: BUSL-1.1

pragma solidity ^0.8.0;

import "./Merkle.sol";
import "../libraries/Endian.sol";

//Utility library for parsing and PHASE0 beacon chain block headers
//SSZ Spec: https://github.com/ethereum/consensus-specs/blob/dev/ssz/simple-serialize.md#merkleization
//BeaconBlockHeader Spec: https://github.com/ethereum/consensus-specs/blob/dev/specs/phase0/beacon-chain.md#beaconblockheader
//BeaconState Spec: https://github.com/ethereum/consensus-specs/blob/dev/specs/phase0/beacon-chain.md#beaconstate
library BeaconChainProofs {
    // constants are the number of fields and the heights of the different merkle trees used in merkleizing beacon chain containers
    uint256 internal constant NUM_BEACON_BLOCK_HEADER_FIELDS = 5;
    uint256 internal constant BEACON_BLOCK_HEADER_FIELD_TREE_HEIGHT = 3;

    uint256 internal constant NUM_BEACON_BLOCK_BODY_FIELDS = 11;
    uint256 internal constant BEACON_BLOCK_BODY_FIELD_TREE_HEIGHT = 4;

    uint256 internal constant NUM_BEACON_STATE_FIELDS = 21;
    uint256 internal constant BEACON_STATE_FIELD_TREE_HEIGHT = 5;

    uint256 internal constant NUM_ETH1_DATA_FIELDS = 3;
    uint256 internal constant ETH1_DATA_FIELD_TREE_HEIGHT = 2;

    uint256 internal constant NUM_VALIDATOR_FIELDS = 8;
    uint256 internal constant VALIDATOR_FIELD_TREE_HEIGHT = 3;

    uint256 internal constant NUM_EXECUTION_PAYLOAD_HEADER_FIELDS = 15;
    uint256 internal constant EXECUTION_PAYLOAD_HEADER_FIELD_TREE_HEIGHT = 4;


    uint256 internal constant NUM_EXECUTION_PAYLOAD_FIELDS = 15;
    uint256 internal constant EXECUTION_PAYLOAD_FIELD_TREE_HEIGHT = 4;


    // HISTORICAL_ROOTS_LIMIT	 = 2**24, so tree height is 24
    uint256 internal constant HISTORICAL_ROOTS_TREE_HEIGHT = 24;

    // HISTORICAL_BATCH is root of state_roots and block_root, so number of leaves =  2^1
    uint256 internal constant HISTORICAL_BATCH_TREE_HEIGHT = 1;

    // SLOTS_PER_HISTORICAL_ROOT = 2**13, so tree height is 13
    uint256 internal constant STATE_ROOTS_TREE_HEIGHT = 13;
    uint256 internal constant BLOCK_ROOTS_TREE_HEIGHT = 13;

    //HISTORICAL_ROOTS_LIMIT = 2**24, so tree height is 24
    uint256 internal constant HISTORICAL_SUMMARIES_TREE_HEIGHT = 24;

    //Index of block_summary_root in historical_summary container
    uint256 internal constant BLOCK_SUMMARY_ROOT_INDEX = 0;


    uint256 internal constant NUM_WITHDRAWAL_FIELDS = 4;
    // tree height for hash tree of an individual withdrawal container
    uint256 internal constant WITHDRAWAL_FIELD_TREE_HEIGHT = 2;

    uint256 internal constant VALIDATOR_TREE_HEIGHT = 40;
    //refer to the eigenlayer-cli proof library.  Despite being the same dimensions as the validator tree, the balance tree is merkleized differently
    uint256 internal constant BALANCE_TREE_HEIGHT = 38;

    // MAX_WITHDRAWALS_PER_PAYLOAD = 2**4, making tree height = 4
    uint256 internal constant WITHDRAWALS_TREE_HEIGHT = 4;

    //in beacon block body
    uint256 internal constant EXECUTION_PAYLOAD_INDEX = 9;

    // in beacon block header
    uint256 internal constant STATE_ROOT_INDEX = 3;
    uint256 internal constant PROPOSER_INDEX_INDEX = 1;
    uint256 internal constant SLOT_INDEX = 0;
    uint256 internal constant BODY_ROOT_INDEX = 4;
    // in beacon state
    uint256 internal constant STATE_ROOTS_INDEX = 6;
    uint256 internal constant BLOCK_ROOTS_INDEX = 5;
    uint256 internal constant HISTORICAL_ROOTS_INDEX = 7;
    uint256 internal constant ETH_1_ROOT_INDEX = 8;
    uint256 internal constant VALIDATOR_TREE_ROOT_INDEX = 11;
    uint256 internal constant BALANCE_INDEX = 12;
    uint256 internal constant EXECUTION_PAYLOAD_HEADER_INDEX = 24;
    uint256 internal constant HISTORICAL_SUMMARIES_INDEX = 27;
    uint256 internal constant HISTORICAL_BATCH_STATE_ROOT_INDEX = 1;
    uint256 internal constant BEACON_STATE_SLOT_INDEX = 2;
    uint256 internal constant LATEST_BLOCK_HEADER_ROOT_INDEX = 4;

    // in validator
    uint256 internal constant VALIDATOR_PUBKEY_INDEX = 0;
    uint256 internal constant VALIDATOR_WITHDRAWAL_CREDENTIALS_INDEX = 1;
    uint256 internal constant VALIDATOR_BALANCE_INDEX = 2;
    uint256 internal constant VALIDATOR_SLASHED_INDEX = 3;
    uint256 internal constant VALIDATOR_WITHDRAWABLE_EPOCH_INDEX = 7;
    
    // in execution payload header
    uint256 internal constant TIMESTAMP_INDEX = 9;
    uint256 internal constant WITHDRAWALS_ROOT_INDEX = 14;

    //in execution payload
    uint256 internal constant WITHDRAWALS_INDEX = 14;

    // in withdrawal
    uint256 internal constant WITHDRAWAL_VALIDATOR_INDEX_INDEX = 1;
    uint256 internal constant WITHDRAWAL_VALIDATOR_AMOUNT_INDEX = 3;

    //In historicalBatch
    uint256 internal constant HISTORICALBATCH_STATEROOTS_INDEX = 1;

    //Misc Constants
    uint256 internal constant SLOTS_PER_EPOCH = 32;

    bytes8 internal constant UINT64_MASK = 0xffffffffffffffff;


    /// @notice This struct contains the merkle proofs and leaves needed to verify a partial/full withdrawal
    struct WithdrawalProofs {
        bytes32 beaconStateRoot;
        bytes latestBlockHeaderProof;
        bytes blockHeaderProof;
        bytes withdrawalProof;
        bytes slotProof;
        bytes executionPayloadProof;
        bytes timestampProof;
        bytes historicalSummaryBlockRootProof;
        uint64 blockHeaderRootIndex;
        uint64 historicalSummaryIndex;
        uint64 withdrawalIndex;
        bytes32 blockHeaderRoot;
        bytes32 blockBodyRoot;
        bytes32 slotRoot;
        bytes32 timestampRoot;
        bytes32 executionPayloadRoot;
        bool proveHistoricalRoot;
    }

    /// @notice This struct contains the merkle proofs and leaves needed to verify a balance update
    struct BalanceUpdateProofs {
        bytes32 beaconStateRoot;
        bytes latestBlockHeaderProof;
        bytes validatorBalanceProof;
        bytes validatorFieldsProof;
        bytes slotProof;
        bytes32 balanceRoot;
        bytes32 slotRoot;
    }

    // @notice This struct contains the merkle proofs and leaves needed to verify a validator's withdrawal credential
    struct WithdrawalCredentialProofs {
        bytes32 beaconStateRoot;
        bytes latestBlockHeaderProof;
        bytes validatorFieldsProof;
    }

    /**
     * 
     * @notice This function is parses the balanceRoot to get the uint64 balance of a validator.  During merkleization of the
     * beacon state balance tree, four uint64 values (making 32 bytes) are grouped together and treated as a single leaf in the merkle tree. Thus the
     * validatorIndex mod 4 is used to determine which of the four uint64 values to extract from the balanceRoot.
     * @param validatorIndex is the index of the validator being proven for.
     * @param balanceRoot is the combination of 4 validator balances being proven for.
     * @return The validator's balance, in Gwei
     */
   function getBalanceFromBalanceRoot(uint40 validatorIndex, bytes32 balanceRoot) internal pure returns (uint64) {
        uint256 bitShiftAmount = (validatorIndex % 4) * 64;
        bytes32 validatorBalanceLittleEndian = bytes32((uint256(balanceRoot) << bitShiftAmount));
        uint64 validatorBalance = Endian.fromLittleEndianUint64(validatorBalanceLittleEndian);
        return validatorBalance;
    }

    /**
     * @notice This function verifies merkle proofs of the fields of a certain validator against a beacon chain state root
     * @param validatorIndex the index of the proven validator
     * @param beaconStateRoot is the beacon chain state root to be proven against.
     * @param proof is the data used in proving the validator's fields
     * @param validatorFields the claimed fields of the validator
     */
    function verifyValidatorFields(
        bytes32 beaconStateRoot,
        bytes32[] calldata validatorFields,
        bytes calldata proof,
        uint40 validatorIndex
    ) internal view {
        
        require(validatorFields.length == 2**VALIDATOR_FIELD_TREE_HEIGHT, "BeaconChainProofs.verifyValidatorFields: Validator fields has incorrect length");

        /**
         * Note: the length of the validator merkle proof is BeaconChainProofs.VALIDATOR_TREE_HEIGHT + 1.
         * There is an additional layer added by hashing the root with the length of the validator list
         */
        require(proof.length == 32 * ((VALIDATOR_TREE_HEIGHT + 1) + BEACON_STATE_FIELD_TREE_HEIGHT), "BeaconChainProofs.verifyValidatorFields: Proof has incorrect length");
        uint256 index = (VALIDATOR_TREE_ROOT_INDEX << (VALIDATOR_TREE_HEIGHT + 1)) | uint256(validatorIndex);
        // merkleize the validatorFields to get the leaf to prove
        bytes32 validatorRoot = Merkle.merkleizeSha256(validatorFields);

        // verify the proof of the validatorRoot against the beaconStateRoot
        require(Merkle.verifyInclusionSha256(proof, beaconStateRoot, validatorRoot, index), "BeaconChainProofs.verifyValidatorFields: Invalid merkle proof");
    }

    /**
     * @notice This function verifies merkle proofs of the balance of a certain validator against a beacon chain state root
     * @param validatorIndex the index of the proven validator
     * @param beaconStateRoot is the beacon chain state root to be proven against.
     * @param proof is the proof of the balance against the beacon chain state root
     * @param balanceRoot is the serialized balance used to prove the balance of the validator (refer to `getBalanceFromBalanceRoot` above for detailed explanation)
     */
    function verifyValidatorBalance(
        bytes32 beaconStateRoot,
        bytes32 balanceRoot,
        bytes calldata proof,
        uint40 validatorIndex
    ) internal view {
        require(proof.length == 32 * ((BALANCE_TREE_HEIGHT + 1) + BEACON_STATE_FIELD_TREE_HEIGHT), "BeaconChainProofs.verifyValidatorBalance: Proof has incorrect length");

        /**
        * the beacon state's balance list is a list of uint64 values, and these are grouped together in 4s when merkleized.  
        * Therefore, the index of the balance of a validator is validatorIndex/4
        */
        uint256 balanceIndex = uint256(validatorIndex/4);
        balanceIndex = (BALANCE_INDEX << (BALANCE_TREE_HEIGHT + 1)) | balanceIndex;

        require(Merkle.verifyInclusionSha256(proof, beaconStateRoot, balanceRoot, balanceIndex), "BeaconChainProofs.verifyValidatorBalance: Invalid merkle proof");
    }

    /**
     * @notice This function verifies the slot against the state root. the slot is 
     * a tracked in the beacon state.
     * @param beaconStateRoot is the beacon chain state root to be proven against.
     * @param proof is the provided merkle proof
     * @param slotRoot is hashtree root of the slot in the beacon state
     */
    function verifySlotRoot(
        bytes32 beaconStateRoot,
        bytes32 slotRoot,
        bytes calldata proof
    ) internal view {
        require(proof.length == 32 * (BEACON_STATE_FIELD_TREE_HEIGHT), "BeaconChainProofs.verifySlotRoot: Proof has incorrect length");
        //Next we verify the slot against the blockHeaderRoot
        require(Merkle.verifyInclusionSha256(proof, beaconStateRoot, slotRoot, BEACON_STATE_SLOT_INDEX), "BeaconChainProofs.verifySlotRoot: Invalid slot merkle proof");
    }

    /**
     * @notice This function verifies the latestBlockHeader against the state root. the latestBlockHeader is 
     * a tracked in the beacon state.
     * @param beaconStateRoot is the beacon chain state root to be proven against.
     * @param proof is the provided merkle proof
     * @param latestBlockHeaderRoot is hashtree root of the latest block header in the beacon state
     */
    function verifyStateRootAgainstLatestBlockHeaderRoot(
        bytes32 beaconStateRoot,
        bytes32 latestBlockHeaderRoot,
        bytes calldata proof
    ) internal view {
        require(proof.length == 32 * (BEACON_BLOCK_HEADER_FIELD_TREE_HEIGHT), "BeaconChainProofs.verifyStateRootAgainstLatestBlockHeaderRoot: Proof has incorrect length");
        //Next we verify the slot against the blockHeaderRoot
<<<<<<< HEAD
        require(Merkle.verifyInclusionSha256(proof, latestBlockHeaderRoot, beaconStateRoot, STATE_ROOT_INDEX),
=======
        require(Merkle.verifyInclusionSha256(proof, beaconStateRoot, latestBlockHeaderRoot, LATEST_BLOCK_HEADER_ROOT_INDEX),
>>>>>>> 6ffb39bb
            "BeaconChainProofs.verifyStateRootAgainstLatestBlockHeaderRoot: Invalid latest block header root merkle proof");
    }

    /**
     * @notice This function verifies the slot and the withdrawal fields for a given withdrawal
     * @param beaconStateRoot is the beacon chain state root to be proven against.
     * @param proofs is the provided set of merkle proofs
     * @param withdrawalFields is the serialized withdrawal container to be proven
     */
    function verifyWithdrawalProofs(
        bytes32 beaconStateRoot,
        bytes32[] calldata withdrawalFields,
        WithdrawalProofs calldata proofs
    ) internal view {
        require(withdrawalFields.length == 2**WITHDRAWAL_FIELD_TREE_HEIGHT, "BeaconChainProofs.verifyWithdrawalProofs: withdrawalFields has incorrect length");

        require(proofs.blockHeaderRootIndex < 2**BLOCK_ROOTS_TREE_HEIGHT, "BeaconChainProofs.verifyWithdrawalProofs: blockRootIndex is too large");
        require(proofs.withdrawalIndex < 2**WITHDRAWALS_TREE_HEIGHT, "BeaconChainProofs.verifyWithdrawalProofs: withdrawalIndex is too large");
       
        // verify the block header proof length
        require(proofs.blockHeaderProof.length == 32 * (BEACON_STATE_FIELD_TREE_HEIGHT + BLOCK_ROOTS_TREE_HEIGHT),
            "BeaconChainProofs.verifyWithdrawalProofs: blockHeaderProof has incorrect length");
        require(proofs.withdrawalProof.length == 32 * (EXECUTION_PAYLOAD_HEADER_FIELD_TREE_HEIGHT + WITHDRAWALS_TREE_HEIGHT + 1),
            "BeaconChainProofs.verifyWithdrawalProofs: withdrawalProof has incorrect length");
        require(proofs.executionPayloadProof.length == 32 * (BEACON_BLOCK_HEADER_FIELD_TREE_HEIGHT + BEACON_BLOCK_BODY_FIELD_TREE_HEIGHT),
            "BeaconChainProofs.verifyWithdrawalProofs: executionPayloadProof has incorrect length");
        require(proofs.slotProof.length == 32 * (BEACON_BLOCK_HEADER_FIELD_TREE_HEIGHT),
            "BeaconChainProofs.verifyWithdrawalProofs: slotProof has incorrect length");
        require(proofs.timestampProof.length == 32 * (EXECUTION_PAYLOAD_HEADER_FIELD_TREE_HEIGHT),
            "BeaconChainProofs.verifyWithdrawalProofs: timestampProof has incorrect length");

<<<<<<< HEAD
        {
=======
        // TODO: make historical proofs actually work. this is not compelete and does not function correctly right now
        // @Sidu28 please delete this note once you've actually implemented this
        if(proofs.proveHistoricalRoot){
            //calculate the blockHeaderRoot Index for a block that is very old
            uint256 historicalBlockHeaderIndex = HISTORICAL_SUMMARIES_INDEX << ((HISTORICAL_SUMMARIES_TREE_HEIGHT + 1) + 1 + (BLOCK_ROOTS_TREE_HEIGHT)) | 
                                                uint256(proofs.historicalSummaryIndex) << (1 + (BLOCK_ROOTS_TREE_HEIGHT)) |
                                                BLOCK_SUMMARY_ROOT_INDEX << (BLOCK_ROOTS_TREE_HEIGHT) | 
                                                uint256(proofs.blockHeaderRootIndex);

            require(Merkle.verifyInclusionSha256(proofs.historicalSummaryBlockRootProof, beaconStateRoot, proofs.blockHeaderRoot, historicalBlockHeaderIndex),
                "BeaconChainProofs.verifyWithdrawalProofs: invalid historical summary proof");
        } else {
>>>>>>> 6ffb39bb
            /**
            * Computes the block_header_index relative to the beaconStateRoot.  It concatenates the indexes of all the
            * intermediate root indexes from the bottom of the sub trees (the block header container) to the top of the tree
            */
            uint256 blockHeaderIndex = BLOCK_ROOTS_INDEX << (BLOCK_ROOTS_TREE_HEIGHT)  | uint256(proofs.blockHeaderRootIndex);
            // Verify the blockHeaderRoot against the beaconStateRoot
            require(Merkle.verifyInclusionSha256(proofs.blockHeaderProof, beaconStateRoot, proofs.blockHeaderRoot, blockHeaderIndex),
                "BeaconChainProofs.verifyWithdrawalProofs: Invalid block header merkle proof");
        }

        //Next we verify the slot against the blockHeaderRoot
        require(Merkle.verifyInclusionSha256(proofs.slotProof, proofs.blockHeaderRoot, proofs.slotRoot, SLOT_INDEX), "BeaconChainProofs.verifyWithdrawalProofs: Invalid slot merkle proof");
        
        {
            // Next we verify the executionPayloadRoot against the blockHeaderRoot
            uint256 executionPayloadIndex = BODY_ROOT_INDEX << (BEACON_BLOCK_BODY_FIELD_TREE_HEIGHT)| EXECUTION_PAYLOAD_INDEX ;
            require(Merkle.verifyInclusionSha256(proofs.executionPayloadProof, proofs.blockHeaderRoot, proofs.executionPayloadRoot, executionPayloadIndex),
                "BeaconChainProofs.verifyWithdrawalProofs: Invalid executionPayload merkle proof");
        }

        // Next we verify the timestampRoot against the executionPayload root
        require(Merkle.verifyInclusionSha256(proofs.timestampProof, proofs.executionPayloadRoot, proofs.timestampRoot, TIMESTAMP_INDEX),
            "BeaconChainProofs.verifyWithdrawalProofs: Invalid blockNumber merkle proof");


        {
            /**
            * Next we verify the withdrawal fields against the blockHeaderRoot:
            * First we compute the withdrawal_index relative to the blockHeaderRoot by concatenating the indexes of all the 
            * intermediate root indexes from the bottom of the sub trees (the withdrawal container) to the top, the blockHeaderRoot.
            * Then we calculate merkleize the withdrawalFields container to calculate the the withdrawalRoot.
            * Finally we verify the withdrawalRoot against the executionPayloadRoot.
            */
            uint256 withdrawalIndex = WITHDRAWALS_INDEX << (WITHDRAWALS_TREE_HEIGHT + 1) | uint256(proofs.withdrawalIndex);
            bytes32 withdrawalRoot = Merkle.merkleizeSha256(withdrawalFields);
            require(Merkle.verifyInclusionSha256(proofs.withdrawalProof, proofs.executionPayloadRoot, withdrawalRoot, withdrawalIndex),
                "BeaconChainProofs.verifyWithdrawalProofs: Invalid withdrawal merkle proof");
        }
    }

}<|MERGE_RESOLUTION|>--- conflicted
+++ resolved
@@ -250,11 +250,7 @@
     ) internal view {
         require(proof.length == 32 * (BEACON_BLOCK_HEADER_FIELD_TREE_HEIGHT), "BeaconChainProofs.verifyStateRootAgainstLatestBlockHeaderRoot: Proof has incorrect length");
         //Next we verify the slot against the blockHeaderRoot
-<<<<<<< HEAD
         require(Merkle.verifyInclusionSha256(proof, latestBlockHeaderRoot, beaconStateRoot, STATE_ROOT_INDEX),
-=======
-        require(Merkle.verifyInclusionSha256(proof, beaconStateRoot, latestBlockHeaderRoot, LATEST_BLOCK_HEADER_ROOT_INDEX),
->>>>>>> 6ffb39bb
             "BeaconChainProofs.verifyStateRootAgainstLatestBlockHeaderRoot: Invalid latest block header root merkle proof");
     }
 
@@ -286,22 +282,7 @@
         require(proofs.timestampProof.length == 32 * (EXECUTION_PAYLOAD_HEADER_FIELD_TREE_HEIGHT),
             "BeaconChainProofs.verifyWithdrawalProofs: timestampProof has incorrect length");
 
-<<<<<<< HEAD
         {
-=======
-        // TODO: make historical proofs actually work. this is not compelete and does not function correctly right now
-        // @Sidu28 please delete this note once you've actually implemented this
-        if(proofs.proveHistoricalRoot){
-            //calculate the blockHeaderRoot Index for a block that is very old
-            uint256 historicalBlockHeaderIndex = HISTORICAL_SUMMARIES_INDEX << ((HISTORICAL_SUMMARIES_TREE_HEIGHT + 1) + 1 + (BLOCK_ROOTS_TREE_HEIGHT)) | 
-                                                uint256(proofs.historicalSummaryIndex) << (1 + (BLOCK_ROOTS_TREE_HEIGHT)) |
-                                                BLOCK_SUMMARY_ROOT_INDEX << (BLOCK_ROOTS_TREE_HEIGHT) | 
-                                                uint256(proofs.blockHeaderRootIndex);
-
-            require(Merkle.verifyInclusionSha256(proofs.historicalSummaryBlockRootProof, beaconStateRoot, proofs.blockHeaderRoot, historicalBlockHeaderIndex),
-                "BeaconChainProofs.verifyWithdrawalProofs: invalid historical summary proof");
-        } else {
->>>>>>> 6ffb39bb
             /**
             * Computes the block_header_index relative to the beaconStateRoot.  It concatenates the indexes of all the
             * intermediate root indexes from the bottom of the sub trees (the block header container) to the top of the tree
