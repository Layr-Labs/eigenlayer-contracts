--- conflicted
+++ resolved
@@ -256,10 +256,6 @@
         eigenPodBeacon = new UpgradeableBeacon(address(eigenPodImplementation));
 
         // Second, deploy the *implementation* contracts, using the *proxy contracts* as inputs
-<<<<<<< HEAD
-        delegationManagerImplementation = new DelegationManager(strategyManager, slasher, eigenPodManager, avsDirectory, allocationManager);
-        strategyManagerImplementation = new StrategyManager(delegationManager, eigenPodManager, slasher, avsDirectory);
-=======
         delegationManagerImplementation = new DelegationManager(
             strategyManager,
             slasher,
@@ -268,8 +264,7 @@
             allocationManager,
             MIN_WITHDRAWAL_DELAY
         );
-        strategyManagerImplementation = new StrategyManager(delegationManager, eigenPodManager, slasher);
->>>>>>> 8dc6f2f6
+        strategyManagerImplementation = new StrategyManager(delegationManager, eigenPodManager, slasher, avsDirectory);
         slasherImplementation = new Slasher(strategyManager, delegationManager);
         eigenPodManagerImplementation = new EigenPodManager(
             ethPOSDeposit,
@@ -411,10 +406,6 @@
         );
 
         // First, deploy the *implementation* contracts, using the *proxy contracts* as inputs
-<<<<<<< HEAD
-        delegationManagerImplementation = new DelegationManager(strategyManager, slasher, eigenPodManager, avsDirectory, allocationManager);
-        strategyManagerImplementation = new StrategyManager(delegationManager, eigenPodManager, slasher, avsDirectory);
-=======
         delegationManagerImplementation = new DelegationManager(
             strategyManager,
             slasher,
@@ -423,8 +414,7 @@
             allocationManager,
             MIN_WITHDRAWAL_DELAY
         );
-        strategyManagerImplementation = new StrategyManager(delegationManager, eigenPodManager, slasher);
->>>>>>> 8dc6f2f6
+        strategyManagerImplementation = new StrategyManager(delegationManager, eigenPodManager, slasher, avsDirectory);
         slasherImplementation = new Slasher(strategyManager, delegationManager);
         eigenPodManagerImplementation = new EigenPodManager(
             ethPOSDeposit,
@@ -517,10 +507,6 @@
         );
 
         // First, deploy the *implementation* contracts, using the *proxy contracts* as inputs
-<<<<<<< HEAD
-        delegationManagerImplementation = new DelegationManager(strategyManager, slasher, eigenPodManager, avsDirectory, allocationManager);
-        strategyManagerImplementation = new StrategyManager(delegationManager, eigenPodManager, slasher, avsDirectory);
-=======
         delegationManagerImplementation = new DelegationManager(
             strategyManager,
             slasher,
@@ -529,8 +515,7 @@
             allocationManager,
             MIN_WITHDRAWAL_DELAY
         );
-        strategyManagerImplementation = new StrategyManager(delegationManager, eigenPodManager, slasher);
->>>>>>> 8dc6f2f6
+        strategyManagerImplementation = new StrategyManager(delegationManager, eigenPodManager, slasher, avsDirectory);
         slasherImplementation = new Slasher(strategyManager, delegationManager);
         eigenPodManagerImplementation = new EigenPodManager(
             ethPOSDeposit,
