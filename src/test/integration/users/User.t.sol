// SPDX-License-Identifier: BUSL-1.1
pragma solidity ^0.8.27;

import "forge-std/Test.sol";

import "src/contracts/core/AllocationManager.sol";
import "src/contracts/core/DelegationManager.sol";
import "src/contracts/permissions/PermissionController.sol";
import "src/contracts/core/StrategyManager.sol";
import "src/contracts/pods/EigenPodManager.sol";
import "src/contracts/pods/EigenPod.sol";

import "src/test/integration/TimeMachine.t.sol";
import "src/test/integration/mocks/BeaconChainMock.t.sol";
import "src/test/utils/Logger.t.sol";
import "src/test/utils/ArrayLib.sol";

struct Validator {
    uint40 index;
}

interface IUserDeployer {
    function allocationManager() external view returns (AllocationManager);
    function delegationManager() external view returns (DelegationManager);
    function permissionController() external view returns (PermissionController);
    function strategyManager() external view returns (StrategyManager);
    function eigenPodManager() external view returns (EigenPodManager);
    function timeMachine() external view returns (TimeMachine);
    function beaconChain() external view returns (BeaconChainMock);
}

contract User is Logger, IDelegationManagerTypes, IAllocationManagerTypes {
    using StdStyle for *;
    using SlashingLib for *;
    using ArrayLib for *;
    using print for *;

    IStrategy constant beaconChainETHStrategy = IStrategy(0xbeaC0eeEeeeeEEeEeEEEEeeEEeEeeeEeeEEBEaC0);

    // TODO: fix this and view function getters. These are newly added contracts so these are initially
    // 0 addresses for fork tests. To work around this, we read these addresses directly off the delegationManager
    // from its immutable addresses. This is a temporary solution until we can figure out a better way to handle this.
    // AllocationManager allocationManager; 
    // PermissionController permissionController;
    DelegationManager delegationManager;
    StrategyManager strategyManager;
    EigenPodManager eigenPodManager;
    TimeMachine timeMachine;
    BeaconChainMock beaconChain;

    uint32 public allocationDelay = 1;

    string _NAME;

    // User's EigenPod and each of their validator indices within that pod
    EigenPod public pod;
    uint40[] validators;

    constructor(
        string memory name
    ) {
        IUserDeployer deployer = IUserDeployer(msg.sender);

        // TODO uncommented for reason above
        // allocationManager = deployer.allocationManager();
        // permissionController = deployer.permissionController();
        delegationManager = deployer.delegationManager();
        strategyManager = deployer.strategyManager();
        eigenPodManager = deployer.eigenPodManager();
        
        timeMachine = deployer.timeMachine();
        beaconChain = deployer.beaconChain();

        _createPod();
        _NAME = name;
        cheats.label(address(this), NAME_COLORED());
    }

    modifier createSnapshot() virtual {
        timeMachine.createSnapshot();
        _;
    }

    receive() external payable {}

    function NAME() public view override returns (string memory) {
        return _NAME;
    }

    /// -----------------------------------------------------------------------
    /// Allocation Manager Methods
    /// -----------------------------------------------------------------------

<<<<<<< HEAD
    /// @dev Allocates randomly accross the operator set's strategies with a sum of `magnitudeSum`.
    /// NOTE: Calling more than once will lead to deallocations...
    function modifyAllocations(
        AllocateParams memory params
    ) public virtual createSnapshot {
=======
    /// @dev Allocates randomly across the operator set's strategies with a sum of `magnitudeSum`.
    /// NOTE: Calling more than once will lead to deallocations...
    function modifyAllocations(
        OperatorSet memory operatorSet, 
        uint64[] memory magnitudes
    ) public virtual createSnapshot returns (AllocateParams memory) {
>>>>>>> 7a05fa39
        print.method(
            "modifyAllocations",
            string.concat(
                "{avs: ",
<<<<<<< HEAD
                Logger(params.operatorSet.avs).NAME_COLORED(),
                ", operatorSetId: ",
                cheats.toString(params.operatorSet.id),
                "}"
            )
        );

        _tryPrankAppointee_AllocationManager(IAllocationManager.modifyAllocations.selector);
        allocationManager().modifyAllocations(address(this), params.toArray());
        print.gasUsed();
    }
    
    function deallocateAll(
        OperatorSet memory operatorSet
    ) public virtual returns (AllocateParams memory) {
        AllocateParams memory params;
        params.operatorSet = operatorSet;
        params.strategies = allocationManager().getStrategiesInOperatorSet(operatorSet);
        params.newMagnitudes = new uint64[](params.strategies.length);
        
        modifyAllocations(params);

        return params;
    }

=======
                Logger(operatorSet.avs).NAME_COLORED(),
                ", operatorSetId: ",
                cheats.toString(operatorSet.id),
                "}"
            )
        );

        IStrategy[] memory strategies = allocationManager().getStrategiesInOperatorSet(operatorSet);

        require(strategies.length == magnitudes.length, "User.modifyAllocations: length mismatch");

        AllocateParams[] memory allocateParams = AllocateParams({
            operatorSet: operatorSet,
            strategies: strategies,
            newMagnitudes: magnitudes
        }).toArray();

        _tryPrankAppointee_AllocationManager(IAllocationManager.modifyAllocations.selector);
        allocationManager().modifyAllocations(address(this), allocateParams);
        print.gasUsed();

        return allocateParams[0];
    }
    
    function deallocateAll(
        OperatorSet memory operatorSet
    ) public virtual returns (AllocateParams memory) {
        return modifyAllocations(
            operatorSet, 
            new uint64[](allocationManager().getStrategiesInOperatorSet(operatorSet).length)
        );
    }

>>>>>>> 7a05fa39
    function registerForOperatorSets(
        OperatorSet[] memory operatorSets
    ) public virtual createSnapshot {
        for (uint256 i; i < operatorSets.length; ++i) {
            registerForOperatorSet(operatorSets[i]);
        }
    }
<<<<<<< HEAD

    function registerForOperatorSet(
        OperatorSet memory operatorSet
    ) public virtual createSnapshot {
        print.method(
            "registerForOperatorSet",
            string.concat(
                "{avs: ",
                Logger(operatorSet.avs).NAME_COLORED(),
                ", operatorSetId: ",
                cheats.toString(operatorSet.id),
                "}"
            )
        );
        
        _tryPrankAppointee_AllocationManager(IAllocationManager.registerForOperatorSets.selector);
        allocationManager().registerForOperatorSets(
            address(this),
            RegisterParams({avs: operatorSet.avs, operatorSetIds: operatorSet.id.toArrayU32(), data: ""})
        );
        print.gasUsed();
    }

    function deregisterFromOperatorSet(
        OperatorSet memory operatorSet
    ) public virtual createSnapshot {
        print.method(
            "deregisterFromOperatorSet",
            string.concat(
                "{avs: ",
                Logger(operatorSet.avs).NAME_COLORED(),
                ", operatorSetId: ",
                cheats.toString(operatorSet.id),
                "}"
            )
        );
        
        _tryPrankAppointee_AllocationManager(IAllocationManager.deregisterFromOperatorSets.selector);
        allocationManager().deregisterFromOperatorSets(
            DeregisterParams({
                operator: address(this),
                avs: operatorSet.avs,
                operatorSetIds: operatorSet.id.toArrayU32()
            })
        );
        print.gasUsed();
    }

=======

    function registerForOperatorSet(
        OperatorSet memory operatorSet
    ) public virtual createSnapshot {
        print.method(
            "registerForOperatorSet",
            string.concat(
                "{avs: ",
                Logger(operatorSet.avs).NAME_COLORED(),
                ", operatorSetId: ",
                cheats.toString(operatorSet.id),
                "}"
            )
        );
        
        _tryPrankAppointee_AllocationManager(IAllocationManager.registerForOperatorSets.selector);
        allocationManager().registerForOperatorSets(
            address(this),
            RegisterParams({avs: operatorSet.avs, operatorSetIds: operatorSet.id.toArrayU32(), data: ""})
        );
        print.gasUsed();
    }

    function deregisterFromOperatorSet(
        OperatorSet memory operatorSet
    ) public virtual createSnapshot {
        print.method(
            "deregisterFromOperatorSet",
            string.concat(
                "{avs: ",
                Logger(operatorSet.avs).NAME_COLORED(),
                ", operatorSetId: ",
                cheats.toString(operatorSet.id),
                "}"
            )
        );
        
        _tryPrankAppointee_AllocationManager(IAllocationManager.deregisterFromOperatorSets.selector);
        allocationManager().deregisterFromOperatorSets(
            DeregisterParams({
                operator: address(this),
                avs: operatorSet.avs,
                operatorSetIds: operatorSet.id.toArrayU32()
            })
        );
        print.gasUsed();
    }

>>>>>>> 7a05fa39
    function setAllocationDelay(uint32 delay) public virtual createSnapshot {
        print.method("setAllocationDelay");
        _tryPrankAppointee_AllocationManager(IAllocationManager.setAllocationDelay.selector);
        allocationManager().setAllocationDelay(address(this), delay);
        print.gasUsed();
<<<<<<< HEAD

        allocationDelay = delay;
=======
>>>>>>> 7a05fa39
    }

    /// -----------------------------------------------------------------------
    /// Delegation Manager Methods
    /// -----------------------------------------------------------------------

<<<<<<< HEAD
    function registerAsOperator() public virtual createSnapshot {
        print.method("registerAsOperator");
        delegationManager.registerAsOperator(address(0), allocationDelay, "metadata");
=======
    uint32 withdrawalDelay = 1;

    function registerAsOperator() public virtual createSnapshot {
        print.method("registerAsOperator");
        delegationManager.registerAsOperator(address(0), withdrawalDelay, "metadata");
>>>>>>> 7a05fa39
        print.gasUsed();
    }

    /// @dev Delegate to the operator without a signature
    function delegateTo(
        User operator
    ) public virtual createSnapshot {
        print.method("delegateTo", operator.NAME_COLORED());

        ISignatureUtilsMixinTypes.SignatureWithExpiry memory emptySig;
        delegationManager.delegateTo(address(operator), emptySig, bytes32(0));
        print.gasUsed();
    }

    /// @dev Undelegate from operator
    function undelegate() public virtual createSnapshot returns (Withdrawal[] memory) {
        print.method("undelegate");

        Withdrawal[] memory expectedWithdrawals = _getExpectedWithdrawalStructsForStaker(address(this));
        _tryPrankAppointee_DelegationManager(IDelegationManager.undelegate.selector);
        delegationManager.undelegate(address(this));
        print.gasUsed();

        for (uint256 i = 0; i < expectedWithdrawals.length; i++) {
            IStrategy strat = expectedWithdrawals[i].strategies[0];

            string memory name = strat == beaconChainETHStrategy 
                ? "Native ETH" 
                : IERC20Metadata(address(strat.underlyingToken())).name();
            
            console.log(
                "   Expecting withdrawal with nonce %s of %s for %s scaled shares.", 
                expectedWithdrawals[i].nonce,
                name,
                expectedWithdrawals[i].scaledShares[0]
            );
<<<<<<< HEAD
        }

        return expectedWithdrawals;
    }

    /// @dev Redelegate to a new operator
    function redelegate(
        User newOperator
    ) public virtual createSnapshot returns (Withdrawal[] memory) {
        print.method("redelegate", newOperator.NAME_COLORED());
        Withdrawal[] memory expectedWithdrawals = _getExpectedWithdrawalStructsForStaker(address(this));
        ISignatureUtilsMixinTypes.SignatureWithExpiry memory emptySig;
        _tryPrankAppointee_DelegationManager(IDelegationManager.redelegate.selector);
        delegationManager.redelegate(address(newOperator), emptySig, bytes32(0));
        print.gasUsed();

        for (uint256 i = 0; i < expectedWithdrawals.length; i++) {
            IStrategy strat = expectedWithdrawals[i].strategies[0];

            string memory name = strat == beaconChainETHStrategy 
                ? "Native ETH" 
                : IERC20Metadata(address(strat.underlyingToken())).name();
            
            console.log(
                "   Expecting withdrawal with nonce %s of %s for %s scaled shares.", 
                expectedWithdrawals[i].nonce,
                name,
                expectedWithdrawals[i].scaledShares[0]
            );
        }
=======
        }

>>>>>>> 7a05fa39
        return expectedWithdrawals;
    }

    /// @dev Force undelegate staker
    function forceUndelegate(
        User staker
    ) public virtual createSnapshot returns (Withdrawal[] memory) {
        print.method("forceUndelegate", staker.NAME());

        Withdrawal[] memory expectedWithdrawals = _getExpectedWithdrawalStructsForStaker(address(staker));
        delegationManager.undelegate(address(staker));
        print.gasUsed();

        return expectedWithdrawals;
    }

    /// @dev Queues a single withdrawal for every share and strategy pair
    function queueWithdrawals(
        IStrategy[] memory strategies,
        uint256[] memory depositShares
    ) public virtual createSnapshot returns (Withdrawal[] memory) {
        print.method("queueWithdrawals");

        address operator = delegationManager.delegatedTo(address(this));
        uint256 nonce = delegationManager.cumulativeWithdrawalsQueued(address(this));

        // Create queueWithdrawals params
        QueuedWithdrawalParams[] memory params = new QueuedWithdrawalParams[](1);
        params[0] = QueuedWithdrawalParams({
            strategies: strategies, 
            depositShares: depositShares, 
            __deprecated_withdrawer: address(0)
        });

        uint256[] memory scaledSharesForWithdrawal = new uint256[](strategies.length);
        for (uint256 i = 0; i < strategies.length; ++i) {
            DepositScalingFactor memory dsf = DepositScalingFactor(
                delegationManager.depositScalingFactor(address(this), strategies[i])
            );

            scaledSharesForWithdrawal[i] = dsf.scaleForQueueWithdrawal(depositShares[i]);
        }

        // Create Withdrawal struct using same info
        Withdrawal[] memory withdrawals = new Withdrawal[](1);
        withdrawals[0] = Withdrawal({
            staker: address(this),
            delegatedTo: operator,
            withdrawer: address(this),
            nonce: nonce,
            startBlock: uint32(block.number),
            strategies: strategies,
<<<<<<< HEAD
            scaledShares: scaledSharesForWithdrawal
=======
            scaledShares: depositShares // TODO: convert depositShares to shares and then scale in withdrawal
>>>>>>> 7a05fa39
        });

        bytes32[] memory withdrawalRoots = delegationManager.queueWithdrawals(params);
        print.gasUsed();

        // Basic sanity check - we do all other checks outside this file
        assertEq(withdrawals.length, withdrawalRoots.length, "User.queueWithdrawals: length mismatch");

        return (withdrawals);
    }

    function completeWithdrawalsAsTokens(
        Withdrawal[] memory withdrawals
    ) public virtual createSnapshot returns (IERC20[][] memory tokens) {
        print.method("completeWithdrawalsAsTokens");
        tokens = new IERC20[][](withdrawals.length);
        for (uint256 i = 0; i < withdrawals.length; i++) {
            tokens[i] = _completeQueuedWithdrawal(withdrawals[i], true);
        }
    }

    function completeWithdrawalAsTokens(
        Withdrawal memory withdrawal
    ) public virtual createSnapshot returns (IERC20[] memory) {
        print.method("completeWithdrawalsAsTokens");
        return _completeQueuedWithdrawal(withdrawal, true);
    }

    function completeWithdrawalsAsShares(
        Withdrawal[] memory withdrawals
    ) public virtual createSnapshot returns (IERC20[][] memory tokens) {
<<<<<<< HEAD
        print.method("completeWithdrawalsAsShares");
=======
        print.method("completeWithdrawalAsShares");
>>>>>>> 7a05fa39
        tokens = new IERC20[][](withdrawals.length);
        for (uint256 i = 0; i < withdrawals.length; i++) {
            tokens[i] = _completeQueuedWithdrawal(withdrawals[i], false);
        }
    }

    function completeWithdrawalAsShares(
        Withdrawal memory withdrawal
    ) public virtual createSnapshot returns (IERC20[] memory) {
        print.method("completeWithdrawalAsShares");
        return _completeQueuedWithdrawal(withdrawal, false);
    }

    /// -----------------------------------------------------------------------
    /// Beacon Chain Methods
    /// -----------------------------------------------------------------------

    /// @dev Uses any ETH held by the User to start validators on the beacon chain
    /// @return A list of created validator indices
    /// @return The amount of wei sent to the beacon chain
    /// Note: If the user does not have enough ETH to start a validator, this method reverts
    /// Note: This method also advances one epoch forward on the beacon chain, so that
    /// withdrawal credential proofs are generated for each validator.
    function startValidators() public virtual createSnapshot returns (uint40[] memory, uint64) {
        print.method("startValidators");
        return _startValidators();
    }

    function exitValidators(
        uint40[] memory _validators
    ) public virtual createSnapshot returns (uint64 exitedBalanceGwei) {
        print.method("exitValidators");
        return _exitValidators(_validators);
    }

    /// -----------------------------------------------------------------------
    /// Eigenpod Methods
    /// -----------------------------------------------------------------------

    function verifyWithdrawalCredentials(
        uint40[] memory _validators
    ) public virtual createSnapshot {
        print.method("verifyWithdrawalCredentials");
        _verifyWithdrawalCredentials(_validators);
    }

    function startCheckpoint() public virtual createSnapshot {
        print.method("startCheckpoint");
        _startCheckpoint();
    }

    function completeCheckpoint() public virtual createSnapshot {
        print.method("completeCheckpoint");
        _completeCheckpoint();
    }

    function verifyStaleBalance(
        uint40 validatorIndex
    ) public virtual createSnapshot {
        print.method("verifyStaleBalance");

        StaleBalanceProofs memory proof = beaconChain.getStaleBalanceProofs(validatorIndex);

        try pod.verifyStaleBalance({
            beaconTimestamp: proof.beaconTimestamp,
            stateRootProof: proof.stateRootProof,
            proof: proof.validatorProof
        }) {} catch (bytes memory err) {
            _revert(err);
        }
    }

    /// -----------------------------------------------------------------------
    /// Strategy Methods
    /// -----------------------------------------------------------------------

    /// @dev For each strategy/token balance, call the relevant deposit method
    function depositIntoEigenlayer(
        IStrategy[] memory strategies,
        uint256[] memory tokenBalances
    ) public virtual createSnapshot {
        print.method("depositIntoEigenlayer");

        for (uint256 i = 0; i < strategies.length; i++) {
            IStrategy strat = strategies[i];
            uint256 tokenBalance = tokenBalances[i];

            if (strat == BEACONCHAIN_ETH_STRAT) {
                (uint40[] memory newValidators,) = _startValidators();
                // Advance forward one epoch and generate credential and balance proofs for each validator
                beaconChain.advanceEpoch_NoRewards();
                _verifyWithdrawalCredentials(newValidators);
            } else {
                IERC20 underlyingToken = strat.underlyingToken();
                underlyingToken.approve(address(strategyManager), tokenBalance);
                strategyManager.depositIntoStrategy(strat, underlyingToken, tokenBalance);
                print.gasUsed();
            }
        }
    }

    function updateBalances(IStrategy[] memory strategies, int256[] memory tokenDeltas) public virtual createSnapshot {
        print.method("updateBalances");

        for (uint256 i = 0; i < strategies.length; i++) {
            IStrategy strat = strategies[i];
            int256 delta = tokenDeltas[i];

            if (strat == BEACONCHAIN_ETH_STRAT) {
                // If any balance update has occurred, a checkpoint will pick it up
                _startCheckpoint();
                if (pod.activeValidatorCount() != 0) {
                    _completeCheckpoint();
                }
            } else {
                uint256 tokens = uint256(delta);
                IERC20 underlyingToken = strat.underlyingToken();
                underlyingToken.approve(address(strategyManager), tokens);
                strategyManager.depositIntoStrategy(strat, underlyingToken, tokens);
                print.gasUsed();
            }
        }
    }

    /// -----------------------------------------------------------------------
    /// Internal Methods
    /// -----------------------------------------------------------------------

    function allocationManager() public view returns (AllocationManager) {
        return AllocationManager(address(delegationManager.allocationManager()));
    }

    function permissionController() public view returns (PermissionController) {
        return PermissionController(address(delegationManager.permissionController()));
    }

    function _completeQueuedWithdrawal(
        Withdrawal memory withdrawal,
        bool receiveAsTokens
    ) internal virtual returns (IERC20[] memory) {
        IERC20[] memory tokens = new IERC20[](withdrawal.strategies.length);

        for (uint256 i = 0; i < tokens.length; i++) {
            IStrategy strat = withdrawal.strategies[i];

            if (strat == BEACONCHAIN_ETH_STRAT) {
                tokens[i] = NATIVE_ETH;

<<<<<<< HEAD
                // If we're withdrawing native ETH as tokens && do not have negative shares
                // stop ALL validators and complete a checkpoint
                if (receiveAsTokens && eigenPodManager.podOwnerDepositShares(address(this)) >= 0) {
=======
                // If we're withdrawing native ETH as tokens, stop ALL validators
                // and complete a checkpoint
                if (receiveAsTokens) {
>>>>>>> 7a05fa39
                    console.log("- exiting all validators and completing checkpoint");
                    _exitValidators(getActiveValidators());

                    beaconChain.advanceEpoch_NoRewards();

                    _startCheckpoint();
                    if (pod.activeValidatorCount() != 0) {
                        _completeCheckpoint();
                    }
                }
            } else {
                tokens[i] = strat.underlyingToken();
            }
        }

        delegationManager.completeQueuedWithdrawal(withdrawal, tokens, receiveAsTokens);
        print.gasUsed();

        return tokens;
    }

    function _createPod() internal virtual {
        pod = EigenPod(payable(eigenPodManager.createPod()));
    }

    /// @dev Uses any ETH held by the User to start validators on the beacon chain
    /// @return A list of created validator indices
    /// @return The amount of wei sent to the beacon chain
    /// Note: If the user does not have enough ETH to start a validator, this method reverts
    /// Note: This method also advances one epoch forward on the beacon chain, so that
    /// withdrawal credential proofs are generated for each validator.
    function _startValidators() internal returns (uint40[] memory, uint64) {
        uint256 balanceWei = address(this).balance;

        // Number of full validators: balance / 32 ETH
        uint256 numValidators = balanceWei / 32 ether;
        balanceWei -= (numValidators * 32 ether);

        // If we still have at least 1 ETH left over, we can create another (non-full) validator
        // Note that in the mock beacon chain this validator will generate rewards like any other.
        // The main point is to ensure pods are able to handle validators that have less than 32 ETH
        uint256 lastValidatorBalance;
        uint256 totalValidators = numValidators;
        if (balanceWei >= 1 ether) {
            lastValidatorBalance = balanceWei - (balanceWei % 1 gwei);
            balanceWei -= lastValidatorBalance;
            totalValidators++;
        }

        require(totalValidators != 0, "startValidators: not enough ETH to start a validator");
        uint40[] memory newValidators = new uint40[](totalValidators);
        uint64 totalBeaconBalanceGwei = uint64((address(this).balance - balanceWei) / GWEI_TO_WEI);

        console.log("- creating new validators", newValidators.length);
        console.log("- depositing balance to beacon chain (gwei)", totalBeaconBalanceGwei);

        // Create each of the full validators
        for (uint256 i = 0; i < numValidators; i++) {
            uint40 validatorIndex = beaconChain.newValidator{value: 32 ether}(_podWithdrawalCredentials());

            newValidators[i] = validatorIndex;
            validators.push(validatorIndex);
        }

        // If we had a remainder, create the final, non-full validator
        if (totalValidators == numValidators + 1) {
            uint40 validatorIndex = beaconChain.newValidator{value: lastValidatorBalance}(_podWithdrawalCredentials());

            newValidators[newValidators.length - 1] = validatorIndex;
            validators.push(validatorIndex);
        }

        return (newValidators, totalBeaconBalanceGwei);
    }

    function _exitValidators(
        uint40[] memory _validators
    ) internal returns (uint64 exitedBalanceGwei) {
        console.log("- exiting num validators", _validators.length);

        for (uint256 i = 0; i < _validators.length; i++) {
            exitedBalanceGwei += beaconChain.exitValidator(_validators[i]);
        }

        console.log("- exited balance to pod (gwei)", exitedBalanceGwei);

        return exitedBalanceGwei;
    }

    function _startCheckpoint() internal {
        try pod.startCheckpoint(false) {}
        catch (bytes memory err) {
            _revert(err);
        }
    }

    function _completeCheckpoint() internal {
        cheats.pauseTracing();
        console.log("- active validator count", pod.activeValidatorCount());
        console.log("- proofs remaining", pod.currentCheckpoint().proofsRemaining);

        uint64 checkpointTimestamp = pod.currentCheckpointTimestamp();
        if (checkpointTimestamp == 0) {
            revert("User._completeCheckpoint: no existing checkpoint");
        }

        CheckpointProofs memory proofs = beaconChain.getCheckpointProofs(validators, checkpointTimestamp);
        console.log("- submitting num checkpoint proofs", proofs.balanceProofs.length);

        pod.verifyCheckpointProofs({balanceContainerProof: proofs.balanceContainerProof, proofs: proofs.balanceProofs});
        cheats.resumeTracing();
    }

    function _verifyWithdrawalCredentials(
        uint40[] memory _validators
    ) internal {
        cheats.pauseTracing();
        CredentialProofs memory proofs = beaconChain.getCredentialProofs(_validators);

        try pod.verifyWithdrawalCredentials({
            beaconTimestamp: proofs.beaconTimestamp,
            stateRootProof: proofs.stateRootProof,
            validatorIndices: _validators,
            validatorFieldsProofs: proofs.validatorFieldsProofs,
            validatorFields: proofs.validatorFields
        }) {} catch (bytes memory err) {
            _revert(err);
        }
        cheats.resumeTracing();
    }

    /// @dev Revert, passing through an error message
    function _revert(
        bytes memory err
    ) internal pure {
        if (err.length != 0) {
            assembly {
                revert(add(32, err), mload(err))
            }
        }
        revert("reverted with unknown error");
    }

    function _podWithdrawalCredentials() internal view returns (bytes memory) {
        return abi.encodePacked(bytes1(uint8(1)), bytes11(0), address(pod));
    }

    function _getSlashingFactor(
        address staker,
        IStrategy strategy
    ) internal view returns (uint256) {
        address operator = delegationManager.delegatedTo(staker);
        uint64 maxMagnitude = allocationManager().getMaxMagnitudes(operator, strategy.toArray())[0];
        if (strategy == beaconChainETHStrategy) {
            return maxMagnitude.mulWad(eigenPodManager.beaconChainSlashingFactor(staker));
        }
        return maxMagnitude;
    }

    /// @notice Gets the expected withdrawals to be created when the staker is undelegated via a call to `DelegationManager.undelegate()`
    /// @notice Assumes staker and withdrawer are the same and that all strategies and shares are withdrawn
    function _getExpectedWithdrawalStructsForStaker(
        address staker
    ) internal view returns (Withdrawal[] memory expectedWithdrawals) {
        (IStrategy[] memory strategies, )
             = delegationManager.getDepositedShares(staker);

        expectedWithdrawals = new Withdrawal[](strategies.length);

        (, uint256[] memory depositShares)
             = delegationManager.getWithdrawableShares(staker, strategies);

        address delegatedTo = delegationManager.delegatedTo(staker);
        uint256 nonce = delegationManager.cumulativeWithdrawalsQueued(staker);
        
        for (uint256 i = 0; i < strategies.length; ++i) {
            DepositScalingFactor memory dsf = DepositScalingFactor(
                delegationManager.depositScalingFactor(staker, strategies[i])
            );

            uint256 scaledShares = dsf.scaleForQueueWithdrawal(depositShares[i]);

<<<<<<< HEAD
=======
            if (strategies[i] == beaconChainETHStrategy) {
                scaledShares -= scaledShares % 1 gwei;
            }

>>>>>>> 7a05fa39
            expectedWithdrawals[i] = Withdrawal({
                staker: staker,
                delegatedTo: delegatedTo,
                withdrawer: staker,
                nonce: (nonce + i),
                startBlock: uint32(block.number),
                strategies: strategies[i].toArray(),
                scaledShares: scaledShares.toArrayU256()
            });
        }
    }

    function getActiveValidators() public view returns (uint40[] memory) {
        uint40[] memory activeValidators = new uint40[](validators.length);

        uint256 numActive;
        uint256 pos;
        for (uint256 i = 0; i < validators.length; i++) {
            if (beaconChain.isActive(validators[i])) {
                activeValidators[pos] = validators[i];
                numActive++;
                pos++;
            }
        }

        // Manually update length
        assembly {
            mstore(activeValidators, numActive)
        }

        return activeValidators;
    }

    function _tryPrankAppointee(
        address target,
        bytes4 selector
    ) internal {
        address[] memory appointees = permissionController().getAppointees(address(this), target, selector);
        if (appointees.length != 0) cheats.prank(appointees[0]);
    }

    function _tryPrankAppointee_AllocationManager(
        bytes4 selector
    ) internal {
        return _tryPrankAppointee(address(allocationManager()), selector);
    }

    function _tryPrankAppointee_DelegationManager(
        bytes4 selector
    ) internal {
        return _tryPrankAppointee(address(delegationManager), selector);
    }
}

/// @notice A user contract that calls nonstandard methods (like xBySignature methods)
contract User_AltMethods is User {
    mapping(bytes32 => bool) public signedHashes;

    constructor(
        string memory name
    ) User(name) {}

    function depositIntoEigenlayer(
        IStrategy[] memory strategies,
        uint256[] memory tokenBalances
    ) public override createSnapshot {
        print.method("depositIntoEigenlayer_ALT");

        uint256 expiry = type(uint256).max;
        for (uint256 i = 0; i < strategies.length; i++) {
            IStrategy strat = strategies[i];
            uint256 tokenBalance = tokenBalances[i];

            if (strat == BEACONCHAIN_ETH_STRAT) {
                (uint40[] memory newValidators,) = _startValidators();
                // Advance forward one epoch and generate credential and balance proofs for each validator
                beaconChain.advanceEpoch_NoRewards();
                _verifyWithdrawalCredentials(newValidators);
            } else {
                // Approve token
                IERC20 underlyingToken = strat.underlyingToken();
                underlyingToken.approve(address(strategyManager), tokenBalance);

                // Get signature
                uint256 nonceBefore = strategyManager.nonces(address(this));
                bytes32 structHash = keccak256(
                    abi.encode(
                        strategyManager.DEPOSIT_TYPEHASH(),
                        address(this),
                        strat,
                        underlyingToken,
                        tokenBalance,
                        nonceBefore,
                        expiry
                    )
                );
                bytes32 digestHash =
                    keccak256(abi.encodePacked("\x19\x01", strategyManager.domainSeparator(), structHash));
                bytes memory signature = bytes(abi.encodePacked(digestHash)); // dummy sig data

                // Mark hash as signed
                signedHashes[digestHash] = true;

                // Deposit
                strategyManager.depositIntoStrategyWithSignature(
                    strat, underlyingToken, tokenBalance, address(this), expiry, signature
                );

                // Mark hash as used
                signedHashes[digestHash] = false;
            }
        }
    }

    bytes4 internal constant MAGIC_VALUE = 0x1626ba7e;

    function isValidSignature(bytes32 hash, bytes memory) external view returns (bytes4) {
        if (signedHashes[hash]) {
            return MAGIC_VALUE;
        } else {
            return 0xffffffff;
        }
    }
}<|MERGE_RESOLUTION|>--- conflicted
+++ resolved
@@ -91,25 +91,15 @@
     /// Allocation Manager Methods
     /// -----------------------------------------------------------------------
 
-<<<<<<< HEAD
     /// @dev Allocates randomly accross the operator set's strategies with a sum of `magnitudeSum`.
     /// NOTE: Calling more than once will lead to deallocations...
     function modifyAllocations(
         AllocateParams memory params
     ) public virtual createSnapshot {
-=======
-    /// @dev Allocates randomly across the operator set's strategies with a sum of `magnitudeSum`.
-    /// NOTE: Calling more than once will lead to deallocations...
-    function modifyAllocations(
-        OperatorSet memory operatorSet, 
-        uint64[] memory magnitudes
-    ) public virtual createSnapshot returns (AllocateParams memory) {
->>>>>>> 7a05fa39
         print.method(
             "modifyAllocations",
             string.concat(
                 "{avs: ",
-<<<<<<< HEAD
                 Logger(params.operatorSet.avs).NAME_COLORED(),
                 ", operatorSetId: ",
                 cheats.toString(params.operatorSet.id),
@@ -135,41 +125,6 @@
         return params;
     }
 
-=======
-                Logger(operatorSet.avs).NAME_COLORED(),
-                ", operatorSetId: ",
-                cheats.toString(operatorSet.id),
-                "}"
-            )
-        );
-
-        IStrategy[] memory strategies = allocationManager().getStrategiesInOperatorSet(operatorSet);
-
-        require(strategies.length == magnitudes.length, "User.modifyAllocations: length mismatch");
-
-        AllocateParams[] memory allocateParams = AllocateParams({
-            operatorSet: operatorSet,
-            strategies: strategies,
-            newMagnitudes: magnitudes
-        }).toArray();
-
-        _tryPrankAppointee_AllocationManager(IAllocationManager.modifyAllocations.selector);
-        allocationManager().modifyAllocations(address(this), allocateParams);
-        print.gasUsed();
-
-        return allocateParams[0];
-    }
-    
-    function deallocateAll(
-        OperatorSet memory operatorSet
-    ) public virtual returns (AllocateParams memory) {
-        return modifyAllocations(
-            operatorSet, 
-            new uint64[](allocationManager().getStrategiesInOperatorSet(operatorSet).length)
-        );
-    }
-
->>>>>>> 7a05fa39
     function registerForOperatorSets(
         OperatorSet[] memory operatorSets
     ) public virtual createSnapshot {
@@ -177,7 +132,6 @@
             registerForOperatorSet(operatorSets[i]);
         }
     }
-<<<<<<< HEAD
 
     function registerForOperatorSet(
         OperatorSet memory operatorSet
@@ -226,83 +180,22 @@
         print.gasUsed();
     }
 
-=======
-
-    function registerForOperatorSet(
-        OperatorSet memory operatorSet
-    ) public virtual createSnapshot {
-        print.method(
-            "registerForOperatorSet",
-            string.concat(
-                "{avs: ",
-                Logger(operatorSet.avs).NAME_COLORED(),
-                ", operatorSetId: ",
-                cheats.toString(operatorSet.id),
-                "}"
-            )
-        );
-        
-        _tryPrankAppointee_AllocationManager(IAllocationManager.registerForOperatorSets.selector);
-        allocationManager().registerForOperatorSets(
-            address(this),
-            RegisterParams({avs: operatorSet.avs, operatorSetIds: operatorSet.id.toArrayU32(), data: ""})
-        );
-        print.gasUsed();
-    }
-
-    function deregisterFromOperatorSet(
-        OperatorSet memory operatorSet
-    ) public virtual createSnapshot {
-        print.method(
-            "deregisterFromOperatorSet",
-            string.concat(
-                "{avs: ",
-                Logger(operatorSet.avs).NAME_COLORED(),
-                ", operatorSetId: ",
-                cheats.toString(operatorSet.id),
-                "}"
-            )
-        );
-        
-        _tryPrankAppointee_AllocationManager(IAllocationManager.deregisterFromOperatorSets.selector);
-        allocationManager().deregisterFromOperatorSets(
-            DeregisterParams({
-                operator: address(this),
-                avs: operatorSet.avs,
-                operatorSetIds: operatorSet.id.toArrayU32()
-            })
-        );
-        print.gasUsed();
-    }
-
->>>>>>> 7a05fa39
     function setAllocationDelay(uint32 delay) public virtual createSnapshot {
         print.method("setAllocationDelay");
         _tryPrankAppointee_AllocationManager(IAllocationManager.setAllocationDelay.selector);
         allocationManager().setAllocationDelay(address(this), delay);
         print.gasUsed();
-<<<<<<< HEAD
 
         allocationDelay = delay;
-=======
->>>>>>> 7a05fa39
     }
 
     /// -----------------------------------------------------------------------
     /// Delegation Manager Methods
     /// -----------------------------------------------------------------------
 
-<<<<<<< HEAD
     function registerAsOperator() public virtual createSnapshot {
         print.method("registerAsOperator");
         delegationManager.registerAsOperator(address(0), allocationDelay, "metadata");
-=======
-    uint32 withdrawalDelay = 1;
-
-    function registerAsOperator() public virtual createSnapshot {
-        print.method("registerAsOperator");
-        delegationManager.registerAsOperator(address(0), withdrawalDelay, "metadata");
->>>>>>> 7a05fa39
         print.gasUsed();
     }
 
@@ -339,7 +232,6 @@
                 name,
                 expectedWithdrawals[i].scaledShares[0]
             );
-<<<<<<< HEAD
         }
 
         return expectedWithdrawals;
@@ -370,10 +262,6 @@
                 expectedWithdrawals[i].scaledShares[0]
             );
         }
-=======
-        }
-
->>>>>>> 7a05fa39
         return expectedWithdrawals;
     }
 
@@ -426,11 +314,7 @@
             nonce: nonce,
             startBlock: uint32(block.number),
             strategies: strategies,
-<<<<<<< HEAD
             scaledShares: scaledSharesForWithdrawal
-=======
-            scaledShares: depositShares // TODO: convert depositShares to shares and then scale in withdrawal
->>>>>>> 7a05fa39
         });
 
         bytes32[] memory withdrawalRoots = delegationManager.queueWithdrawals(params);
@@ -462,11 +346,7 @@
     function completeWithdrawalsAsShares(
         Withdrawal[] memory withdrawals
     ) public virtual createSnapshot returns (IERC20[][] memory tokens) {
-<<<<<<< HEAD
         print.method("completeWithdrawalsAsShares");
-=======
-        print.method("completeWithdrawalAsShares");
->>>>>>> 7a05fa39
         tokens = new IERC20[][](withdrawals.length);
         for (uint256 i = 0; i < withdrawals.length; i++) {
             tokens[i] = _completeQueuedWithdrawal(withdrawals[i], false);
@@ -576,7 +456,7 @@
             int256 delta = tokenDeltas[i];
 
             if (strat == BEACONCHAIN_ETH_STRAT) {
-                // If any balance update has occurred, a checkpoint will pick it up
+                // If any balance update has occured, a checkpoint will pick it up
                 _startCheckpoint();
                 if (pod.activeValidatorCount() != 0) {
                     _completeCheckpoint();
@@ -615,15 +495,9 @@
             if (strat == BEACONCHAIN_ETH_STRAT) {
                 tokens[i] = NATIVE_ETH;
 
-<<<<<<< HEAD
                 // If we're withdrawing native ETH as tokens && do not have negative shares
                 // stop ALL validators and complete a checkpoint
                 if (receiveAsTokens && eigenPodManager.podOwnerDepositShares(address(this)) >= 0) {
-=======
-                // If we're withdrawing native ETH as tokens, stop ALL validators
-                // and complete a checkpoint
-                if (receiveAsTokens) {
->>>>>>> 7a05fa39
                     console.log("- exiting all validators and completing checkpoint");
                     _exitValidators(getActiveValidators());
 
@@ -806,13 +680,6 @@
 
             uint256 scaledShares = dsf.scaleForQueueWithdrawal(depositShares[i]);
 
-<<<<<<< HEAD
-=======
-            if (strategies[i] == beaconChainETHStrategy) {
-                scaledShares -= scaledShares % 1 gwei;
-            }
-
->>>>>>> 7a05fa39
             expectedWithdrawals[i] = Withdrawal({
                 staker: staker,
                 delegatedTo: delegatedTo,
