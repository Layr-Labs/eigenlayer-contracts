--- conflicted
+++ resolved
@@ -89,11 +89,7 @@
     /// Allocation Manager Methods
     /// -----------------------------------------------------------------------
 
-<<<<<<< HEAD
-    /// @dev Allocates randomly across the operator set's strategies with a sum of `magnitudeSum`.
-=======
     /// @dev Allocates randomly accross the operator set's strategies with a sum of `magnitudeSum`.
->>>>>>> 85e12bab
     /// NOTE: Calling more than once will lead to deallocations...
     function modifyAllocations(
         OperatorSet memory operatorSet, 
