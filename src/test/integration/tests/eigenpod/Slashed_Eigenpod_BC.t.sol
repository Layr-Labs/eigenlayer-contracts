// SPDX-License-Identifier: BUSL-1.1
pragma solidity ^0.8.27;

import "src/test/integration/IntegrationChecks.t.sol";

contract Integration_SlashedEigenpod_BC is IntegrationCheckUtils {
    using ArrayLib for *;

    AVS avs;
    OperatorSet operatorSet;

    User operator;
    AllocateParams allocateParams;

    User staker;
    IStrategy[] strategies;
    uint[] initTokenBalances;
    uint64 beaconBalanceGwei;
    uint64 slashedGwei;
    IERC20[] tokens;
    uint40[] validators;
    uint40[] slashedValidators;

    function _init() internal virtual override {
        _configAssetTypes(HOLDS_ETH);
        (staker, strategies, initTokenBalances) = _newRandomStaker();
        (operator,,) = _newRandomOperator();
        (avs,) = _newRandomAVS();
        tokens = _getUnderlyingTokens(strategies); // Should only return ETH
        cheats.assume(initTokenBalances[0] >= 64 ether);

        // Deposit staker
        uint[] memory shares = _calculateExpectedShares(strategies, initTokenBalances);
        staker.depositIntoEigenlayer(strategies, initTokenBalances);
        check_Deposit_State(staker, strategies, shares);
        validators = staker.getActiveValidators();

        //Slash on Beacon chain
        slashedValidators = _choose(validators);
        slashedGwei = beaconChain.slashValidators(slashedValidators, BeaconChainMock.SlashType.Minor);
        beaconChain.advanceEpoch_NoWithdrawNoRewards();

        // Checkpoint post slash
        staker.startCheckpoint();
        staker.completeCheckpoint();
        check_CompleteCheckpoint_WithCLSlashing_HandleRoundDown_State(staker, slashedGwei);
    }

    function testFuzz_delegateSlashedStaker_dsfWad(uint24 _random) public rand(_random) {
        uint[] memory initDelegatableShares = _getWithdrawableShares(staker, strategies);
        uint[] memory initDepositShares = _getStakerDepositShares(staker, strategies);

        // Delegate to an operator
        staker.delegateTo(operator);
        check_Delegation_State(staker, operator, strategies, initDepositShares);

        // Undelegate from an operator
        IDelegationManagerTypes.Withdrawal[] memory withdrawals = staker.undelegate();
        bytes32[] memory withdrawalRoots = _getWithdrawalHashes(withdrawals);
        check_Undelegate_State(staker, operator, withdrawals, withdrawalRoots, strategies, initDelegatableShares);

        // Complete withdrawal as shares
        // Fast forward to when we can complete the withdrawal
        _rollBlocksForCompleteWithdrawals(withdrawals);
        for (uint i = 0; i < withdrawals.length; ++i) {
            staker.completeWithdrawalAsShares(withdrawals[i]);
            check_Withdrawal_AsShares_Undelegated_State(staker, operator, withdrawals[i], withdrawals[i].strategies, initDelegatableShares);
        }

        (uint[] memory withdrawableSharesAfter, uint[] memory depositSharesAfter) =
            delegationManager.getWithdrawableShares(address(staker), strategies);
        assertEq(depositSharesAfter[0], initDelegatableShares[0], "Deposit shares should reset to reflect slash(es)");
        assertApproxEqAbs(
            withdrawableSharesAfter[0], depositSharesAfter[0], 100, "Withdrawable shares should equal deposit shares after withdrawal"
        );
    }

    function testFuzz_delegateSlashedStaker_dsfNonWad(uint24 _random) public rand(_random) {
        //Additional deposit on beacon chain so dsf is nonwad
        uint amount = 32 ether * _randUint({min: 1, max: 5});
        cheats.deal(address(staker), amount);
        (uint40[] memory newValidators,) = staker.startValidators();
        beaconChain.advanceEpoch_NoWithdrawNoRewards();
        staker.verifyWithdrawalCredentials(newValidators);

        uint[] memory initDelegatableShares = _getWithdrawableShares(staker, strategies);
        uint[] memory initDepositShares = _getStakerDepositShares(staker, strategies);

        // Delegate to an operator
        staker.delegateTo(operator);
        check_Delegation_State(staker, operator, strategies, initDepositShares);

        // Undelegate from an operator
        IDelegationManagerTypes.Withdrawal[] memory withdrawals = staker.undelegate();
        bytes32[] memory withdrawalRoots = _getWithdrawalHashes(withdrawals);
        check_Undelegate_State(staker, operator, withdrawals, withdrawalRoots, strategies, initDelegatableShares);

        // Complete withdrawal as shares
        // Fast forward to when we can complete the withdrawal
        _rollBlocksForCompleteWithdrawals(withdrawals);
        for (uint i = 0; i < withdrawals.length; ++i) {
            staker.completeWithdrawalAsShares(withdrawals[i]);
            check_Withdrawal_AsShares_Undelegated_State(staker, operator, withdrawals[i], withdrawals[i].strategies, initDelegatableShares);
        }

        (uint[] memory withdrawableSharesAfter, uint[] memory depositSharesAfter) =
            delegationManager.getWithdrawableShares(address(staker), strategies);
        assertEq(depositSharesAfter[0], initDelegatableShares[0], "Deposit shares should reset to reflect slash(es)");
        assertApproxEqAbs(
            withdrawableSharesAfter[0], depositSharesAfter[0], 1000, "Withdrawable shares should equal deposit shares after withdrawal"
        );
    }

    function testFuzz_delegateSlashedStaker_slashedOperator(uint24 _random) public rand(_random) {
        (User staker2,,) = _newRandomStaker();
        (uint40[] memory validators2,) = staker2.startValidators();
        beaconChain.advanceEpoch_NoWithdrawNoRewards();
        staker2.verifyWithdrawalCredentials(validators2);
        staker2.startCheckpoint();
        staker2.completeCheckpoint();
        staker2.delegateTo(operator);

        //randomize additional deposit to eigenpod
        if (_randBool()) {
            uint amount = 32 ether * _randUint({min: 1, max: 5});
            cheats.deal(address(staker), amount);
            (uint40[] memory newValidators,) = staker.startValidators();
            beaconChain.advanceEpoch_NoWithdrawNoRewards();
            staker.verifyWithdrawalCredentials(newValidators);

            staker.startCheckpoint();
            staker.completeCheckpoint();
        }

        // Create an operator set and register an operator.
        operatorSet = avs.createOperatorSet(strategies);
        operator.registerForOperatorSet(operatorSet);
        check_Registration_State_NoAllocation(operator, operatorSet, strategies);

        // Allocate to operator set
        allocateParams = _genAllocation_AllAvailable(operator, operatorSet, strategies);
        operator.modifyAllocations(allocateParams);
        check_IncrAlloc_State_Slashable(operator, allocateParams);
        _rollBlocksForCompleteAllocation(operator, operatorSet, strategies);

        //Slash operator before delegation
        IAllocationManagerTypes.SlashingParams memory slashingParams;
        uint wadToSlash = _randWadToSlash();
        slashingParams = avs.slashOperator(operator, operatorSet.id, strategies, wadToSlash.toArrayU256());
        assert_Snap_Allocations_Slashed(slashingParams, operatorSet, true, "operator allocations should be slashed");

        uint[] memory initDepositShares = _getStakerDepositShares(staker, strategies);

        // Delegate to an operator
        staker.delegateTo(operator);
        (uint[] memory delegatedShares,) = delegationManager.getWithdrawableShares(address(staker), strategies);
        check_Delegation_State(staker, operator, strategies, initDepositShares);

        // Undelegate from an operator
        IDelegationManagerTypes.Withdrawal[] memory withdrawals = staker.undelegate();
        bytes32[] memory withdrawalRoots = _getWithdrawalHashes(withdrawals);
        check_Undelegate_State(staker, operator, withdrawals, withdrawalRoots, strategies, delegatedShares);

        // Complete withdrawal as shares
        // Fast forward to when we can complete the withdrawal
        _rollBlocksForCompleteWithdrawals(withdrawals);
        for (uint i = 0; i < withdrawals.length; ++i) {
            staker.completeWithdrawalAsShares(withdrawals[i]);
            check_Withdrawal_AsShares_Undelegated_State(staker, operator, withdrawals[i], withdrawals[i].strategies, delegatedShares);
        }

        (uint[] memory withdrawableSharesAfter, uint[] memory depositSharesAfter) =
            delegationManager.getWithdrawableShares(address(staker), strategies);
        assertEq(depositSharesAfter[0], delegatedShares[0], "Deposit shares should reset to reflect slash(es)");
        assertApproxEqAbs(
            withdrawableSharesAfter[0], depositSharesAfter[0], 1000, "Withdrawable shares should equal deposit shares after withdrawal"
        );
    }

    function testFuzz_delegateSlashedStaker_redelegate_complete(uint24 _random) public rand(_random) {
        (User operator2,,) = _newRandomOperator();

        //Additional deposit on beacon chain so dsf is nonwad
        uint amount = 32 ether * _randUint({min: 1, max: 5});
        cheats.deal(address(staker), amount);
        (uint40[] memory newValidators,) = staker.startValidators();
        beaconChain.advanceEpoch_NoWithdrawNoRewards();
        staker.verifyWithdrawalCredentials(newValidators);

        uint[] memory initDepositShares = _getStakerDepositShares(staker, strategies);

        // Delegate to an operator
        staker.delegateTo(operator);
        check_Delegation_State(staker, operator, strategies, initDepositShares);
        (uint[] memory delegatedShares,) = delegationManager.getWithdrawableShares(address(staker), strategies);

        // Undelegate from an operator
        IDelegationManagerTypes.Withdrawal[] memory withdrawals = staker.redelegate(operator2);
        bytes32[] memory withdrawalRoots = _getWithdrawalHashes(withdrawals);
        check_Redelegate_State(staker, operator, operator2, withdrawals, withdrawalRoots, strategies, delegatedShares);

        // Complete withdrawal as shares
        // Fast forward to when we can complete the withdrawal
        _rollBlocksForCompleteWithdrawals(withdrawals);
        for (uint i = 0; i < withdrawals.length; ++i) {
            staker.completeWithdrawalAsShares(withdrawals[i]);
            check_Withdrawal_AsShares_Redelegated_State(
                staker, operator, operator2, withdrawals[i], withdrawals[i].strategies, delegatedShares
            );
        }

        (uint[] memory withdrawableSharesAfter, uint[] memory depositSharesAfter) =
            delegationManager.getWithdrawableShares(address(staker), strategies);
        assertEq(depositSharesAfter[0], delegatedShares[0], "Deposit shares should reset to reflect slash(es)");
        assertApproxEqAbs(
            withdrawableSharesAfter[0], depositSharesAfter[0], 1000, "Withdrawable shares should equal deposit shares after withdrawal"
        );
    }

    function testFuzz_delegateSlashedStaker_slashedOperator_withdrawAllShares_complete(uint24 _random) public rand(_random) {
        //Additional deposit on beacon chain so dsf is nonwad
        uint amount = 32 ether * _randUint({min: 1, max: 5});
        cheats.deal(address(staker), amount);
        (uint40[] memory newValidators,) = staker.startValidators();
        beaconChain.advanceEpoch_NoWithdrawNoRewards();
        staker.verifyWithdrawalCredentials(newValidators);

        uint[] memory initDepositShares = _getStakerDepositShares(staker, strategies);

        // Create an operator set and register an operator.
        operatorSet = avs.createOperatorSet(strategies);
        operator.registerForOperatorSet(operatorSet);
        check_Registration_State_NoAllocation(operator, operatorSet, strategies);

        // Slash operator before delegation
        SlashingParams memory slashingParams;
        uint wadToSlash = _randWadToSlash();
        slashingParams = avs.slashOperator(operator, operatorSet.id, strategies, wadToSlash.toArrayU256());
        assert_Snap_Allocations_Slashed(slashingParams, operatorSet, true, "operator allocations should be slashed");

        // Delegate to an operator
        staker.delegateTo(operator);
        check_Delegation_State(staker, operator, strategies, initDepositShares);
        (uint[] memory delegatedShares,) = delegationManager.getWithdrawableShares(address(staker), strategies);

        // Allocate to operator set
        allocateParams = _genAllocation_AllAvailable(operator, operatorSet, strategies);
        operator.modifyAllocations(allocateParams);
        check_IncrAlloc_State_Slashable(operator, allocateParams);
        _rollBlocksForCompleteAllocation(operator, operatorSet, strategies);

        // Withdraw all shares
        uint[] memory withdrawableShares = _getStakerWithdrawableShares(staker, strategies);
        Withdrawal[] memory withdrawals = staker.queueWithdrawals(strategies, initDepositShares);
        bytes32[] memory withdrawalRoots = _getWithdrawalHashes(withdrawals);
        check_QueuedWithdrawal_State(staker, operator, strategies, initDepositShares, withdrawableShares, withdrawals, withdrawalRoots);

        // Complete withdrawal as shares
        // Fast forward to when we can complete the withdrawal
        _rollBlocksForCompleteWithdrawals(withdrawals);
        for (uint i = 0; i < withdrawals.length; ++i) {
            staker.completeWithdrawalAsShares(withdrawals[i]);
            check_Withdrawal_AsShares_State(staker, operator, withdrawals[i], withdrawals[i].strategies, withdrawableShares);
        }

        (uint[] memory withdrawableSharesAfter, uint[] memory depositSharesAfter) =
            delegationManager.getWithdrawableShares(address(staker), strategies);
        assertEq(depositSharesAfter[0], delegatedShares[0], "Deposit shares should reset to reflect slash(es)");
        assertApproxEqAbs(
            withdrawableSharesAfter[0], depositSharesAfter[0], 1000, "Withdrawable shares should equal deposit shares after withdrawal"
        );
    }

    function testFuzz_redeposit_queue_completeAsTokens(uint24 _random) public rand(_random) {
        // Prove an additional validator
        uint amount = 32 ether * _randUint({min: 1, max: 5});
        cheats.deal(address(staker), amount);
        (uint40[] memory newValidators, uint64 addedBeaconBalanceGwei) = staker.startValidators();
        beaconChain.advanceEpoch_NoWithdrawNoRewards();
        staker.verifyWithdrawalCredentials(newValidators);
        check_VerifyWC_State(staker, newValidators, addedBeaconBalanceGwei);

        // Queue withdrawal for all tokens
        uint[] memory depositShares = _getStakerDepositShares(staker, strategies);
        uint[] memory withdrawableShares = _getStakerWithdrawableShares(staker, strategies);
        Withdrawal[] memory withdrawals = staker.queueWithdrawals(strategies, depositShares);
        bytes32[] memory withdrawalRoots = _getWithdrawalHashes(withdrawals);
        check_QueuedWithdrawal_State(
            staker, User(payable(address(0))), strategies, depositShares, withdrawableShares, withdrawals, withdrawalRoots
        );

        // Complete withdrawal as tokens
        // Fast forward to when we can complete the withdrawal
        _rollBlocksForCompleteWithdrawals(withdrawals);
        for (uint i = 0; i < withdrawals.length; ++i) {
            uint[] memory expectedTokens = _calculateExpectedTokens(withdrawals[i].strategies, withdrawableShares);
            staker.completeWithdrawalAsTokens(withdrawals[i]);
            check_Withdrawal_AsTokens_State(
                staker, operator, withdrawals[i], withdrawals[i].strategies, withdrawableShares, tokens, expectedTokens
            );
        }
    }

    function testFuzz_redeposit_queue_completeAsShares(uint24 _random) public rand(_random) {
        // Prove an additional validator
        uint amount = 32 ether * _randUint({min: 1, max: 5});
        cheats.deal(address(staker), amount);
        (uint40[] memory newValidators, uint64 addedBeaconBalanceGwei) = staker.startValidators();
        beaconChain.advanceEpoch_NoWithdrawNoRewards();
        staker.verifyWithdrawalCredentials(newValidators);
        check_VerifyWC_State(staker, newValidators, addedBeaconBalanceGwei);

        // Queue withdrawal for all
        uint[] memory depositShares = _getStakerDepositShares(staker, strategies);
        uint[] memory withdrawableShares = _getStakerWithdrawableShares(staker, strategies);
        Withdrawal[] memory withdrawals = staker.queueWithdrawals(strategies, depositShares);
        bytes32[] memory withdrawalRoots = _getWithdrawalHashes(withdrawals);
        check_QueuedWithdrawal_State(
            staker, User(payable(address(0))), strategies, depositShares, withdrawableShares, withdrawals, withdrawalRoots
        );

        // Complete withdrawal as shares
        // Fast forward to when we can complete the withdrawal
        _rollBlocksForCompleteWithdrawals(withdrawals);
        for (uint i = 0; i < withdrawals.length; ++i) {
            staker.completeWithdrawalAsShares(withdrawals[i]);
            check_Withdrawal_AsShares_Undelegated_State(staker, operator, withdrawals[i], withdrawals[i].strategies, withdrawableShares);
        }
    }

    function testFuzz_verifyAdditionalValidator_delegateSlashedStaker(uint24 _random) public rand(_random) {
        // Create operatorSet
        operatorSet = avs.createOperatorSet(strategies);

        // Allocate to operatorSet
        allocateParams = _genAllocation_AllAvailable(operator, operatorSet);
        operator.modifyAllocations(allocateParams);
        check_Base_IncrAlloc_State(operator, allocateParams); // No increase in allocated stake since staker not delegated
        _rollBlocksForCompleteAllocation(operator, operatorSet, strategies);

        // Register to opSet
        operator.registerForOperatorSet(operatorSet);
        check_Registration_State_PendingAllocation(operator, allocateParams);

        // Slash operator - should have non-WAD magnitude
        SlashingParams memory slashParams = _genSlashing_Rand(operator, operatorSet);
        avs.slashOperator(slashParams);
        check_Base_Slashing_State(operator, allocateParams, slashParams);

        // Verify additional validator
        cheats.deal(address(staker), 32 ether);
        uint64 beaconBalanceAddedGwei = uint64(32 ether / GWEI_TO_WEI);
        (uint40[] memory newValidators,) = staker.startValidators();
        beaconChain.advanceEpoch_NoWithdrawNoRewards();
        staker.verifyWithdrawalCredentials(newValidators);
        check_VerifyWC_State(staker, newValidators, beaconBalanceAddedGwei);

        // Delegate to operator
        uint[] memory initDepositShares = _getStakerDepositShares(staker, strategies); // Deposit shares increased after verifying validator
        staker.delegateTo(operator);
        check_Delegation_State(staker, operator, strategies, initDepositShares);
    }
}

/// @notice This is not considered dual slashing since the operator is pre-slashed
contract Integration_SlashedOperator_SlashedEigenpod_Base is IntegrationCheckUtils {
    using ArrayLib for *;

    AVS avs;
    OperatorSet operatorSet;
    AllocateParams allocateParams;

    User operator;

    User staker;
    IStrategy[] strategies;
    uint[] initTokenBalances;
    uint[] initDepositShares;

    function _init() internal virtual override {
        _configAssetTypes(HOLDS_ETH);
        (staker, strategies, initTokenBalances) = _newRandomStaker();
        operator = _newRandomOperator_NoAssets();
        (avs,) = _newRandomAVS();

        // 1. Deposit Into Strategies
        staker.depositIntoEigenlayer(strategies, initTokenBalances);
        initDepositShares = _calculateExpectedShares(strategies, initTokenBalances);
        check_Deposit_State(staker, strategies, initDepositShares);

        // 2. Create an operator set and register an operator.
        operatorSet = avs.createOperatorSet(strategies);

        // Steps 3-4-5
        // 3. Allocate to operatorSet
        // 4. Register to opSet
        // 5. Slash operator
        allocateParams = _giveOperatorNonWadMagnitude(operator);
    }

    /// @dev Assumes operatorSet has been initialized with relevant strategies for staker
    function _giveOperatorNonWadMagnitude(User _operator) internal returns (AllocateParams memory _allocateParams) {
        // Allocate to operatorSet
        _allocateParams = _genAllocation_AllAvailable(_operator, operatorSet);
        _operator.modifyAllocations(_allocateParams);
        check_Base_IncrAlloc_State(_operator, _allocateParams); // No increase in allocated stake since staker not delegated
        _rollBlocksForCompleteAllocation(_operator, operatorSet, strategies);

        // Register to opSet
        _operator.registerForOperatorSet(operatorSet);
        check_Registration_State_PendingAllocation(_operator, _allocateParams);

        // Slash operator
        SlashingParams memory slashParams = _genSlashing_Rand(_operator, operatorSet);
        avs.slashOperator(slashParams);
        check_Base_Slashing_State(_operator, _allocateParams, slashParams);
    }
}

contract Integration_SlashedOperator_SlashedEigenpod is Integration_SlashedOperator_SlashedEigenpod_Base {
    function _init() internal virtual override {
        // 1-5
        super._init();

        // 6. Slash on BC
        uint40[] memory validators = staker.getActiveValidators();
        uint40[] memory slashedValidators = _choose(validators);
        uint64 slashedGwei = beaconChain.slashValidators(slashedValidators, BeaconChainMock.SlashType.Minor);
        beaconChain.advanceEpoch_NoRewards();
        staker.startCheckpoint();
        staker.completeCheckpoint();
        check_CompleteCheckpoint_WithSlashing_HandleRoundDown_State(staker, slashedValidators, slashedGwei);

        // 7. Delegate to operator
        staker.delegateTo(operator);
        check_Delegation_State(staker, operator, strategies, initDepositShares);

        // 8. Verify Additional Validator
        cheats.deal(address(staker), 32 ether);
        uint64 beaconBalanceAddedGwei = uint64(32 ether / GWEI_TO_WEI);
        (uint40[] memory newValidators,) = staker.startValidators();
        beaconChain.advanceEpoch_NoWithdrawNoRewards();
        staker.verifyWithdrawalCredentials(newValidators);
        check_VerifyWC_State(staker, newValidators, beaconBalanceAddedGwei);
        initDepositShares = _getStakerDepositShares(staker, strategies); // Deposit shares increased after verifying validator
    }

    function testFuzz_slashOnBC_delegate_verifyValidator_undelegate_completeAsTokens(uint24 _random) public rand(_random) {
        // 9. Undelegate
        uint[] memory stakerWithdrawableShares = _getWithdrawableShares(staker, strategies);
        Withdrawal[] memory withdrawals = staker.undelegate();
        bytes32[] memory withdrawalRoots = _getWithdrawalHashes(withdrawals);
        check_Undelegate_State(staker, operator, withdrawals, withdrawalRoots, strategies, stakerWithdrawableShares);

        // 10. Complete withdrawal as tokens
        _rollBlocksForCompleteWithdrawals(withdrawals);
        for (uint i = 0; i < withdrawals.length; ++i) {
            uint[] memory expectedTokens = _calculateExpectedTokens(withdrawals[i].strategies, stakerWithdrawableShares);
            IERC20[] memory tokens = staker.completeWithdrawalAsTokens(withdrawals[i]);
            check_Withdrawal_AsTokens_State(
                staker, operator, withdrawals[i], withdrawals[i].strategies, stakerWithdrawableShares, tokens, expectedTokens
            );
        }
    }

    function testFuzz_slashOnBC_delegate_verifyValidator_undelegate_completeAsShares(uint24 _random) public rand(_random) {
        // 9. Undelegate
        uint[] memory stakerWithdrawableShares = _getWithdrawableShares(staker, strategies);
        Withdrawal[] memory withdrawals = staker.undelegate();
        bytes32[] memory withdrawalRoots = _getWithdrawalHashes(withdrawals);
        check_Undelegate_State(staker, operator, withdrawals, withdrawalRoots, strategies, stakerWithdrawableShares);

        // 10. Complete withdrawal as shares
        _rollBlocksForCompleteWithdrawals(withdrawals);
        for (uint i = 0; i < withdrawals.length; ++i) {
            staker.completeWithdrawalAsShares(withdrawals[i]);
            check_Withdrawal_AsShares_Undelegated_State(
                staker, operator, withdrawals[i], withdrawals[i].strategies, stakerWithdrawableShares
            );
        }
    }

    function testFuzz_slashOnBC_delegate_verifyValidator_redelegate_completeAsTokens(uint24 _random) public rand(_random) {
        // Create new operator
        User operator2 = _newRandomOperator_NoAssets();

        // Randomly give the operator a non-WAD magnitude
        if (_randBool()) _giveOperatorNonWadMagnitude(operator2);

        // 9. Redelegate
        uint[] memory stakerWithdrawableShares = _getWithdrawableShares(staker, strategies);
        Withdrawal[] memory withdrawals = staker.redelegate(operator2);
        bytes32[] memory withdrawalRoots = _getWithdrawalHashes(withdrawals);
        check_Redelegate_State(staker, operator, operator2, withdrawals, withdrawalRoots, strategies, stakerWithdrawableShares);

        // 10. Complete withdrawal as tokens
        _rollBlocksForCompleteWithdrawals(withdrawals);
        for (uint i = 0; i < withdrawals.length; ++i) {
            uint[] memory expectedTokens = _calculateExpectedTokens(withdrawals[i].strategies, stakerWithdrawableShares);
            IERC20[] memory tokens = staker.completeWithdrawalAsTokens(withdrawals[i]);
            check_Withdrawal_AsTokens_State(
                staker, operator2, withdrawals[i], withdrawals[i].strategies, stakerWithdrawableShares, tokens, expectedTokens
            );
        }
    }

    function testFuzz_slashOnBC_delegate_verifyValidator_redelegate_completeAsShares(uint24 _random) public rand(_random) {
        // Create new operator
        User operator2 = _newRandomOperator_NoAssets();

        // Randomly give the operator a non-WAD magnitude
        if (_randBool()) _giveOperatorNonWadMagnitude(operator2);

        // 9. Redelegate
        uint[] memory stakerWithdrawableShares = _getWithdrawableShares(staker, strategies);
        Withdrawal[] memory withdrawals = staker.redelegate(operator2);
        bytes32[] memory withdrawalRoots = _getWithdrawalHashes(withdrawals);
        check_Redelegate_State(staker, operator, operator2, withdrawals, withdrawalRoots, strategies, stakerWithdrawableShares);

        // 10. Complete withdrawal as shares
        _rollBlocksForCompleteWithdrawals(withdrawals);
        for (uint i = 0; i < withdrawals.length; ++i) {
            staker.completeWithdrawalAsShares(withdrawals[i]);
            check_Withdrawal_AsShares_Redelegated_State(
                staker, operator, operator2, withdrawals[i], withdrawals[i].strategies, stakerWithdrawableShares
            );
        }
    }
}

contract Integration_Redelegate_SlashOperator_SlashEigenpod is Integration_SlashedOperator_SlashedEigenpod_Base {
    using ArrayLib for *;

    User operator2;
    Withdrawal withdrawal;
    uint64 slashedGwei;

    function _init() internal virtual override {
        // 1-5.
        super._init();

        // 6. Delegate staker
        staker.delegateTo(operator);
        check_Delegation_State(staker, operator, strategies, initDepositShares);

        // 7. Create new operator & randomly give it a non-WAD magnitude
        operator2 = _newRandomOperator_NoAssets();
        if (_randBool()) _giveOperatorNonWadMagnitude(operator2);

        // 8. Redelegate
        uint[] memory stakerWithdrawableShares = _getWithdrawableShares(staker, strategies);
        Withdrawal[] memory withdrawals = staker.redelegate(operator2);
        require(withdrawals.length == 1, "Expected 1 withdrawal");
        withdrawal = withdrawals[0];
        bytes32[] memory withdrawalRoots = _getWithdrawalHashes(withdrawals);
        check_Redelegate_State(staker, operator, operator2, withdrawals, withdrawalRoots, strategies, stakerWithdrawableShares);

        // 9. Slash original operator
        SlashingParams memory slashParams = _genSlashing_Half(operator, operatorSet);
        avs.slashOperator(slashParams);
        check_Base_Slashing_State(operator, allocateParams, slashParams);

        // 10. Slash on BC
        uint40[] memory validators = staker.getActiveValidators();
        uint40[] memory slashedValidators = _choose(validators);
        slashedGwei = beaconChain.slashValidators(slashedValidators, BeaconChainMock.SlashType.Minor);
        beaconChain.advanceEpoch_NoWithdrawNoRewards();
        staker.startCheckpoint();
        staker.completeCheckpoint();
    }

    function testFuzz_delegate_redelegate_slashAVS_slashBC_verifyValidator_completeAsShares(uint24 _random) public rand(_random) {
        // Populate withdrawal array
        Withdrawal[] memory withdrawals = new Withdrawal[](1);
        withdrawals[0] = withdrawal;

        // 11. Verify additional validator
        cheats.deal(address(staker), 32 ether);
        uint64 beaconBalanceAddedGwei = uint64(32 ether / GWEI_TO_WEI);
        (uint40[] memory newValidators,) = staker.startValidators();
        beaconChain.advanceEpoch_NoWithdrawNoRewards();
        staker.verifyWithdrawalCredentials(newValidators);
        check_VerifyWC_State(staker, newValidators, beaconBalanceAddedGwei);

        // 12. Complete withdrawal as shares
        uint[] memory stakerWithdrawableShares = _getWithdrawableSharesAfterCompletion(staker);
        _rollBlocksForCompleteWithdrawals(withdrawals);
        for (uint i = 0; i < withdrawals.length; ++i) {
            staker.completeWithdrawalAsShares(withdrawals[i]);
<<<<<<< HEAD
            check_Withdrawal_AsShares_Redelegated_State(staker, operator, operator2, withdrawals[i], withdrawals[i].strategies, stakerWithdrawableShares);
=======
            check_Withdrawal_AsShares_Redelegated_State_Base(
                staker, operator, operator2, withdrawals[i], withdrawals[i].strategies, stakerWithdrawableShares
            );
            // DSF actually decreases a bit because we deposited after the withdrawal, which normalized, and then deposited again
            assert_Snap_WithinErrorBounds_DSF(staker, withdrawals[i].strategies, "staker's DSF not updated correctly");
>>>>>>> c1f60875
        }
    }

    function testFuzz_delegate_redelegate_slashAVS_slashBC_verifyValidator_completeAsTokens(uint24 _random) public rand(_random) {
        // Populate withdrawal array
        Withdrawal[] memory withdrawals = new Withdrawal[](1);
        withdrawals[0] = withdrawal;

        // 11. Verify additional validator
        cheats.deal(address(staker), 32 ether);
        uint64 beaconBalanceAddedGwei = uint64(32 ether / GWEI_TO_WEI);
        (uint40[] memory newValidators,) = staker.startValidators();
        beaconChain.advanceEpoch_NoWithdrawNoRewards();
        staker.verifyWithdrawalCredentials(newValidators);
        check_VerifyWC_State(staker, newValidators, beaconBalanceAddedGwei);

        // 12. Complete withdrawal as tokens
        _rollBlocksForCompleteWithdrawals(withdrawals);
        uint[] memory stakerWithdrawableShares = _getWithdrawableSharesAfterCompletion(staker);
        for (uint i = 0; i < withdrawals.length; ++i) {
            uint[] memory expectedTokens = _calculateExpectedTokens(withdrawals[i].strategies, stakerWithdrawableShares);
            IERC20[] memory tokens = staker.completeWithdrawalAsTokens(withdrawals[i]);
            check_Withdrawal_AsTokens_State(
                staker, operator2, withdrawals[i], withdrawals[i].strategies, stakerWithdrawableShares, tokens, expectedTokens
            );
        }
    }

    function testFuzz_delegate_redelegate_slashAVS_slashBC_completeAsShares_verifyValidator(uint24 _random) public rand(_random) {
        // Populate withdrawal array
        Withdrawal[] memory withdrawals = new Withdrawal[](1);
        withdrawals[0] = withdrawal;

        // 11. Complete withdrawal as shares
        uint[] memory stakerWithdrawableShares = _getWithdrawableSharesAfterCompletion(staker);
        _rollBlocksForCompleteWithdrawals(withdrawals);
        for (uint i = 0; i < withdrawals.length; ++i) {
            staker.completeWithdrawalAsShares(withdrawals[i]);
            check_Withdrawal_AsShares_Redelegated_State(
                staker, operator, operator2, withdrawals[i], withdrawals[i].strategies, stakerWithdrawableShares
            );
        }

        // 12. Verify additional validator
        cheats.deal(address(staker), 32 ether);
        uint64 beaconBalanceAddedGwei = uint64(32 ether / GWEI_TO_WEI);
        (uint40[] memory newValidators,) = staker.startValidators();
        beaconChain.advanceEpoch_NoWithdrawNoRewards();
        staker.verifyWithdrawalCredentials(newValidators);
        check_VerifyWC_State(staker, newValidators, beaconBalanceAddedGwei);
    }

    function testFuzz_delegate_redelegate_slashAVS_slashBC_completeAsTokens_verifyValidator(uint24 _random) public rand(_random) {
        // Populate withdrawal array
        Withdrawal[] memory withdrawals = new Withdrawal[](1);
        withdrawals[0] = withdrawal;

        // 11. Complete withdrawal as tokens
        _rollBlocksForCompleteWithdrawals(withdrawals);
        uint[] memory stakerWithdrawableShares = _getWithdrawableSharesAfterCompletion(staker);
        for (uint i = 0; i < withdrawals.length; ++i) {
            uint[] memory expectedTokens = _calculateExpectedTokens(withdrawals[i].strategies, stakerWithdrawableShares);
            IERC20[] memory tokens = staker.completeWithdrawalAsTokens(withdrawals[i]);
            check_Withdrawal_AsTokens_State(
                staker, operator2, withdrawals[i], withdrawals[i].strategies, stakerWithdrawableShares, tokens, expectedTokens
            );
        }

        // 12. Verify additional validator
        cheats.deal(address(staker), 32 ether);
        uint64 beaconBalanceAddedGwei = uint64(32 ether / GWEI_TO_WEI);
        (uint40[] memory newValidators,) = staker.startValidators();
        beaconChain.advanceEpoch_NoWithdrawNoRewards();
        staker.verifyWithdrawalCredentials(newValidators);
        check_VerifyWC_State(staker, newValidators, beaconBalanceAddedGwei);
    }
}

contract Integration_SlashedEigenpod_BC_HalfSlash is IntegrationCheckUtils {
    using ArrayLib for *;

    AVS avs;
    OperatorSet operatorSet;

    User operator;
    AllocateParams allocateParams;

    User staker;
    IStrategy[] strategies;
    uint[] initTokenBalances;
    uint[] initDepositShares;
    uint64 slashedGwei;
    uint40[] slashedValidators;

    function _init() internal override {
        _configAssetTypes(HOLDS_ETH);
        (staker, strategies, initTokenBalances) = _newRandomStaker();
        (operator,,) = _newRandomOperator();
        (avs,) = _newRandomAVS();

        // 1. Deposit staker
        uint[] memory shares = _calculateExpectedShares(strategies, initTokenBalances);
        initDepositShares = shares;
        staker.depositIntoEigenlayer(strategies, initTokenBalances);
        check_Deposit_State(staker, strategies, shares);
        uint40[] memory validators = staker.getActiveValidators();

        // 2. Slash on Beacon chain
        slashedValidators = _choose(validators);
        slashedGwei = beaconChain.slashValidators(slashedValidators, BeaconChainMock.SlashType.Half);
        beaconChain.advanceEpoch_NoWithdrawNoRewards();

        // 3. Checkpoint post slash
        staker.startCheckpoint();
        staker.completeCheckpoint();
        check_CompleteCheckpoint_WithCLSlashing_HandleRoundDown_State(staker, slashedGwei);
    }

    /**
     * @notice Test sets up an EigenPod which has a non-WAD BCSF. After queue withdrawing all depositShares
     * which sets it to 0, they can then complete checkpoints repeatedly with 0 shares increase to increase the staker DSF each time
     */
    function test_completeCP_withNoAddedShares(uint24 _rand) public rand(_rand) {
        // 4. queue withdraw all depositShares having it set to 0
        uint withdrawableSharesBefore = _getStakerWithdrawableShares(staker, strategies)[0];
        Withdrawal[] memory withdrawals = staker.queueWithdrawals(strategies, initDepositShares);

        // 5. advance epoch no rewards
        // start/complete cp repeatedly with 0 shares increase to increase the staker DSF each time
        for (uint i = 0; i < 10; i++) {
            beaconChain.advanceEpoch_NoWithdrawNoRewards();
            staker.startCheckpoint();
            staker.completeCheckpoint();
        }

        // Staker deposit shares should be 0 from queue withdrawing all depositShares
        // therefore the depositScalingFactor should also be reset WAD
        assertEq(eigenPodManager.podOwnerDepositShares(address(staker)), 0);
        assertEq(delegationManager.depositScalingFactor(address(staker), beaconChainETHStrategy), WAD);

        // 6. deposit: can either verify wc or start/complete cp or complete the withdrawals as shares
        _rollBlocksForCompleteWithdrawals(withdrawals);
        staker.completeWithdrawalsAsShares(withdrawals);

        // 7. delegateTo an operator
        staker.delegateTo(operator);
        // End state: staker and operator have much higher inflated withdrawable and delegated shares respectively
        // The staker's withdrawable shares should be <= from withdrawable shares before (should be equal but could be less due to rounding)
        uint withdrawableSharesAfter = _getStakerWithdrawableShares(staker, strategies)[0];
        uint operatorShares = delegationManager.operatorShares(address(operator), strategies[0]);
        assertLe(
            withdrawableSharesAfter, withdrawableSharesBefore, "staker withdrawable shares should be <= from withdrawable shares before"
        );
        assertLe(operatorShares, withdrawableSharesBefore, "operatorShares should be <= from withdrawable shares before");
    }
}<|MERGE_RESOLUTION|>--- conflicted
+++ resolved
@@ -587,15 +587,9 @@
         _rollBlocksForCompleteWithdrawals(withdrawals);
         for (uint i = 0; i < withdrawals.length; ++i) {
             staker.completeWithdrawalAsShares(withdrawals[i]);
-<<<<<<< HEAD
-            check_Withdrawal_AsShares_Redelegated_State(staker, operator, operator2, withdrawals[i], withdrawals[i].strategies, stakerWithdrawableShares);
-=======
-            check_Withdrawal_AsShares_Redelegated_State_Base(
-                staker, operator, operator2, withdrawals[i], withdrawals[i].strategies, stakerWithdrawableShares
-            );
-            // DSF actually decreases a bit because we deposited after the withdrawal, which normalized, and then deposited again
-            assert_Snap_WithinErrorBounds_DSF(staker, withdrawals[i].strategies, "staker's DSF not updated correctly");
->>>>>>> c1f60875
+            check_Withdrawal_AsShares_Redelegated_State(
+              staker, operator, operator2, withdrawals[i], withdrawals[i].strategies, stakerWithdrawableShares
+             );
         }
     }
 
