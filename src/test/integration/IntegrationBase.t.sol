--- conflicted
+++ resolved
@@ -1710,15 +1710,12 @@
     /// @dev When completing withdrawals as shares, we must also handle the case where a staker completes a withdrawal for 0 shares
     function assert_Snap_DSF_State_WithdrawalAsShares(User staker, IStrategy[] memory strategies, string memory err) internal {
         uint[] memory curDepositShares = _getStakerDepositShares(staker, strategies);
-<<<<<<< HEAD
         uint[] memory prevDepositShares = _getPrevStakerDepositShares(staker, strategies);
         uint[] memory curDSFs = _getDepositScalingFactors(staker, strategies);
         uint[] memory prevDSFs = _getPrevDepositScalingFactors(staker, strategies);
         uint[] memory curSlashingFactors = _getSlashingFactors(staker, strategies);
         uint[] memory prevSlashingFactors = _getPrevSlashingFactors(staker, strategies);
-=======
-
->>>>>>> 15980d77
+        
         for (uint i = 0; i < strategies.length; i++) {
             // If there was never a slashing, no need to normalize
             // If there was a slashing, but we complete a withdrawal for 0 shares, no need to normalize
