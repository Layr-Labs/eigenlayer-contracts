--- conflicted
+++ resolved
@@ -10,10 +10,7 @@
 contract IntegrationCheckUtils is IntegrationBase {
     using ArrayLib for IStrategy[];
     using SlashingLib for *;
-<<<<<<< HEAD
     using StdStyle for *;
-=======
->>>>>>> 7a05fa39
 
     /*******************************************************************************
                                  EIGENPOD CHECKS
@@ -103,31 +100,12 @@
     ) internal {
         check_CompleteCheckpoint_State(staker);
 
-<<<<<<< HEAD
         assert_Snap_Unchanged_Staker_DepositShares(staker, "staker shares should not have decreased");
         assert_Snap_Removed_Staker_WithdrawableShares(staker, BEACONCHAIN_ETH_STRAT, slashedAmountGwei * GWEI_TO_WEI, "should have decreased withdrawable shares by slashed amount");
-=======
-        assert_Snap_Unchanged_StakerDepositShares(staker, "staker shares should not have decreased");
-        assert_Snap_Removed_StakerWithdrawableShares(staker, BEACONCHAIN_ETH_STRAT, slashedAmountGwei * GWEI_TO_WEI, "should have decreased withdrawable shares by slashed amount");
         assert_Snap_Removed_ActiveValidatorCount(staker, slashedValidators.length, "should have decreased active validator count");
         assert_Snap_Removed_ActiveValidators(staker, slashedValidators, "exited validators should each be WITHDRAWN");
     }
 
-    function check_CompleteCheckpoint_WithSlashing_HandleRoundDown_State(
-        User staker,
-        uint40[] memory slashedValidators,
-        uint64 slashedAmountGwei
-    ) internal {
-        check_CompleteCheckpoint_State(staker);
-
-        assert_Snap_Unchanged_StakerDepositShares(staker, "staker shares should not have decreased");
-        assert_Snap_Removed_Staker_WithdrawableShares_AtLeast(staker, BEACONCHAIN_ETH_STRAT, slashedAmountGwei * GWEI_TO_WEI, "should have decreased withdrawable shares by at least slashed amount");
->>>>>>> 7a05fa39
-        assert_Snap_Removed_ActiveValidatorCount(staker, slashedValidators.length, "should have decreased active validator count");
-        assert_Snap_Removed_ActiveValidators(staker, slashedValidators, "exited validators should each be WITHDRAWN");
-    }
-
-<<<<<<< HEAD
     function check_CompleteCheckpoint_WithSlashing_HandleRoundDown_State(
         User staker,
         uint40[] memory slashedValidators,
@@ -142,19 +120,13 @@
         // assert_Snap_Removed_ActiveValidators(staker, slashedValidators, "exited validators should each be WITHDRAWN");
     }
 
-=======
->>>>>>> 7a05fa39
     function check_CompleteCheckpoint_WithCLSlashing_HandleRoundDown_State(
         User staker,
         uint64 slashedAmountGwei
     ) internal {
         check_CompleteCheckpoint_State(staker);
 
-<<<<<<< HEAD
         assert_Snap_Unchanged_Staker_DepositShares(staker, "staker shares should not have decreased");
-=======
-        assert_Snap_Unchanged_StakerDepositShares(staker, "staker shares should not have decreased");
->>>>>>> 7a05fa39
         assert_Snap_Removed_Staker_WithdrawableShares_AtLeast(staker, BEACONCHAIN_ETH_STRAT, slashedAmountGwei * GWEI_TO_WEI, "should have decreased withdrawable shares by at least slashed amount");
         assert_Snap_Unchanged_ActiveValidatorCount(staker, "should not have changed active validator count");
     }
@@ -165,13 +137,8 @@
     ) internal {
         check_CompleteCheckpoint_State(staker);
 
-<<<<<<< HEAD
         assert_Snap_Unchanged_Staker_DepositShares(staker, "staker shares should not have decreased");
         assert_Snap_Removed_Staker_WithdrawableShares(staker, BEACONCHAIN_ETH_STRAT, slashedAmountGwei * GWEI_TO_WEI, "should have decreased withdrawable shares by slashed amount");
-=======
-        assert_Snap_Unchanged_StakerDepositShares(staker, "staker shares should not have decreased");
-        assert_Snap_Removed_StakerWithdrawableShares(staker, BEACONCHAIN_ETH_STRAT, slashedAmountGwei * GWEI_TO_WEI, "should have decreased withdrawable shares by slashed amount");
->>>>>>> 7a05fa39
         assert_Snap_Unchanged_ActiveValidatorCount(staker, "should not have changed active validator count");
     }
 
@@ -182,11 +149,7 @@
     ) internal {
         check_CompleteCheckpoint_WithPodBalance_State(staker, exitedBalanceGwei);
 
-<<<<<<< HEAD
         assert_Snap_Unchanged_Staker_DepositShares(staker, "staker should not have changed shares");
-=======
-        assert_Snap_Unchanged_StakerDepositShares(staker, "staker should not have changed shares");
->>>>>>> 7a05fa39
         assert_Snap_Added_BalanceExitedGwei(staker, exitedBalanceGwei, "should have attributed expected gwei to exited balance");
         assert_Snap_Removed_ActiveValidatorCount(staker, exitedValidators.length, "should have decreased active validator count");
         assert_Snap_Removed_ActiveValidators(staker, exitedValidators, "exited validators should each be WITHDRAWN");
@@ -209,10 +172,7 @@
         //     and that the staker now has the expected amount of delegated shares in each strategy
         assert_HasNoUnderlyingTokenBalance(staker, strategies, "staker should have transferred all underlying tokens");
         assert_Snap_Added_Staker_DepositShares(staker, strategies, shares, "staker should expect shares in each strategy after depositing");
-<<<<<<< HEAD
         assert_Snap_Added_Staker_WithdrawableShares(staker, strategies, shares, "deposit should increase withdrawable shares");
-=======
->>>>>>> 7a05fa39
     }
 
     function check_Deposit_State_PartialDeposit(User staker, IStrategy[] memory strategies, uint[] memory shares, uint[] memory tokenBalances) internal {
@@ -224,10 +184,7 @@
         //     and that the staker now has the expected amount of delegated shares in each strategy
         assert_HasUnderlyingTokenBalances(staker, strategies, tokenBalances, "staker should have transferred some underlying tokens");
         assert_Snap_Added_Staker_DepositShares(staker, strategies, shares, "staker should expected shares in each strategy after depositing");
-<<<<<<< HEAD
         assert_Snap_Added_Staker_WithdrawableShares(staker, strategies, shares, "deposit should increase withdrawable shares");
-=======
->>>>>>> 7a05fa39
     }
 
     function check_Delegation_State(
@@ -243,16 +200,10 @@
         assertTrue(delegationManager.isDelegated(address(staker)), "staker should be delegated");
         assertEq(address(operator), delegationManager.delegatedTo(address(staker)), "staker should be delegated to operator");
         assert_HasExpectedShares(staker, strategies, shares, "staker should still have expected shares after delegating");
-<<<<<<< HEAD
         assert_Snap_Unchanged_Staker_DepositShares(staker, "staker shares should be unchanged after delegating");
         assert_Snap_Unchanged_Staker_WithdrawableShares_Delegation(staker, "withdrawable shares should be unchanged after delegating");
         uint256[] memory delegatableShares = _getPrevStakerWithdrawableShares(staker, strategies);
         assert_Snap_Added_OperatorShares(operator, strategies, delegatableShares, "operator should have received shares");
-=======
-        assert_Snap_Unchanged_StakerDepositShares(staker, "staker shares should be unchanged after delegating");
-        // TODO: fix this assertion
-        // assert_Snap_Added_OperatorShares(operator, strategies, shares, "operator should have received shares");
->>>>>>> 7a05fa39
     }
 
     function check_QueuedWithdrawal_State(
@@ -260,11 +211,7 @@
         User operator, 
         IStrategy[] memory strategies, 
         uint[] memory shares, 
-<<<<<<< HEAD
         Withdrawal[] memory withdrawals, 
-=======
-        IDelegationManagerTypes.Withdrawal[] memory withdrawals, 
->>>>>>> 7a05fa39
         bytes32[] memory withdrawalRoots
     ) internal {
         // The staker will queue one or more withdrawals for the selected strategies and shares
@@ -281,11 +228,7 @@
             "check_QueuedWithdrawal_State: staker should have increased nonce by withdrawals.length");
         assert_Snap_Removed_OperatorShares(operator, strategies, shares,
             "check_QueuedWithdrawal_State: failed to remove operator shares");
-<<<<<<< HEAD
         assert_Snap_Removed_Staker_DepositShares(staker, strategies, shares,
-=======
-        assert_Snap_Removed_StakerDepositShares(staker, strategies, shares,
->>>>>>> 7a05fa39
             "check_QueuedWithdrawal_State: failed to remove staker shares");
         assert_Snap_Removed_Staker_WithdrawableShares(staker, strategies, shares,
             "check_QueuedWithdrawal_State: failed to remove staker withdrawable shares");
@@ -294,11 +237,7 @@
     function check_Undelegate_State(
         User staker, 
         User operator, 
-<<<<<<< HEAD
         Withdrawal[] memory withdrawals,
-=======
-        IDelegationManagerTypes.Withdrawal[] memory withdrawals,
->>>>>>> 7a05fa39
         bytes32[] memory withdrawalRoots,
         IStrategy[] memory strategies,
         uint[] memory stakerDepositShares,
@@ -312,11 +251,7 @@
         assertFalse(delegationManager.isDelegated(address(staker)),
             "check_Undelegate_State: staker should not be delegated");
         assert_ValidWithdrawalHashes(withdrawals, withdrawalRoots,
-<<<<<<< HEAD
             "check_Undelegate_State: calculated withdrawal should match returned root");
-=======
-            "check_Undelegate_State: calculated withdrawals should match returned roots");
->>>>>>> 7a05fa39
         assert_AllWithdrawalsPending(withdrawalRoots,
             "check_Undelegate_State: stakers withdrawal should now be pending");
         assert_DSF_Reset(staker, strategies,
@@ -325,11 +260,7 @@
             "check_Undelegate_State: staker should have increased nonce by withdrawals.length");
         assert_Snap_Removed_OperatorShares(operator, strategies, stakerDelegatedShares,
             "check_Undelegate_State: failed to remove operator shares");
-<<<<<<< HEAD
         assert_Snap_Removed_Staker_DepositShares(staker, strategies, stakerDepositShares,
-=======
-        assert_Snap_Removed_StakerDepositShares(staker, strategies, shares,
->>>>>>> 7a05fa39
             "check_Undelegate_State: failed to remove staker shares");
         assert_Snap_RemovedAll_Staker_WithdrawableShares(staker, strategies,
             "check_QueuedWithdrawal_State: failed to remove staker withdrawable shares");
@@ -378,11 +309,7 @@
     function check_Withdrawal_AsTokens_State(
         User staker,
         User operator,
-<<<<<<< HEAD
         Withdrawal memory withdrawal,
-=======
-        IDelegationManagerTypes.Withdrawal memory withdrawal,
->>>>>>> 7a05fa39
         IStrategy[] memory strategies,
         uint[] memory shares,
         IERC20[] memory tokens,
@@ -392,11 +319,7 @@
         assert_WithdrawalNotPending(delegationManager.calculateWithdrawalRoot(withdrawal), "staker withdrawal should no longer be pending");
         
         assert_Snap_Added_TokenBalances(staker, tokens, expectedTokens, "staker should have received expected tokens");
-<<<<<<< HEAD
         assert_Snap_Unchanged_Staker_DepositShares(staker, "staker shares should not have changed");
-=======
-        assert_Snap_Unchanged_StakerDepositShares(staker, "staker shares should not have changed");
->>>>>>> 7a05fa39
         assert_Snap_Removed_StrategyShares(strategies, shares, "strategies should have total shares decremented");
 
         // Checks specific to an operator that the Staker has delegated to
@@ -411,11 +334,7 @@
     function check_Withdrawal_AsShares_State(
         User staker,
         User operator,
-<<<<<<< HEAD
         Withdrawal memory withdrawal,
-=======
-        IDelegationManagerTypes.Withdrawal memory withdrawal,
->>>>>>> 7a05fa39
         IStrategy[] memory strategies,
         uint[] memory shares
     ) internal {
@@ -438,7 +357,6 @@
     function check_Withdrawal_AsShares_Undelegated_State(
         User staker,
         User operator,
-<<<<<<< HEAD
         Withdrawal memory withdrawal,
         IStrategy[] memory strategies,
         uint[] memory shares
@@ -463,8 +381,6 @@
         User staker,
         User operator,
         User newOperator,
-=======
->>>>>>> 7a05fa39
         IDelegationManagerTypes.Withdrawal memory withdrawal,
         IStrategy[] memory strategies,
         uint[] memory shares
@@ -484,7 +400,6 @@
     }
 
     /*******************************************************************************
-<<<<<<< HEAD
                                 ALM - BASIC INVARIANTS
     *******************************************************************************/
 
@@ -994,25 +909,14 @@
         assert_Snap_Unchanged_AllocatedStrats(operator, operatorSet, "should not have updated allocated strategies");
     }
 
-=======
-                                 ALLOCATION MANAGER CHECKS
-    *******************************************************************************/
-    
->>>>>>> 7a05fa39
     // TODO: improvement needed 
 
     function check_Withdrawal_AsTokens_State_AfterSlash(
         User staker,
         User operator,
-<<<<<<< HEAD
         Withdrawal memory withdrawal,
         AllocateParams memory allocateParams,
         SlashingParams memory slashingParams,
-=======
-        IDelegationManagerTypes.Withdrawal memory withdrawal,
-        IAllocationManagerTypes.AllocateParams memory allocateParams,
-        IAllocationManagerTypes.SlashingParams memory slashingParams,
->>>>>>> 7a05fa39
         uint[] memory expectedTokens
     ) internal {
         IERC20[] memory tokens = new IERC20[](withdrawal.strategies.length);
@@ -1044,14 +948,9 @@
         // Common checks
         assert_WithdrawalNotPending(delegationManager.calculateWithdrawalRoot(withdrawal), "staker withdrawal should no longer be pending");
         
-<<<<<<< HEAD
         // TODO FIXME
         // assert_Snap_Added_TokenBalances(staker, tokens, expectedTokens, "staker should have received expected tokens");
         assert_Snap_Unchanged_Staker_DepositShares(staker, "staker shares should not have changed");
-=======
-        // assert_Snap_Added_TokenBalances(staker, tokens, expectedTokens, "staker should have received expected tokens");
-        assert_Snap_Unchanged_StakerDepositShares(staker, "staker shares should not have changed");
->>>>>>> 7a05fa39
         assert_Snap_Removed_StrategyShares(withdrawal.strategies, withdrawal.scaledShares, "strategies should have total shares decremented");
 
         // Checks specific to an operator that the Staker has delegated to
@@ -1066,15 +965,9 @@
     function check_Withdrawal_AsShares_State_AfterSlash(
         User staker,
         User operator,
-<<<<<<< HEAD
         Withdrawal memory withdrawal,
         AllocateParams memory allocateParams, // TODO - was this needed?
         SlashingParams memory slashingParams
-=======
-        IDelegationManagerTypes.Withdrawal memory withdrawal,
-        IAllocationManagerTypes.AllocateParams memory, // TODO - was this needed?
-        IAllocationManagerTypes.SlashingParams memory slashingParams
->>>>>>> 7a05fa39
     ) internal {
         IERC20[] memory tokens = new IERC20[](withdrawal.strategies.length);
 
