--- conflicted
+++ resolved
@@ -254,45 +254,7 @@
         assert_Snap_DSF_State_Deposit(staker, strategies, "staker's DSF not updated correctly");
     }
 
-<<<<<<< HEAD
-    function check_Delegation_State(
-        User staker, 
-        User operator,
-        IStrategy[] memory strategies, 
-        uint[] memory depositShares
-    ) internal {
-=======
-    /// @notice Used for edge cases where rounding behaviors impact the assertions after a deposit, specifically when
-    /// there already exists depositShares for a staker for a strategy.
-    function check_Deposit_State_SubsequentDeposit_WithRounding(User staker, IStrategy[] memory strategies, uint[] memory shares)
-        internal
-    {
-        /// Deposit into strategies:
-        // For each of the assets held by the staker (either StrategyManager or EigenPodManager),
-        // the staker calls the relevant deposit function, depositing all held assets.
-        //
-        // ... check that all underlying tokens were transferred to the correct destination
-        //     and that the staker now has the expected amount of delegated shares in each strategy
-        assert_HasNoUnderlyingTokenBalance(staker, strategies, "staker should have transferred all underlying tokens");
-        assert_DepositShares_GTE_WithdrawableShares(
-            staker, strategies, "deposit shares should be greater than or equal to withdrawable shares"
-        );
-        assert_Snap_Added_Staker_DepositShares(staker, strategies, shares, "staker should expect shares in each strategy after depositing");
-        assert_StrategiesInStakerStrategyList(staker, strategies, "staker strategy list should contain all strategies");
-
-        if (delegationManager.isDelegated(address(staker))) {
-            User operator = User(payable(delegationManager.delegatedTo(address(staker))));
-            assert_Snap_Expected_Staker_WithdrawableShares_Deposit(
-                staker, operator, strategies, shares, "staker should have received expected withdrawable shares"
-            );
-        } else {
-            assert_Snap_Added_Staker_WithdrawableShares(staker, strategies, shares, "deposit should increase withdrawable shares");
-        }
-        assert_Snap_WithinErrorBounds_DSF(staker, strategies, "staker's DSF not updated correctly");
-    }
-
     function check_Delegation_State(User staker, User operator, IStrategy[] memory strategies, uint[] memory depositShares) internal {
->>>>>>> c1f60875
         /// Delegate to an operator:
         //
         // ... check that the staker is now delegated to the operator, and that the operator
@@ -611,23 +573,11 @@
         assert_Snap_Unchanged_OperatorShares(operator, "old operator should have shares unchanged");
         assert_Snap_Added_OperatorShares(newOperator, strategies, withdrawableShares, "new operator should have received shares");
         assert_Snap_Unchanged_StrategyShares(strategies, "strategies should have total shares unchanged");
-<<<<<<< HEAD
-        assert_Snap_Expected_Staker_WithdrawableShares_Deposit(staker, newOperator, strategies, withdrawableShares, "staker should have received expected withdrawable shares");
-=======
+
         assert_Snap_Expected_Staker_WithdrawableShares_Deposit(
             staker, newOperator, strategies, withdrawableShares, "staker should have received expected withdrawable shares"
         );
-    }
-
-    function check_Withdrawal_AsShares_Redelegated_State(
-        User staker,
-        User operator,
-        User newOperator,
-        Withdrawal memory withdrawal,
-        IStrategy[] memory strategies,
-        uint[] memory withdrawableShares
-    ) internal {
->>>>>>> c1f60875
+
         assert_Snap_DSF_State_WithdrawalAsShares(staker, strategies, "staker's DSF not updated correctly");
     }
 
