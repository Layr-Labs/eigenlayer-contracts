--- conflicted
+++ resolved
@@ -578,10 +578,6 @@
             staker, newOperator, strategies, withdrawableShares, "staker should have received expected withdrawable shares"
         );
 
-<<<<<<< HEAD
-=======
-    function check_Withdrawal_AsShares_Redelegated_State(User staker, IStrategy[] memory strategies) internal {
->>>>>>> 15980d77
         assert_Snap_DSF_State_WithdrawalAsShares(staker, strategies, "staker's DSF not updated correctly");
     }
 
