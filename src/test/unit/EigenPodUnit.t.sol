// SPDX-License-Identifier: BUSL-1.1
pragma solidity =0.8.12;

import "@openzeppelin/contracts/proxy/beacon/UpgradeableBeacon.sol";
import "@openzeppelin/contracts/utils/Create2.sol";

import "src/contracts/pods/EigenPod.sol";

import "src/test/mocks/ETHDepositMock.sol";
import "src/test/mocks/DelayedWithdrawalRouterMock.sol";
import "src/test/mocks/ERC20Mock.sol";
import "src/test/harnesses/EigenPodHarness.sol";
import "src/test/utils/ProofParsing.sol";
import "src/test/utils/EigenLayerUnitTestSetup.sol";
import "src/test/events/IEigenPodEvents.sol";

contract EigenPodUnitTests is EigenLayerUnitTestSetup {
    // Contract Under Test: EigenPod
    EigenPod public eigenPod;
    EigenPod public podImplementation;
    IBeacon public eigenPodBeacon;

<<<<<<< HEAD
contract EigenPodUnitTests is Test, ProofParsing {

    using BytesLib for bytes;
=======
    // Mocks
    IETHPOSDeposit public ethPOSDepositMock;
    IDelayedWithdrawalRouter public delayedWithdrawalRouterMock;
    
    // Address of pod for which proofs were generated
    address podAddress = address(0x49c486E3f4303bc11C02F952Fe5b08D0AB22D443);
    
    // Constants
    // uint32 public constant WITHDRAWAL_DELAY_BLOCKS = 7 days / 12 seconds;
    uint64 public constant MAX_RESTAKED_BALANCE_GWEI_PER_VALIDATOR = 32e9;
    // uint64 public constant RESTAKED_BALANCE_OFFSET_GWEI = 75e7;
    uint64 public constant GOERLI_GENESIS_TIME = 1616508000;
    // uint64 public constant SECONDS_PER_SLOT = 12;
    
    bytes internal constant beaconProxyBytecode =
        hex"608060405260405161090e38038061090e83398101604081905261002291610460565b61002e82826000610035565b505061058a565b61003e83610100565b6040516001600160a01b038416907f1cf3b03a6cf19fa2baba4df148e9dcabedea7f8a5c07840e207e5c089be95d3e90600090a260008251118061007f5750805b156100fb576100f9836001600160a01b0316635c60da1b6040518163ffffffff1660e01b8152600401602060405180830381865afa1580156100c5573d6000803e3d6000fd5b505050506040513d601f19601f820116820180604052508101906100e99190610520565b836102a360201b6100291760201c565b505b505050565b610113816102cf60201b6100551760201c565b6101725760405162461bcd60e51b815260206004820152602560248201527f455243313936373a206e657720626561636f6e206973206e6f74206120636f6e6044820152641d1c9858dd60da1b60648201526084015b60405180910390fd5b6101e6816001600160a01b0316635c60da1b6040518163ffffffff1660e01b8152600401602060405180830381865afa1580156101b3573d6000803e3d6000fd5b505050506040513d601f19601f820116820180604052508101906101d79190610520565b6102cf60201b6100551760201c565b61024b5760405162461bcd60e51b815260206004820152603060248201527f455243313936373a20626561636f6e20696d706c656d656e746174696f6e206960448201526f1cc81b9bdd08184818dbdb9d1c9858dd60821b6064820152608401610169565b806102827fa3f0ad74e5423aebfd80d3ef4346578335a9a72aeaee59ff6cb3582b35133d5060001b6102de60201b6100641760201c565b80546001600160a01b0319166001600160a01b039290921691909117905550565b60606102c883836040518060600160405280602781526020016108e7602791396102e1565b9392505050565b6001600160a01b03163b151590565b90565b6060600080856001600160a01b0316856040516102fe919061053b565b600060405180830381855af49150503d8060008114610339576040519150601f19603f3d011682016040523d82523d6000602084013e61033e565b606091505b5090925090506103508683838761035a565b9695505050505050565b606083156103c65782516103bf576001600160a01b0385163b6103bf5760405162461bcd60e51b815260206004820152601d60248201527f416464726573733a2063616c6c20746f206e6f6e2d636f6e74726163740000006044820152606401610169565b50816103d0565b6103d083836103d8565b949350505050565b8151156103e85781518083602001fd5b8060405162461bcd60e51b81526004016101699190610557565b80516001600160a01b038116811461041957600080fd5b919050565b634e487b7160e01b600052604160045260246000fd5b60005b8381101561044f578181015183820152602001610437565b838111156100f95750506000910152565b6000806040838503121561047357600080fd5b61047c83610402565b60208401519092506001600160401b038082111561049957600080fd5b818501915085601f8301126104ad57600080fd5b8151818111156104bf576104bf61041e565b604051601f8201601f19908116603f011681019083821181831017156104e7576104e761041e565b8160405282815288602084870101111561050057600080fd5b610511836020830160208801610434565b80955050505050509250929050565b60006020828403121561053257600080fd5b6102c882610402565b6000825161054d818460208701610434565b9190910192915050565b6020815260008251806020840152610576816040850160208701610434565b601f01601f19169190910160400192915050565b61034e806105996000396000f3fe60806040523661001357610011610017565b005b6100115b610027610022610067565b610100565b565b606061004e83836040518060600160405280602781526020016102f260279139610124565b9392505050565b6001600160a01b03163b151590565b90565b600061009a7fa3f0ad74e5423aebfd80d3ef4346578335a9a72aeaee59ff6cb3582b35133d50546001600160a01b031690565b6001600160a01b0316635c60da1b6040518163ffffffff1660e01b8152600401602060405180830381865afa1580156100d7573d6000803e3d6000fd5b505050506040513d601f19601f820116820180604052508101906100fb9190610249565b905090565b3660008037600080366000845af43d6000803e80801561011f573d6000f35b3d6000fd5b6060600080856001600160a01b03168560405161014191906102a2565b600060405180830381855af49150503d806000811461017c576040519150601f19603f3d011682016040523d82523d6000602084013e610181565b606091505b50915091506101928683838761019c565b9695505050505050565b6060831561020d578251610206576001600160a01b0385163b6102065760405162461bcd60e51b815260206004820152601d60248201527f416464726573733a2063616c6c20746f206e6f6e2d636f6e747261637400000060448201526064015b60405180910390fd5b5081610217565b610217838361021f565b949350505050565b81511561022f5781518083602001fd5b8060405162461bcd60e51b81526004016101fd91906102be565b60006020828403121561025b57600080fd5b81516001600160a01b038116811461004e57600080fd5b60005b8381101561028d578181015183820152602001610275565b8381111561029c576000848401525b50505050565b600082516102b4818460208701610272565b9190910192915050565b60208152600082518060208401526102dd816040850160208701610272565b601f01601f1916919091016040019291505056fe416464726573733a206c6f772d6c6576656c2064656c65676174652063616c6c206661696c6564a2646970667358221220d51e81d3bc5ed20a26aeb05dce7e825c503b2061aa78628027300c8d65b9d89a64736f6c634300080c0033416464726573733a206c6f772d6c6576656c2064656c65676174652063616c6c206661696c6564";
    address public podOwner = address(this);

    function setUp() public override virtual {
        // Setup
        EigenLayerUnitTestSetup.setUp();

        // Deploy mocks
        ethPOSDepositMock = new ETHPOSDepositMock();
        delayedWithdrawalRouterMock = new DelayedWithdrawalRouterMock();

        // Deploy EigenPod
        podImplementation = new EigenPod(
            ethPOSDepositMock,
            delayedWithdrawalRouterMock,
            eigenPodManagerMock,
            MAX_RESTAKED_BALANCE_GWEI_PER_VALIDATOR,
            GOERLI_GENESIS_TIME
        );
>>>>>>> 7257364d

        // Deploy Beacon
        eigenPodBeacon = new UpgradeableBeacon(address(podImplementation));

        // Deploy Proxy same way as EigenPodManager does
        eigenPod = EigenPod(payable(
            Create2.deploy(
                0,
                bytes32(uint256(uint160(address(this)))),
                // set the beacon address to the eigenPodBeacon
                abi.encodePacked(beaconProxyBytecode, abi.encode(eigenPodBeacon, ""))
        )));

        // Etch the eigenPod code to the address for which proofs are generated
        bytes memory code = address(eigenPod).code;
        cheats.etch(podAddress, code);
        eigenPod = EigenPod(payable(podAddress));

        // Store the eigenPodBeacon address in the eigenPod beacon proxy
        bytes32 beaconSlot = 0xa3f0ad74e5423aebfd80d3ef4346578335a9a72aeaee59ff6cb3582b35133d50;   
        cheats.store(address(eigenPod), beaconSlot, bytes32(uint256(uint160(address(eigenPodBeacon)))));

        // Initialize pod
        eigenPod.initialize(address(this));
    }


    /// @notice Post-M2, all new deployed eigen pods will have restaked set to true
    modifier hasNotRestaked() {
        // Write hasRestaked as false. hasRestaked in slot 52
        bytes32 slot = bytes32(uint256(52)); 
        bytes32 value = bytes32(0); // 0 == false
        cheats.store(address(eigenPod), slot, value);
        _;
    }
}

contract EigenPodUnitTests_Initialization is EigenPodUnitTests, IEigenPodEvents {

    function test_initialization() public {
        // Check podOwner and restaked
        assertEq(eigenPod.podOwner(), podOwner, "Pod owner incorrectly set");
        assertTrue(eigenPod.hasRestaked(), "hasRestaked incorrectly set");
        // Check immutable storage
        assertEq(address(eigenPod.ethPOS()), address(ethPOSDepositMock), "EthPOS incorrectly set");
        assertEq(address(eigenPod.delayedWithdrawalRouter()), address(delayedWithdrawalRouterMock), "DelayedWithdrawalRouter incorrectly set");
        assertEq(address(eigenPod.eigenPodManager()), address(eigenPodManagerMock), "EigenPodManager incorrectly set");
        assertEq(eigenPod.MAX_RESTAKED_BALANCE_GWEI_PER_VALIDATOR(), MAX_RESTAKED_BALANCE_GWEI_PER_VALIDATOR, "Max restaked balance incorrectly set");
        assertEq(eigenPod.GENESIS_TIME(), GOERLI_GENESIS_TIME, "Goerli genesis time incorrectly set");
    }

    function test_initialize_revert_alreadyInitialized() public {
        cheats.expectRevert("Initializable: contract is already initialized");
        eigenPod.initialize(podOwner);
    }

    function test_initialize_eventEmitted() public {
        address newPodOwner = address(0x123);

        // Deploy new pod
        EigenPod newEigenPod = EigenPod(payable(
            Create2.deploy(
                0,
                bytes32(uint256(uint160(newPodOwner))),
                // set the beacon address to the eigenPodBeacon
                abi.encodePacked(beaconProxyBytecode, abi.encode(eigenPodBeacon, ""))
        )));

        // Expect emit and Initialize new pod
        vm.expectEmit(true, true, true, true);
        emit RestakingActivated(newPodOwner);
        newEigenPod.initialize(newPodOwner);
    }
}

contract EigenPodUnitTests_Stake is EigenPodUnitTests, IEigenPodEvents {

    // Beacon chain staking constnats
    bytes public constant pubkey =
        hex"88347ed1c492eedc97fc8c506a35d44d81f27a0c7a1c661b35913cfd15256c0cccbd34a83341f505c7de2983292f2cab";
    bytes public signature;
    bytes32 public depositDataRoot;

    function testFuzz_stake_revert_notEigenPodManager(address invalidCaller) public {
        cheats.assume(invalidCaller != address(eigenPodManagerMock));
        cheats.deal(invalidCaller, 32 ether);

<<<<<<< HEAD
    bool public IS_DENEB;


    Vm cheats = Vm(HEVM_ADDRESS);
=======
        cheats.prank(invalidCaller);
        cheats.expectRevert("EigenPod.onlyEigenPodManager: not eigenPodManager");
        eigenPod.stake{value: 32 ether}(pubkey, signature, depositDataRoot);
    }
>>>>>>> 7257364d

    function testFuzz_stake_revert_invalidValue(uint256 value) public {
        cheats.assume(value != 32 ether);
        cheats.deal(address(eigenPodManagerMock), value);

        cheats.prank(address(eigenPodManagerMock));
        cheats.expectRevert("EigenPod.stake: must initially stake for any validator with 32 ether");
        eigenPod.stake{value: value}(pubkey, signature, depositDataRoot);
    }

    function test_stake() public {
        cheats.deal(address(eigenPodManagerMock), 32 ether);

        // Expect emit
        vm.expectEmit(true, true, true, true);
        emit EigenPodStaked(pubkey);

        // Stake
        cheats.prank(address(eigenPodManagerMock));
        eigenPod.stake{value: 32 ether}(pubkey, signature, depositDataRoot);

        // Check eth transferred
        assertEq(address(ethPOSDepositMock).balance, 32 ether, "Incorrect amount transferred");
    }
}

contract EigenPodUnitTests_PodOwnerFunctions is EigenPodUnitTests, IEigenPodEvents {
    
    /*******************************************************************************
                            Withdraw Non Beacon Chain ETH Tests
    *******************************************************************************/

    function testFuzz_withdrawNonBeaconChainETH_revert_notPodOwner(address invalidCaller) public {
        cheats.assume(invalidCaller != podOwner);

        cheats.prank(invalidCaller);
        cheats.expectRevert("EigenPod.onlyEigenPodOwner: not podOwner");
        eigenPod.withdrawNonBeaconChainETHBalanceWei(invalidCaller, 1 ether);
    }

    function test_withdrawNonBeaconChainETH_revert_tooMuchWithdrawn() public {
        // Send EigenPod 0.9 ether
        _seedPodWithETH(0.9 ether);

        // Withdraw 1 ether
        cheats.expectRevert("EigenPod.withdrawnonBeaconChainETHBalanceWei: amountToWithdraw is greater than nonBeaconChainETHBalanceWei");
        eigenPod.withdrawNonBeaconChainETHBalanceWei(podOwner, 1 ether);
    }

    function testFuzz_withdrawNonBeaconChainETH(uint256 ethAmount) public {
        _seedPodWithETH(ethAmount);
        assertEq(eigenPod.nonBeaconChainETHBalanceWei(), ethAmount, "Incorrect amount incremented in receive function");

        cheats.expectEmit(true, true, true, true);
        emit NonBeaconChainETHWithdrawn(podOwner, ethAmount);
        eigenPod.withdrawNonBeaconChainETHBalanceWei(podOwner, ethAmount);

        // Checks
        assertEq(address(eigenPod).balance, 0, "Incorrect amount withdrawn from eigenPod");
        assertEq(address(delayedWithdrawalRouterMock).balance, ethAmount, "Incorrect amount set to delayed withdrawal router");
    }

    /*******************************************************************************
                                  Recover Tokens Tests
    *******************************************************************************/
    
    function testFuzz_recoverTokens_revert_notPodOwner(address invalidCaller) public {
        cheats.assume(invalidCaller != podOwner);

        IERC20[] memory tokens = new IERC20[](1);
        tokens[0] = IERC20(address(0x123));
        uint256[] memory amounts = new uint256[](1);
        amounts[0] = 1;
        
        cheats.prank(invalidCaller);
        cheats.expectRevert("EigenPod.onlyEigenPodOwner: not podOwner");
        eigenPod.recoverTokens(tokens, amounts, podOwner);
    }

    function test_recoverTokens_revert_invalidLengths() public {
        IERC20[] memory tokens = new IERC20[](1);
        tokens[0] = IERC20(address(0x123));
        uint256[] memory amounts = new uint256[](2);
        amounts[0] = 1;
        amounts[1] = 1;

        cheats.expectRevert("EigenPod.recoverTokens: tokenList and amountsToWithdraw must be same length");
        eigenPod.recoverTokens(tokens, amounts, podOwner);
    }

    function test_recoverTokens() public {
        // Deploy dummy token
        IERC20 dummyToken = new ERC20Mock();
        dummyToken.transfer(address(eigenPod), 1e18);

        // Recover tokens
        address recipient = address(0x123);
        IERC20[] memory tokens = new IERC20[](1);
        tokens[0] = dummyToken;
        uint256[] memory amounts = new uint256[](1);
        amounts[0] = 1e18;

        eigenPod.recoverTokens(tokens, amounts, recipient);

        // Checks
        assertEq(dummyToken.balanceOf(recipient), 1e18, "Incorrect amount recovered");
    }

    /*******************************************************************************
                             Activate Restaking Tests
    *******************************************************************************/

    function testFuzz_activateRestaking_revert_notPodOwner(address invalidCaller) public {
        cheats.assume(invalidCaller != podOwner);

        cheats.prank(invalidCaller);
        cheats.expectRevert("EigenPod.onlyEigenPodOwner: not podOwner");
        eigenPod.activateRestaking();
    }

    function test_activateRestaking_revert_alreadyRestaked() public {
        cheats.expectRevert("EigenPod.hasNeverRestaked: restaking is enabled");
        eigenPod.activateRestaking();
    }

    function testFuzz_activateRestaking(uint256 ethAmount) public hasNotRestaked {
        // Seed some ETH
        _seedPodWithETH(ethAmount);

        // Activate restaking
        vm.expectEmit(true, true, true, true);
        emit RestakingActivated(podOwner);
        eigenPod.activateRestaking();

        // Checks
        assertTrue(eigenPod.hasRestaked(), "hasRestaked incorrectly set");
        _assertWithdrawalProcessed(ethAmount);
    }

    /**
     * This is a regression test for a bug (EIG-14) found by Hexens.  Lets say podOwner sends 32 ETH to the EigenPod, 
     * the nonBeaconChainETHBalanceWei increases by 32 ETH. podOwner calls withdrawBeforeRestaking, which 
     * will simply send the entire ETH balance (32 ETH) to the owner. The owner activates restaking, 
     * creates a validator and verifies the withdrawal credentials, receiving 32 ETH in shares.  
     * They can exit the validator, the pod gets the 32ETH and they can call withdrawNonBeaconChainETHBalanceWei
     * And simply withdraw the 32ETH because nonBeaconChainETHBalanceWei is 32ETH.  This was an issue because 
     * nonBeaconChainETHBalanceWei was never zeroed out in _processWithdrawalBeforeRestaking
     */
    function test_regression_validatorBalance_cannotBeRemoved_viaNonBeaconChainETHBalanceWei() external hasNotRestaked {
        // Assert that the pod has not restaked
        assertFalse(eigenPod.hasRestaked(), "hasRestaked should be false");

        // Simulate podOwner sending 32 ETH to eigenPod
        _seedPodWithETH(32 ether);
        assertEq(eigenPod.nonBeaconChainETHBalanceWei(), 32 ether, "nonBeaconChainETHBalanceWei should be 32 ETH");

        // Pod owner calls withdrawBeforeRestaking, sending 32 ETH to owner
        eigenPod.withdrawBeforeRestaking();
        assertEq(address(eigenPod).balance, 0, "eigenPod balance should be 0");
        assertEq(address(delayedWithdrawalRouterMock).balance, 32 ether, "withdrawal router balance should be 32 ETH");

        // Upgrade from m1 to m2

        // Activate restaking on the pod
        eigenPod.activateRestaking();

        // Simulate a withdrawal by increasing eth balance without code execution
        cheats.deal(address(eigenPod), 32 ether);

        // Try calling withdrawNonBeaconChainETHBalanceWei, should fail since `nonBeaconChainETHBalanceWei` 
        // was set to 0 when calling `_processWithdrawalBeforeRestaking` from `activateRestaking` 
        cheats.expectRevert("EigenPod.withdrawnonBeaconChainETHBalanceWei: amountToWithdraw is greater than nonBeaconChainETHBalanceWei");
        eigenPod.withdrawNonBeaconChainETHBalanceWei(podOwner, 32 ether);
    }
    
    /*******************************************************************************
                        Withdraw Before Restaking Tests
    *******************************************************************************/

    function testFuzz_withdrawBeforeRestaking_revert_notPodOwner(address invalidCaller) public filterFuzzedAddressInputs(invalidCaller) {
        cheats.assume(invalidCaller != podOwner);

        cheats.prank(invalidCaller);
        cheats.expectRevert("EigenPod.onlyEigenPodOwner: not podOwner");
        eigenPod.withdrawBeforeRestaking();
    }

    function test_withdrawBeforeRestaking_revert_alreadyRestaked() public {
        cheats.expectRevert("EigenPod.hasNeverRestaked: restaking is enabled");
        eigenPod.withdrawBeforeRestaking();
    }

    function testFuzz_withdrawBeforeRestaking(uint256 ethAmount) public hasNotRestaked {
        // Seed some ETH
        _seedPodWithETH(ethAmount);

        // Withdraw
        eigenPod.withdrawBeforeRestaking();

        // Checks
        _assertWithdrawalProcessed(ethAmount);
    }

    // Helpers
    function _assertWithdrawalProcessed(uint256 amount) internal {
        assertEq(eigenPod.mostRecentWithdrawalTimestamp(), uint32(block.timestamp), "Incorrect mostRecentWithdrawalTimestamp");
        assertEq(eigenPod.nonBeaconChainETHBalanceWei(), 0, "Incorrect nonBeaconChainETHBalanceWei");
        assertEq(address(delayedWithdrawalRouterMock).balance, amount, "Incorrect amount sent to delayed withdrawal router");
    }

    function _seedPodWithETH(uint256 ethAmount) internal {
        cheats.deal(address(this), ethAmount);
        bool result;
        bytes memory data;
        (result, data) = address(eigenPod).call{value: ethAmount}("");
    }
}

contract EigenPodHarnessSetup is EigenPodUnitTests {
    // Harness that exposes internal functions for test
    EPInternalFunctions public eigenPodHarnessImplementation;
    EPInternalFunctions public eigenPodHarness;

    function setUp() public virtual override {
        EigenPodUnitTests.setUp();

        // Deploy EP Harness
        eigenPodHarnessImplementation = new EPInternalFunctions(
            ethPOSDepositMock,
            delayedWithdrawalRouterMock,
            eigenPodManagerMock,
            MAX_RESTAKED_BALANCE_GWEI_PER_VALIDATOR,
            GOERLI_GENESIS_TIME
        );

        // Upgrade eigenPod to harness
        UpgradeableBeacon(address(eigenPodBeacon)).upgradeTo(address(eigenPodHarnessImplementation));
        eigenPodHarness = EPInternalFunctions(payable(eigenPod));
    }    
}

contract EigenPodUnitTests_VerifyWithdrawalCredentialsTests is EigenPodHarnessSetup, ProofParsing, IEigenPodEvents {
    using BytesLib for bytes;
    using BeaconChainProofs for *;

    // Params to _verifyWithdrawalCredentials, can be set in test or helper function
    uint64 oracleTimestamp;
    bytes32 beaconStateRoot;
    uint40 validatorIndex;
    bytes validatorFieldsProof;
    bytes32[] validatorFields;

    function test_revert_validatorActive() public {
        // Set JSON & params
        setJSON("./src/test/test-data/withdrawal_credential_proof_302913.json");
        _setWithdrawalCredentialParams();

        // Set validator status to active
        eigenPodHarness.setValidatorStatus(validatorFields[0], IEigenPod.VALIDATOR_STATUS.ACTIVE);

        // Expect revert
        cheats.expectRevert(
            "EigenPod.verifyCorrectWithdrawalCredentials: Validator must be inactive to prove withdrawal credentials"
        );
        eigenPodHarness.verifyWithdrawalCredentials(
            oracleTimestamp,
            beaconStateRoot,
            validatorIndex,
            validatorFieldsProof,
            validatorFields
        );
    }

    function testFuzz_revert_invalidValidatorFields(address wrongWithdrawalAddress) public {
        // Set JSON and params
        setJSON("./src/test/test-data/withdrawal_credential_proof_302913.json");
        _setWithdrawalCredentialParams();

        // Change the withdrawal credentials in validatorFields, which is at index 1
        validatorFields[1] = abi.encodePacked(bytes1(uint8(1)), bytes11(0), wrongWithdrawalAddress).toBytes32(0);

        // Expect revert
        cheats.expectRevert(
            "EigenPod.verifyCorrectWithdrawalCredentials: Proof is not for this EigenPod"
        );
        eigenPodHarness.verifyWithdrawalCredentials(
            oracleTimestamp,
            beaconStateRoot,
            validatorIndex,
            validatorFieldsProof,
            validatorFields
        );
    }

    function test_effectiveBalanceGreaterThan32ETH() public {
        // Set JSON and params
        setJSON("./src/test/test-data/withdrawal_credential_proof_302913.json");
        _setWithdrawalCredentialParams();
        
        // Check that restaked balance greater than 32 ETH
        uint64 effectiveBalanceGwei = validatorFields.getEffectiveBalanceGwei();
        assertGt(effectiveBalanceGwei, MAX_RESTAKED_BALANCE_GWEI_PER_VALIDATOR, "Proof file has an effective balance less than 32 ETH");

        // Verify withdrawal credentials
        vm.expectEmit(true, true, true, true);
        emit ValidatorRestaked(validatorIndex);
        vm.expectEmit(true, true, true, true);
        emit ValidatorBalanceUpdated(validatorIndex, oracleTimestamp, MAX_RESTAKED_BALANCE_GWEI_PER_VALIDATOR);
        uint256 restakedBalanceWei = eigenPodHarness.verifyWithdrawalCredentials(
            oracleTimestamp,
            beaconStateRoot,
            validatorIndex,
            validatorFieldsProof,
            validatorFields
        );

        // Checks
        assertEq(restakedBalanceWei, uint256(MAX_RESTAKED_BALANCE_GWEI_PER_VALIDATOR) * uint256(1e9), "Returned restaked balance gwei should be max");
        _assertWithdrawalCredentialsSet(MAX_RESTAKED_BALANCE_GWEI_PER_VALIDATOR);
    }

    function test_effectiveBalanceLessThan32ETH() public {
        // Set JSON and params
        setJSON("./src/test/test-data/withdrawal_credential_proof_302913_30ETHBalance.json");
        _setWithdrawalCredentialParams();
        
        // Check that restaked balance less than 32 ETH
        uint64 effectiveBalanceGwei = validatorFields.getEffectiveBalanceGwei();
        assertLt(effectiveBalanceGwei, MAX_RESTAKED_BALANCE_GWEI_PER_VALIDATOR, "Proof file has an effective balance greater than 32 ETH");

        // Verify withdrawal credentials
        vm.expectEmit(true, true, true, true);
        emit ValidatorRestaked(validatorIndex);
        vm.expectEmit(true, true, true, true);
        emit ValidatorBalanceUpdated(validatorIndex, oracleTimestamp, effectiveBalanceGwei);
        uint256 restakedBalanceWei = eigenPodHarness.verifyWithdrawalCredentials(
            oracleTimestamp,
            beaconStateRoot,
            validatorIndex,
            validatorFieldsProof,
            validatorFields
        );

        // Checks
        assertEq(restakedBalanceWei, uint256(effectiveBalanceGwei) * uint256(1e9), "Returned restaked balance gwei incorrect");
        _assertWithdrawalCredentialsSet(effectiveBalanceGwei);
    }

    function _assertWithdrawalCredentialsSet(uint256 restakedBalanceGwei) internal {
        IEigenPod.ValidatorInfo memory validatorInfo = eigenPodHarness.validatorPubkeyHashToInfo(validatorFields[0]);
        assertEq(uint8(validatorInfo.status), uint8(IEigenPod.VALIDATOR_STATUS.ACTIVE), "Validator status should be active");
        assertEq(validatorInfo.validatorIndex, validatorIndex, "Validator index incorrectly set");
        assertEq(validatorInfo.mostRecentBalanceUpdateTimestamp, oracleTimestamp, "Most recent balance update timestamp incorrectly set");
        assertEq(validatorInfo.restakedBalanceGwei, restakedBalanceGwei, "Restaked balance gwei not set correctly");
    }


    function _setWithdrawalCredentialParams() public {
        // Set beacon state root, validatorIndex
        beaconStateRoot = getBeaconStateRoot();
        validatorIndex = uint40(getValidatorIndex());
        validatorFieldsProof = abi.encodePacked(getWithdrawalCredentialProof()); // Validator fields are proven here
        validatorFields = getValidatorFields();

        // Get an oracle timestamp
        cheats.warp(GOERLI_GENESIS_TIME + 1 days);
        oracleTimestamp = uint64(block.timestamp);
    }
}

/// @notice In practice, this function should be called after a validator has verified their withdrawal credentials
contract EigenPodUnitTests_VerifyBalanceUpdateTests is EigenPodHarnessSetup, ProofParsing, IEigenPodEvents {
    using BeaconChainProofs for *;

    // Params to verifyBalanceUpdate, can be set in test or helper function
    uint64 oracleTimestamp;
    uint40 validatorIndex;
    bytes32 beaconStateRoot;
    bytes validatorFieldsProof;
    bytes32[] validatorFields;

    function testFuzz_revert_oracleTimestampStale(uint64 oracleFuzzTimestamp, uint64 mostRecentBalanceUpdateTimestamp) public {
        // Constain inputs and set proof file
        cheats.assume(oracleFuzzTimestamp < mostRecentBalanceUpdateTimestamp);
        setJSON("src/test/test-data/balanceUpdateProof_notOverCommitted_302913.json");
        
        // Get validator fields and balance update root
        validatorFields = getValidatorFields();
        validatorFieldsProof = abi.encodePacked(getBalanceUpdateProof());

        // Balance update reversion
        cheats.expectRevert(
            "EigenPod.verifyBalanceUpdate: Validators balance has already been updated for this timestamp"
        );
        eigenPodHarness.verifyBalanceUpdate(
            oracleFuzzTimestamp,
            0,
            bytes32(0),
            validatorFieldsProof,
            validatorFields,
            mostRecentBalanceUpdateTimestamp
        );
    }

    function test_revert_validatorInactive() public {
        // Set proof file
        setJSON("src/test/test-data/balanceUpdateProof_notOverCommitted_302913.json");

        // Set proof params
        _setBalanceUpdateParams();

        // Set validator status to inactive
        eigenPodHarness.setValidatorStatus(validatorFields[0], IEigenPod.VALIDATOR_STATUS.INACTIVE);

        // Balance update reversion
        cheats.expectRevert(
            "EigenPod.verifyBalanceUpdate: Validator not active"
        );
        eigenPodHarness.verifyBalanceUpdate(
            oracleTimestamp,
            validatorIndex,
            beaconStateRoot,
            validatorFieldsProof,
            validatorFields,
            0 // Most recent balance update timestamp set to 0
        );
    }

    /**
     * Regression test for a bug that allowed balance updates to be made for withdrawn validators. Thus
     * the validator's balance could be maliciously proven to be 0 before the validator themselves are
     * able to prove their withdrawal.
     */
    function test_revert_balanceUpdateAfterWithdrawableEpoch() external {
        // Set Json proof
        setJSON("src/test/test-data/balanceUpdateProof_notOverCommitted_302913.json");
        
        // Set proof params
        _setBalanceUpdateParams();
        
        // Set effective balance and  withdrawable epoch
        validatorFields[2] = bytes32(uint256(0)); // per consensus spec, slot 2 is effective balance
        validatorFields[7] = bytes32(uint256(0)); // per consensus spec, slot 7 is withdrawable epoch == 0
        
        console.log("withdrawable epoch: ", validatorFields.getWithdrawableEpoch());
        // Expect revert on balance update 
        cheats.expectRevert(bytes("EigenPod.verifyBalanceUpdate: validator is withdrawable but has not withdrawn"));
        eigenPodHarness.verifyBalanceUpdate(oracleTimestamp, validatorIndex, beaconStateRoot, validatorFieldsProof, validatorFields, 0);
    }

    /// @notice Rest of tests assume beacon chain proofs are correct; Now we update the validator's balance

    ///@notice Balance of validator is >= 32e9
    function test_positiveSharesDelta() public {
        // Set JSON
        setJSON("src/test/test-data/balanceUpdateProof_notOverCommitted_302913.json");

        // Set proof params
        _setBalanceUpdateParams();

        // Verify balance update
        vm.expectEmit(true, true, true, true);
        emit ValidatorBalanceUpdated(validatorIndex, oracleTimestamp, MAX_RESTAKED_BALANCE_GWEI_PER_VALIDATOR);
        int256 sharesDeltaGwei = eigenPodHarness.verifyBalanceUpdate(
            oracleTimestamp,
            validatorIndex,
            beaconStateRoot,
            validatorFieldsProof,
            validatorFields,
            0 // Most recent balance update timestamp set to 0
        );

        // Checks
        IEigenPod.ValidatorInfo memory validatorInfo = eigenPodHarness.validatorPubkeyHashToInfo(validatorFields[0]);
        assertEq(validatorInfo.restakedBalanceGwei, MAX_RESTAKED_BALANCE_GWEI_PER_VALIDATOR, "Restaked balance gwei should be max");
        assertGt(sharesDeltaGwei, 0, "Shares delta should be positive");
        assertEq(sharesDeltaGwei, int256(uint256(MAX_RESTAKED_BALANCE_GWEI_PER_VALIDATOR)), "Shares delta should be equal to restaked balance");
    }
    
    function test_negativeSharesDelta() public {
        // Set JSON
        setJSON("src/test/test-data/balanceUpdateProof_balance28ETH_302913.json");

        // Set proof params
        _setBalanceUpdateParams();
        uint64 newValidatorBalance = validatorFields.getEffectiveBalanceGwei();

        // Set balance of validator to max ETH
        eigenPodHarness.setValidatorRestakedBalance(validatorFields[0], MAX_RESTAKED_BALANCE_GWEI_PER_VALIDATOR);

        // Verify balance update
        int256 sharesDeltaGwei = eigenPodHarness.verifyBalanceUpdate(
            oracleTimestamp,
            validatorIndex,
            beaconStateRoot,
            validatorFieldsProof,
            validatorFields,
            0 // Most recent balance update timestamp set to 0
        );

        // Checks
        IEigenPod.ValidatorInfo memory validatorInfo = eigenPodHarness.validatorPubkeyHashToInfo(validatorFields[0]);
        assertEq(validatorInfo.restakedBalanceGwei, newValidatorBalance, "Restaked balance gwei should be max");
        assertLt(sharesDeltaGwei, 0, "Shares delta should be negative");
        int256 expectedSharesDiff = int256(uint256(newValidatorBalance)) - int256(uint256(MAX_RESTAKED_BALANCE_GWEI_PER_VALIDATOR));
        assertEq(sharesDeltaGwei, expectedSharesDiff, "Shares delta should be equal to restaked balance");
    }

    function test_zeroSharesDelta() public {
        // Set JSON
        setJSON("src/test/test-data/balanceUpdateProof_notOverCommitted_302913.json");

        // Set proof params
        _setBalanceUpdateParams();

        // Set previous restaked balance to max restaked balance
        eigenPodHarness.setValidatorRestakedBalance(validatorFields[0], MAX_RESTAKED_BALANCE_GWEI_PER_VALIDATOR);

        // Verify balance update
        int256 sharesDeltaGwei = eigenPodHarness.verifyBalanceUpdate(
            oracleTimestamp,
            validatorIndex,
            beaconStateRoot,
            validatorFieldsProof,
            validatorFields,
            0 // Most recent balance update timestamp set to 0
        );

        // Checks
        assertEq(sharesDeltaGwei, 0, "Shares delta should be 0");
    }

    function _setBalanceUpdateParams() internal {
        // Set validator index, beacon state root, balance update proof, and validator fields
        validatorIndex = uint40(getValidatorIndex());
        beaconStateRoot = getBeaconStateRoot();
        validatorFieldsProof = abi.encodePacked(getBalanceUpdateProof());
        validatorFields = getValidatorFields();

        // Get an oracle timestamp
        cheats.warp(GOERLI_GENESIS_TIME + 1 days);
        oracleTimestamp = uint64(block.timestamp);

        // Set validator status to active
        eigenPodHarness.setValidatorStatus(validatorFields[0], IEigenPod.VALIDATOR_STATUS.ACTIVE);
    }
}

contract EigenPodUnitTests_WithdrawalTests is EigenPodHarnessSetup, ProofParsing, IEigenPodEvents {
    using BeaconChainProofs for *;

    // Params to process withdrawal 
    bytes32 beaconStateRoot;
    BeaconChainProofs.WithdrawalProof withdrawalToProve;
    bytes validatorFieldsProof;
    bytes32[] validatorFields;
    bytes32[] withdrawalFields;

    // Most recent withdrawal timestamp incremented when withdrawal processed before restaking OR when staking activated
    function test_verifyAndProcessWithdrawal_revert_staleProof() public hasNotRestaked {
        // Set JSON & params
        setJSON("./src/test/test-data/fullWithdrawalProof_Latest.json");
        _setWithdrawalProofParams();

        // Set timestamp to after withdrawal timestamp
        uint64 timestampOfWithdrawal = Endian.fromLittleEndianUint64(withdrawalToProve.timestampRoot);
        uint256 newTimestamp = timestampOfWithdrawal + 2500;
        cheats.warp(newTimestamp);

        // Activate restaking, setting `mostRecentWithdrawalTimestamp` 
        eigenPodHarness.activateRestaking();

        // Expect revert
        cheats.expectRevert("EigenPod.proofIsForValidTimestamp: beacon chain proof must be for timestamp after mostRecentWithdrawalTimestamp");
        eigenPodHarness.verifyAndProcessWithdrawal(
            beaconStateRoot,
            withdrawalToProve,
            validatorFieldsProof,
            validatorFields,
            withdrawalFields
        );
    }

    function test_verifyAndProcessWithdrawal_revert_statusInactive() public {
        // Set JSON & params
        setJSON("./src/test/test-data/fullWithdrawalProof_Latest.json");
        _setWithdrawalProofParams();

        // Set status to inactive
        eigenPodHarness.setValidatorStatus(validatorFields[0], IEigenPod.VALIDATOR_STATUS.INACTIVE);

        // Expect revert
        cheats.expectRevert("EigenPod._verifyAndProcessWithdrawal: Validator never proven to have withdrawal credentials pointed to this contract");
        eigenPodHarness.verifyAndProcessWithdrawal(
            beaconStateRoot,
            withdrawalToProve,
            validatorFieldsProof,
            validatorFields,
            withdrawalFields
        );
    }

    function test_verifyAndProcessWithdrawal_withdrawalAlreadyProcessed() public setWithdrawalCredentialsExcess {
        // Set JSON & params
        setJSON("./src/test/test-data/fullWithdrawalProof_Latest.json");
        _setWithdrawalProofParams();

        // Process withdrawal
        eigenPodHarness.verifyAndProcessWithdrawal(
            beaconStateRoot,
            withdrawalToProve,
            validatorFieldsProof,
            validatorFields,
            withdrawalFields
        );

        // Attempt to process again
        cheats.expectRevert("EigenPod._verifyAndProcessWithdrawal: withdrawal has already been proven for this timestamp");
        eigenPodHarness.verifyAndProcessWithdrawal(
            beaconStateRoot,
            withdrawalToProve,
            validatorFieldsProof,
            validatorFields,
            withdrawalFields
        );
    }

    function test_verifyAndProcessWithdrawal_excess() public setWithdrawalCredentialsExcess {
        // Set JSON & params
        setJSON("./src/test/test-data/fullWithdrawalProof_Latest.json");
        _setWithdrawalProofParams();

        // Process withdrawal
        eigenPodHarness.verifyAndProcessWithdrawal(
            beaconStateRoot,
            withdrawalToProve,
            validatorFieldsProof,
            validatorFields,
            withdrawalFields
        );

        // Verify storage
        bytes32 validatorPubKeyHash = validatorFields.getPubkeyHash();
        uint64 withdrawalTimestamp = withdrawalToProve.getWithdrawalTimestamp();
        assertTrue(eigenPodHarness.provenWithdrawal(validatorPubKeyHash, withdrawalTimestamp), "Withdrawal not set to proven");
    }

    /// @notice Tests processing a full withdrawal > MAX_RESTAKED_GWEI_PER_VALIDATOR
    function test_processFullWithdrawal_excess32ETH() public setWithdrawalCredentialsExcess {
        // Set JSON & params
        setJSON("./src/test/test-data/fullWithdrawalProof_Latest.json");
        _setWithdrawalProofParams();

        // Get params to check against
        uint64 withdrawalTimestamp = withdrawalToProve.getWithdrawalTimestamp();
        uint40 validatorIndex = uint40(getValidatorIndex());
        uint64 withdrawalAmountGwei = withdrawalFields.getWithdrawalAmountGwei();
        assertGt(withdrawalAmountGwei, MAX_RESTAKED_BALANCE_GWEI_PER_VALIDATOR, "Withdrawal amount should be greater than max restaked balance for this test");

        // Process full withdrawal
        vm.expectEmit(true, true, true, true);
        emit FullWithdrawalRedeemed(validatorIndex, withdrawalTimestamp, podOwner, withdrawalAmountGwei);
        IEigenPod.VerifiedWithdrawal memory vw = eigenPodHarness.verifyAndProcessWithdrawal(
            beaconStateRoot,
            withdrawalToProve,
            validatorFieldsProof,
            validatorFields,
            withdrawalFields
        );

        // Storage checks in _verifyAndProcessWithdrawal
        bytes32 validatorPubKeyHash = validatorFields.getPubkeyHash();
        assertTrue(eigenPodHarness.provenWithdrawal(validatorPubKeyHash, withdrawalTimestamp), "Withdrawal not set to proven");

        // Checks from  _processFullWithdrawal
        assertEq(eigenPod.withdrawableRestakedExecutionLayerGwei(), MAX_RESTAKED_BALANCE_GWEI_PER_VALIDATOR, "Incorrect withdrawable restaked execution layer gwei");
        // Excess withdrawal amount is diff between restaked balance and total withdrawal amount
        uint64 excessWithdrawalAmount = withdrawalAmountGwei - MAX_RESTAKED_BALANCE_GWEI_PER_VALIDATOR;
        assertEq(vw.amountToSendGwei, excessWithdrawalAmount, "Amount to send via router is not correct");
        assertEq(vw.sharesDeltaGwei, 0, "Shares delta not correct"); // Shares delta is 0 since restaked balance and amount to withdraw were max
        
        // ValidatorInfo storage update checks
        IEigenPod.ValidatorInfo memory validatorInfo = eigenPodHarness.validatorPubkeyHashToInfo(validatorFields[0]);
        assertEq(uint8(validatorInfo.status), uint8(IEigenPod.VALIDATOR_STATUS.WITHDRAWN), "Validator status should be withdrawn");
        assertEq(validatorInfo.restakedBalanceGwei, 0, "Restaked balance gwei should be 0");
    }

    function test_processFullWithdrawal_lessThan32ETH() public setWithdrawalCredentialsExcess {
        // Set JSON & params
        setJSON("src/test/test-data/fullWithdrawalProof_Latest_28ETH.json");
        _setWithdrawalProofParams();

        // Get params to check against
        uint64 withdrawalTimestamp = withdrawalToProve.getWithdrawalTimestamp();
        uint40 validatorIndex = uint40(getValidatorIndex());
        uint64 withdrawalAmountGwei = withdrawalFields.getWithdrawalAmountGwei();
        assertLt(withdrawalAmountGwei, MAX_RESTAKED_BALANCE_GWEI_PER_VALIDATOR, "Withdrawal amount should be greater than max restaked balance for this test");

        // Process full withdrawal
        IEigenPod.VerifiedWithdrawal memory vw = eigenPodHarness.verifyAndProcessWithdrawal(
            beaconStateRoot,
            withdrawalToProve,
            validatorFieldsProof,
            validatorFields,
            withdrawalFields
        );

        // Storage checks in _verifyAndProcessWithdrawal
        bytes32 validatorPubKeyHash = validatorFields.getPubkeyHash();
        // assertTrue(eigenPodHarness.provenWithdrawal(validatorPubKeyHash, withdrawalTimestamp), "Withdrawal not set to proven");

        // Checks from  _processFullWithdrawal
        assertEq(eigenPod.withdrawableRestakedExecutionLayerGwei(), withdrawalAmountGwei, "Incorrect withdrawable restaked execution layer gwei");
        // Excess withdrawal amount should be 0 since balance is < MAX
        assertEq(vw.amountToSendGwei, 0, "Amount to send via router is not correct");
        int256 expectedSharesDiff = int256(uint256(withdrawalAmountGwei)) - int256(uint256(MAX_RESTAKED_BALANCE_GWEI_PER_VALIDATOR));
        assertEq(vw.sharesDeltaGwei, expectedSharesDiff, "Shares delta not correct"); // Shares delta is 0 since restaked balance and amount to withdraw were max
        
        // ValidatorInfo storage update checks
        IEigenPod.ValidatorInfo memory validatorInfo = eigenPodHarness.validatorPubkeyHashToInfo(validatorFields[0]);
        assertEq(uint8(validatorInfo.status), uint8(IEigenPod.VALIDATOR_STATUS.WITHDRAWN), "Validator status should be withdrawn");
        assertEq(validatorInfo.restakedBalanceGwei, 0, "Restaked balance gwei should be 0");
    }

    function test_processPartialWithdrawal() public setWithdrawalCredentialsExcess {
        // Set JSON & params
        setJSON("./src/test/test-data/partialWithdrawalProof_Latest.json");
        _setWithdrawalProofParams();

        // Get params to check against
        uint64 withdrawalTimestamp = withdrawalToProve.getWithdrawalTimestamp();
        uint40 validatorIndex = uint40(getValidatorIndex());
        uint64 withdrawalAmountGwei = withdrawalFields.getWithdrawalAmountGwei();
        
        // Assert that partial withdrawal code path will be tested
        assertLt(withdrawalToProve.getWithdrawalEpoch(), validatorFields.getWithdrawableEpoch(), "Withdrawal epoch should be less than the withdrawable epoch");

        // Process partial withdrawal
        vm.expectEmit(true, true, true, true);
        emit PartialWithdrawalRedeemed(validatorIndex, withdrawalTimestamp, podOwner, withdrawalAmountGwei);
        IEigenPod.VerifiedWithdrawal memory vw = eigenPodHarness.verifyAndProcessWithdrawal(
            beaconStateRoot,
            withdrawalToProve,
            validatorFieldsProof,
            validatorFields,
            withdrawalFields
        );

        // Storage checks in _verifyAndProcessWithdrawal
        bytes32 validatorPubKeyHash = validatorFields.getPubkeyHash();
        assertTrue(eigenPodHarness.provenWithdrawal(validatorPubKeyHash, withdrawalTimestamp), "Withdrawal not set to proven");

        // Checks from  _processPartialWithdrawal
        assertEq(eigenPod.sumOfPartialWithdrawalsClaimedGwei(), withdrawalAmountGwei, "Incorrect partial withdrawal amount");
        assertEq(vw.amountToSendGwei, withdrawalAmountGwei, "Amount to send via router is not correct");
        assertEq(vw.sharesDeltaGwei, 0, "Shares delta should be 0");

        // Assert validator still has same restaked balance and status
        IEigenPod.ValidatorInfo memory validatorInfo = eigenPodHarness.validatorPubkeyHashToInfo(validatorFields[0]);
        assertEq(uint8(validatorInfo.status), uint8(IEigenPod.VALIDATOR_STATUS.ACTIVE), "Validator status should be active");
        assertEq(validatorInfo.restakedBalanceGwei, MAX_RESTAKED_BALANCE_GWEI_PER_VALIDATOR, "Restaked balance gwei should be max");
    }

    function testFuzz_processFullWithdrawal(bytes32 pubkeyHash, uint64 restakedAmount, uint64 withdrawalAmount) public {
        // Format validatorInfo struct
        IEigenPod.ValidatorInfo memory validatorInfo = IEigenPod.ValidatorInfo({
            validatorIndex: 0,
            restakedBalanceGwei: restakedAmount,
            mostRecentBalanceUpdateTimestamp: 0,
            status: IEigenPod.VALIDATOR_STATUS.ACTIVE
        });
        
        // Process full withdrawal
        IEigenPod.VerifiedWithdrawal memory vw = eigenPodHarness.processFullWithdrawal(0, pubkeyHash, 0, podOwner, withdrawalAmount, validatorInfo);

        // Get expected amounts based on withdrawalAmount
        uint64 amountETHToQueue;
        uint64 amountETHToSend;
        if (withdrawalAmount > MAX_RESTAKED_BALANCE_GWEI_PER_VALIDATOR){
            amountETHToQueue = MAX_RESTAKED_BALANCE_GWEI_PER_VALIDATOR;
            amountETHToSend = withdrawalAmount - MAX_RESTAKED_BALANCE_GWEI_PER_VALIDATOR;
        } else {
            amountETHToQueue = withdrawalAmount;
            amountETHToSend = 0;
        }

        // Check invariant-> amountToQueue + amountToSend = withdrawalAmount
        assertEq(vw.amountToSendGwei + eigenPod.withdrawableRestakedExecutionLayerGwei(), withdrawalAmount, "Amount to queue and send must add up to total withdrawal amount");

        // Check amount to queue and send
        assertEq(vw.amountToSendGwei, amountETHToSend, "Amount to queue is not correct");
        assertEq(eigenPod.withdrawableRestakedExecutionLayerGwei(), amountETHToQueue, "Incorrect withdrawable restaked execution layer gwei");

        // Check shares delta
        int256 expectedSharesDelta = int256(uint256(amountETHToQueue)) - int256(uint256(restakedAmount));
        assertEq(vw.sharesDeltaGwei, expectedSharesDelta, "Shares delta not correct");

        // Storage checks
        IEigenPod.ValidatorInfo memory validatorInfoAfter = eigenPodHarness.validatorPubkeyHashToInfo(pubkeyHash);
        assertEq(uint8(validatorInfoAfter.status), uint8(IEigenPod.VALIDATOR_STATUS.WITHDRAWN), "Validator status should be withdrawn");
        assertEq(validatorInfoAfter.restakedBalanceGwei, 0, "Restaked balance gwei should be 0");
    }

    function testFuzz_processFullWithdrawal_lessMaxRestakedBalance(bytes32 pubkeyHash, uint64 restakedAmount, uint64 withdrawalAmount) public {
        withdrawalAmount = uint64(bound(withdrawalAmount, 0, MAX_RESTAKED_BALANCE_GWEI_PER_VALIDATOR));
        testFuzz_processFullWithdrawal(pubkeyHash, restakedAmount, withdrawalAmount);
    }
    
    function testFuzz_processPartialWithdrawal(        
        uint40 validatorIndex,
        uint64 withdrawalTimestamp,
        address recipient,
        uint64 partialWithdrawalAmountGwei
    ) public {
        IEigenPod.VerifiedWithdrawal memory vw = eigenPodHarness.processPartialWithdrawal(validatorIndex, withdrawalTimestamp, recipient, partialWithdrawalAmountGwei);

        // Checks
        assertEq(eigenPod.sumOfPartialWithdrawalsClaimedGwei(), partialWithdrawalAmountGwei, "Incorrect partial withdrawal amount");
        assertEq(vw.amountToSendGwei, partialWithdrawalAmountGwei, "Amount to send via router is not correct");
        assertEq(vw.sharesDeltaGwei, 0, "Shares delta should be 0");
    }

    function _setWithdrawalProofParams() internal {
        // Set validator index, beacon state root, balance update proof, and validator fields
        beaconStateRoot = getBeaconStateRoot();
        validatorFields = getValidatorFields();
        validatorFieldsProof = abi.encodePacked(getValidatorProof());
        withdrawalToProve = _getWithdrawalProof();  
        withdrawalFields = getWithdrawalFields();
    }

    /// @notice this function just generates a valid proof so that we can test other functionalities of the withdrawal flow
    function _getWithdrawalProof() internal returns (BeaconChainProofs.WithdrawalProof memory) {
        {
            bytes32 blockRoot = getBlockRoot();
            bytes32 slotRoot = getSlotRoot();
            bytes32 timestampRoot = getTimestampRoot();
            bytes32 executionPayloadRoot = getExecutionPayloadRoot();
            bytes memory withdrawalProof = IS_DENEB ? abi.encodePacked(getWithdrawalProofDeneb()) : abi.encodePacked(getWithdrawalProofCapella());
            bytes memory timestampProof = IS_DENEB ? abi.encodePacked(getTimestampProofDeneb()) : abi.encodePacked(getTimestampProofCapella());
            return
                BeaconChainProofs.WithdrawalProof(
                    abi.encodePacked(withdrawalProof),
                    abi.encodePacked(getSlotProof()),
                    abi.encodePacked(getExecutionPayloadProof()),
                    abi.encodePacked(timestampProof),
                    abi.encodePacked(getHistoricalSummaryProof()),
                    uint64(getBlockRootIndex()),
                    uint64(getHistoricalSummaryIndex()),
                    uint64(getWithdrawalIndex()),
                    blockRoot,
                    slotRoot,
                    timestampRoot,
                    executionPayloadRoot
                );
        }
    }

    ///@notice Effective balance is > 32 ETH
    modifier setWithdrawalCredentialsExcess() {
        // Set JSON and params
        setJSON("./src/test/test-data/withdrawal_credential_proof_302913.json");
        // Set beacon state root, validatorIndex
        beaconStateRoot = getBeaconStateRoot();
        uint40 validatorIndex = uint40(getValidatorIndex());
        validatorFieldsProof = abi.encodePacked(getWithdrawalCredentialProof()); // Validator fields are proven here
        validatorFields = getValidatorFields();

        // Get an oracle timestamp
        cheats.warp(GOERLI_GENESIS_TIME + 1 days);
        uint64 oracleTimestamp = uint64(block.timestamp);

        eigenPodHarness.verifyWithdrawalCredentials(
            oracleTimestamp,
            beaconStateRoot,
            validatorIndex,
            validatorFieldsProof,
            validatorFields
        );
        _;
    }
}<|MERGE_RESOLUTION|>--- conflicted
+++ resolved
@@ -19,12 +19,7 @@
     EigenPod public eigenPod;
     EigenPod public podImplementation;
     IBeacon public eigenPodBeacon;
-
-<<<<<<< HEAD
-contract EigenPodUnitTests is Test, ProofParsing {
-
-    using BytesLib for bytes;
-=======
+    
     // Mocks
     IETHPOSDeposit public ethPOSDepositMock;
     IDelayedWithdrawalRouter public delayedWithdrawalRouterMock;
@@ -59,7 +54,6 @@
             MAX_RESTAKED_BALANCE_GWEI_PER_VALIDATOR,
             GOERLI_GENESIS_TIME
         );
->>>>>>> 7257364d
 
         // Deploy Beacon
         eigenPodBeacon = new UpgradeableBeacon(address(podImplementation));
@@ -147,17 +141,16 @@
         cheats.assume(invalidCaller != address(eigenPodManagerMock));
         cheats.deal(invalidCaller, 32 ether);
 
-<<<<<<< HEAD
     bool public IS_DENEB;
 
 
     Vm cheats = Vm(HEVM_ADDRESS);
-=======
+
         cheats.prank(invalidCaller);
         cheats.expectRevert("EigenPod.onlyEigenPodManager: not eigenPodManager");
         eigenPod.stake{value: 32 ether}(pubkey, signature, depositDataRoot);
     }
->>>>>>> 7257364d
+
 
     function testFuzz_stake_revert_invalidValue(uint256 value) public {
         cheats.assume(value != 32 ether);
