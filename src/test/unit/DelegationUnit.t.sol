// SPDX-License-Identifier: BUSL-1.1
pragma solidity ^0.8.9;

import "@openzeppelin/contracts/mocks/ERC1271WalletMock.sol";
import "@openzeppelin/contracts/utils/Address.sol";

import "forge-std/Test.sol";

import "../mocks/StrategyManagerMock.sol";
import "../mocks/SlasherMock.sol";
import "../mocks/EigenPodManagerMock.sol";
import "../mocks/StakeRegistryMock.sol";
import "../EigenLayerTestHelper.t.sol";
import "../mocks/ERC20Mock.sol";
import "../mocks/Reenterer.sol";
import "../Delegation.t.sol";
import "src/contracts/core/StrategyManager.sol";

contract DelegationUnitTests is EigenLayerTestHelper {
    
    StrategyManagerMock strategyManagerMock;
    SlasherMock slasherMock;
    DelegationManager delegationManager;
    DelegationManager delegationManagerImplementation;
    StrategyManager strategyManagerImplementation;
    StrategyBase strategyImplementation;
    StrategyBase strategyMock;
    StrategyBase strategyMock2;
    StrategyBase strategyMock3;
    IERC20 mockToken;
    EigenPodManagerMock eigenPodManagerMock;
    StakeRegistryMock stakeRegistryMock;

    Reenterer public reenterer;

    // used as transient storage to fix stack-too-deep errors
    IStrategy public _tempStrategyStorage;
    address public _tempStakerStorage;

    uint256 delegationSignerPrivateKey = uint256(0xac0974bec39a17e36ba4a6b4d238ff944bacb478cbed5efcae784d7bf4f2ff80);
    uint256 stakerPrivateKey = uint256(123456789);

    // empty string reused across many tests
    string emptyStringForMetadataURI;

    // "empty" / zero salt, reused across many tests
    bytes32 emptySalt;

    // reused in various tests. in storage to help handle stack-too-deep errors
    address _operator = address(this);

    /**
     * @dev Index for flag that pauses new delegations when set
     */
    uint8 internal constant PAUSED_NEW_DELEGATION = 0;

    // @dev Index for flag that pauses queuing new withdrawals when set.
    uint8 internal constant PAUSED_ENTER_WITHDRAWAL_QUEUE = 1;

    // @dev Index for flag that pauses completing existing withdrawals when set.
    uint8 internal constant PAUSED_EXIT_WITHDRAWAL_QUEUE = 2;

    /// @notice Emitted when the StakeRegistry is set
    event StakeRegistrySet(IStakeRegistry stakeRegistry);

    // @notice Emitted when a new operator registers in EigenLayer and provides their OperatorDetails.
    event OperatorRegistered(address indexed operator, IDelegationManager.OperatorDetails operatorDetails);

    // @notice Emitted when an operator updates their OperatorDetails to @param newOperatorDetails
    event OperatorDetailsModified(address indexed operator, IDelegationManager.OperatorDetails newOperatorDetails);

    /**
     * @notice Emitted when @param operator indicates that they are updating their MetadataURI string
     * @dev Note that these strings are *never stored in storage* and are instead purely emitted in events for off-chain indexing
     */
    event OperatorMetadataURIUpdated(address indexed operator, string metadataURI);

    /// @notice Emitted whenever an operator's shares are increased for a given strategy
    event OperatorSharesIncreased(address indexed operator, address staker, IStrategy strategy, uint256 shares);

    /// @notice Emitted whenever an operator's shares are decreased for a given strategy
    event OperatorSharesDecreased(address indexed operator, address staker, IStrategy strategy, uint256 shares);

    // @notice Emitted when @param staker delegates to @param operator.
    event StakerDelegated(address indexed staker, address indexed operator);

    // @notice Emitted when @param staker undelegates from @param operator.
    event StakerUndelegated(address indexed staker, address indexed operator);

<<<<<<< HEAD

    // STAKE REGISTRY EVENT
    /// @notice emitted whenever the stake of `operator` is updated
    event StakeUpdate(
        bytes32 indexed operatorId,
        uint8 quorumNumber,
        uint96 stake
    );
=======
    // @notice Emitted when @param staker is undelegated via a call not originating from the staker themself
    event StakerForceUndelegated(address indexed staker, address indexed operator);
    
    /**
     * @notice Emitted when a new withdrawal is queued.
     * @param withdrawalRoot Is the hash of the `withdrawal`.
     * @param withdrawal Is the withdrawal itself.
     */
    event WithdrawalQueued(bytes32 withdrawalRoot, IDelegationManager.Withdrawal withdrawal);

    /// @notice Emitted when a queued withdrawal is completed
    event WithdrawalCompleted(bytes32 withdrawalRoot);

    /// @notice Emitted when a queued withdrawal is *migrated* from the StrategyManager to the DelegationManager
    event WithdrawalMigrated(bytes32 oldWithdrawalRoot, bytes32 newWithdrawalRoot);

    /// @notice Emitted when the `withdrawalDelayBlocks` variable is modified from `previousValue` to `newValue`.
    event WithdrawalDelayBlocksSet(uint256 previousValue, uint256 newValue);

    /// StrategyManager Events

    /**
     * @notice Emitted when a new deposit occurs on behalf of `depositor`.
     * @param depositor Is the staker who is depositing funds into EigenLayer.
     * @param strategy Is the strategy that `depositor` has deposited into.
     * @param token Is the token that `depositor` deposited.
     * @param shares Is the number of new shares `depositor` has been granted in `strategy`.
     */
    event Deposit(address depositor, IERC20 token, IStrategy strategy, uint256 shares);
>>>>>>> 3c683e72

    // @notice reuseable modifier + associated mapping for filtering out weird fuzzed inputs, like making calls from the ProxyAdmin or the zero address
    mapping(address => bool) public addressIsExcludedFromFuzzedInputs;
    modifier filterFuzzedAddressInputs(address fuzzedAddress) {
        cheats.assume(!addressIsExcludedFromFuzzedInputs[fuzzedAddress]);
        _;
    }

    // @notice mappings used to handle duplicate entries in fuzzed address array input
    mapping(address => uint256) public totalSharesForStrategyInArray;
    mapping(IStrategy => uint256) public delegatedSharesBefore;

    function setUp() override virtual public{
        EigenLayerDeployer.setUp();

        slasherMock = new SlasherMock();
        delegationManager = DelegationManager(address(new TransparentUpgradeableProxy(address(emptyContract), address(eigenLayerProxyAdmin), "")));
        strategyManagerMock = new StrategyManagerMock();
        eigenPodManagerMock = new EigenPodManagerMock();

        delegationManagerImplementation = new DelegationManager(strategyManagerMock, slasherMock, eigenPodManagerMock);

        cheats.startPrank(eigenLayerProxyAdmin.owner());
        eigenLayerProxyAdmin.upgrade(TransparentUpgradeableProxy(payable(address(delegationManager))), address(delegationManagerImplementation));
        cheats.stopPrank();
        
        address initialOwner = address(this);
        uint256 initialPausedStatus = 0;
        delegationManager.initialize(initialOwner, eigenLayerPauserReg, initialPausedStatus);

<<<<<<< HEAD
        stakeRegistryMock = new StakeRegistryMock();
        cheats.expectEmit(true, true, true, true, address(delegationManager));
        emit StakeRegistrySet(stakeRegistryMock);

        delegationManager.setStakeRegistry(stakeRegistryMock);

        strategyImplementation = new StrategyBase(strategyManagerMock);
=======
        strategyManagerImplementation = new StrategyManager(delegationManager, eigenPodManagerMock, slasherMock);
        strategyManager = StrategyManager(
            address(
                new TransparentUpgradeableProxy(
                    address(strategyManagerImplementation),
                    address(eigenLayerProxyAdmin),
                    abi.encodeWithSelector(
                        StrategyManager.initialize.selector,
                        initialOwner,
                        initialOwner,
                        eigenLayerPauserReg,
                        initialPausedStatus
                    )
                )
            )
        );
>>>>>>> 3c683e72

        strategyImplementation = new StrategyBase(strategyManagerMock);
        strategyMock = StrategyBase(
            address(
                new TransparentUpgradeableProxy(
                    address(strategyImplementation),
                    address(eigenLayerProxyAdmin),
                    abi.encodeWithSelector(StrategyBase.initialize.selector, weth, eigenLayerPauserReg)
                )
            )
        );

        // excude the zero address and the proxyAdmin from fuzzed inputs
        addressIsExcludedFromFuzzedInputs[address(0)] = true;
        addressIsExcludedFromFuzzedInputs[address(eigenLayerProxyAdmin)] = true;
        addressIsExcludedFromFuzzedInputs[address(strategyManagerMock)] = true;
        addressIsExcludedFromFuzzedInputs[address(delegationManager)] = true;
        addressIsExcludedFromFuzzedInputs[address(slasherMock)] = true;

        // check setup (constructor + initializer)
        require(delegationManager.strategyManager() == strategyManagerMock,
            "constructor / initializer incorrect, strategyManager set wrong");
        require(delegationManager.slasher() == slasherMock,
            "constructor / initializer incorrect, slasher set wrong");
        require(delegationManager.pauserRegistry() == eigenLayerPauserReg,
            "constructor / initializer incorrect, pauserRegistry set wrong");
        require(delegationManager.owner() == initialOwner,
            "constructor / initializer incorrect, owner set wrong");
        require(delegationManager.paused() == initialPausedStatus,
            "constructor / initializer incorrect, paused status set wrong");
    }

    /// @notice Verifies that the DelegationManager cannot be iniitalized multiple times
    function testCannotReinitializeDelegationManager() public {
        cheats.expectRevert(bytes("Initializable: contract is already initialized"));
        delegationManager.initialize(address(this), eigenLayerPauserReg, 0);
    }

    /// @notice Verifies that the stakeRegistry cannot be set after it has already been set
    function testCannotSetStakeRegistryTwice() public {
        cheats.expectRevert(bytes("DelegationManager.setStakeRegistry: stakeRegistry already set"));
        delegationManager.setStakeRegistry(stakeRegistryMock);
    }

    /**
     * @notice `operator` registers via calling `DelegationManager.registerAsOperator(operatorDetails, metadataURI)`
     * Should be able to set any parameters, other than setting their `earningsReceiver` to the zero address or too high value for `stakerOptOutWindowBlocks`
     * The set parameters should match the desired parameters (correct storage update)
     * Operator becomes delegated to themselves
     * Properly emits events – especially the `OperatorRegistered` event, but also `StakerDelegated` & `OperatorDetailsModified` events
     * Reverts appropriately if operator was already delegated to someone (including themselves, i.e. they were already an operator)
     * @param operator and @param operatorDetails are fuzzed inputs
     */
    function testRegisterAsOperator(address operator, IDelegationManager.OperatorDetails memory operatorDetails, string memory metadataURI) public 
        filterFuzzedAddressInputs(operator)
    {
        // filter out zero address since people can't delegate to the zero address and operators are delegated to themselves
        cheats.assume(operator != address(0));
        // filter out zero address since people can't set their earningsReceiver address to the zero address (special test case to verify)
        cheats.assume(operatorDetails.earningsReceiver != address(0));
        // filter out disallowed stakerOptOutWindowBlocks values
        cheats.assume(operatorDetails.stakerOptOutWindowBlocks <= delegationManager.MAX_STAKER_OPT_OUT_WINDOW_BLOCKS());

        cheats.startPrank(operator);
        cheats.expectEmit(true, true, true, true, address(delegationManager));
        emit OperatorDetailsModified(operator, operatorDetails);
        // don't check any parameters other than event type
        cheats.expectEmit(false, false, false, false, address(stakeRegistryMock));
        emit StakeUpdate(bytes32(0), 0, 0);
        cheats.expectEmit(true, true, true, true, address(delegationManager));
        emit StakerDelegated(operator, operator);
        cheats.expectEmit(true, true, true, true, address(delegationManager));
        emit OperatorRegistered(operator, operatorDetails);
        cheats.expectEmit(true, true, true, true, address(delegationManager));
        emit OperatorMetadataURIUpdated(operator, metadataURI);

        delegationManager.registerAsOperator(operatorDetails, metadataURI);

        require(operatorDetails.earningsReceiver == delegationManager.earningsReceiver(operator), "earningsReceiver not set correctly");
        require(operatorDetails.delegationApprover == delegationManager.delegationApprover(operator), "delegationApprover not set correctly");
        require(operatorDetails.stakerOptOutWindowBlocks == delegationManager.stakerOptOutWindowBlocks(operator), "stakerOptOutWindowBlocks not set correctly");
        require(delegationManager.delegatedTo(operator) == operator, "operator not delegated to self");
        cheats.stopPrank();
    }

    /**
     * @notice Verifies that an operator cannot register with `stakerOptOutWindowBlocks` set larger than `MAX_STAKER_OPT_OUT_WINDOW_BLOCKS`
     * @param operatorDetails is a fuzzed input
     */
    function testCannotRegisterAsOperatorWithDisallowedStakerOptOutWindowBlocks(IDelegationManager.OperatorDetails memory operatorDetails) public {
        // filter out zero address since people can't set their earningsReceiver address to the zero address (special test case to verify)
        cheats.assume(operatorDetails.earningsReceiver != address(0));
        // filter out *allowed* stakerOptOutWindowBlocks values
        cheats.assume(operatorDetails.stakerOptOutWindowBlocks > delegationManager.MAX_STAKER_OPT_OUT_WINDOW_BLOCKS());

        cheats.startPrank(operator);
        cheats.expectRevert(bytes("DelegationManager._setOperatorDetails: stakerOptOutWindowBlocks cannot be > MAX_STAKER_OPT_OUT_WINDOW_BLOCKS"));
        delegationManager.registerAsOperator(operatorDetails, emptyStringForMetadataURI);
        cheats.stopPrank();
    }
    
    /**
     * @notice Verifies that an operator cannot register with `earningsReceiver` set to the zero address
     * @dev This is an important check since we check `earningsReceiver != address(0)` to check if an address is an operator!
     */
    function testCannotRegisterAsOperatorWithZeroAddressAsEarningsReceiver() public {
        cheats.startPrank(operator);
        IDelegationManager.OperatorDetails memory operatorDetails;
        cheats.expectRevert(bytes("DelegationManager._setOperatorDetails: cannot set `earningsReceiver` to zero address"));
        delegationManager.registerAsOperator(operatorDetails, emptyStringForMetadataURI);
        cheats.stopPrank();
    }

    // @notice Verifies that someone cannot successfully call `DelegationManager.registerAsOperator(operatorDetails)` again after registering for the first time
    function testCannotRegisterAsOperatorMultipleTimes(address operator, IDelegationManager.OperatorDetails memory operatorDetails) public 
        filterFuzzedAddressInputs(operator)
    {
        testRegisterAsOperator(operator, operatorDetails, emptyStringForMetadataURI);
        cheats.startPrank(operator);
        cheats.expectRevert(bytes("DelegationManager.registerAsOperator: operator has already registered"));
        delegationManager.registerAsOperator(operatorDetails, emptyStringForMetadataURI);
        cheats.stopPrank();
    }

    // @notice Verifies that a staker who is actively delegated to an operator cannot register as an operator (without first undelegating, at least)
    function testCannotRegisterAsOperatorWhileDelegated(address staker, IDelegationManager.OperatorDetails memory operatorDetails) public 
        filterFuzzedAddressInputs(staker)
    {
        // filter out disallowed stakerOptOutWindowBlocks values
        cheats.assume(operatorDetails.stakerOptOutWindowBlocks <= delegationManager.MAX_STAKER_OPT_OUT_WINDOW_BLOCKS());
        // filter out zero address since people can't set their earningsReceiver address to the zero address (special test case to verify)
        cheats.assume(operatorDetails.earningsReceiver != address(0));

        // register *this contract* as an operator
        IDelegationManager.OperatorDetails memory _operatorDetails = IDelegationManager.OperatorDetails({
            earningsReceiver: _operator,
            delegationApprover: address(0),
            stakerOptOutWindowBlocks: 0
        });
        testRegisterAsOperator(_operator, _operatorDetails, emptyStringForMetadataURI);

        // delegate from the `staker` to the operator
        cheats.startPrank(staker);
        ISignatureUtils.SignatureWithExpiry memory approverSignatureAndExpiry;
        delegationManager.delegateTo(_operator, approverSignatureAndExpiry, emptySalt);        

        cheats.expectRevert(bytes("DelegationManager._delegate: staker is already actively delegated"));
        delegationManager.registerAsOperator(operatorDetails, emptyStringForMetadataURI);

        cheats.stopPrank();
    }

    /**
     * @notice Tests that an operator can modify their OperatorDetails by calling `DelegationManager.modifyOperatorDetails`
     * Should be able to set any parameters, other than setting their `earningsReceiver` to the zero address or too high value for `stakerOptOutWindowBlocks`
     * The set parameters should match the desired parameters (correct storage update)
     * Properly emits an `OperatorDetailsModified` event
     * Reverts appropriately if the caller is not an operator
     * Reverts if operator tries to decrease their `stakerOptOutWindowBlocks` parameter
     * @param initialOperatorDetails and @param modifiedOperatorDetails are fuzzed inputs
     */
    function testModifyOperatorParameters(
        IDelegationManager.OperatorDetails memory initialOperatorDetails,
        IDelegationManager.OperatorDetails memory modifiedOperatorDetails
    ) public {
        testRegisterAsOperator(_operator, initialOperatorDetails, emptyStringForMetadataURI);
        // filter out zero address since people can't set their earningsReceiver address to the zero address (special test case to verify)
        cheats.assume(modifiedOperatorDetails.earningsReceiver != address(0));

        cheats.startPrank(_operator);

        // either it fails for trying to set the stakerOptOutWindowBlocks
        if (modifiedOperatorDetails.stakerOptOutWindowBlocks > delegationManager.MAX_STAKER_OPT_OUT_WINDOW_BLOCKS()) {
            cheats.expectRevert(bytes("DelegationManager._setOperatorDetails: stakerOptOutWindowBlocks cannot be > MAX_STAKER_OPT_OUT_WINDOW_BLOCKS"));
            delegationManager.modifyOperatorDetails(modifiedOperatorDetails);
        // or the transition is allowed,
        } else if (modifiedOperatorDetails.stakerOptOutWindowBlocks >= initialOperatorDetails.stakerOptOutWindowBlocks) {
            cheats.expectEmit(true, true, true, true, address(delegationManager));
            emit OperatorDetailsModified(_operator, modifiedOperatorDetails);
            delegationManager.modifyOperatorDetails(modifiedOperatorDetails);

            require(modifiedOperatorDetails.earningsReceiver == delegationManager.earningsReceiver(_operator), "earningsReceiver not set correctly");
            require(modifiedOperatorDetails.delegationApprover == delegationManager.delegationApprover(_operator), "delegationApprover not set correctly");
            require(modifiedOperatorDetails.stakerOptOutWindowBlocks == delegationManager.stakerOptOutWindowBlocks(_operator), "stakerOptOutWindowBlocks not set correctly");
            require(delegationManager.delegatedTo(_operator) == _operator, "operator not delegated to self");
        // or else the transition is disallowed
        } else {
            cheats.expectRevert(bytes("DelegationManager._setOperatorDetails: stakerOptOutWindowBlocks cannot be decreased"));
            delegationManager.modifyOperatorDetails(modifiedOperatorDetails);
        }

        cheats.stopPrank();
    }

    // @notice Tests that an operator who calls `updateOperatorMetadataURI` will correctly see an `OperatorMetadataURIUpdated` event emitted with their input
    function testUpdateOperatorMetadataURI(string memory metadataURI) public {
        // register *this contract* as an operator
        IDelegationManager.OperatorDetails memory operatorDetails = IDelegationManager.OperatorDetails({
            earningsReceiver: _operator,
            delegationApprover: address(0),
            stakerOptOutWindowBlocks: 0
        });
        testRegisterAsOperator(_operator, operatorDetails, emptyStringForMetadataURI);

        // call `updateOperatorMetadataURI` and check for event
        cheats.startPrank(_operator);
        cheats.expectEmit(true, true, true, true, address(delegationManager));
        emit OperatorMetadataURIUpdated(_operator, metadataURI);
        delegationManager.updateOperatorMetadataURI(metadataURI);
        cheats.stopPrank();
    }

    // @notice Tests that an address which is not an operator cannot successfully call `updateOperatorMetadataURI`.
    function testCannotUpdateOperatorMetadataURIWithoutRegisteringFirst() public {
        require(!delegationManager.isOperator(_operator), "bad test setup");

        cheats.startPrank(_operator);
        cheats.expectRevert(bytes("DelegationManager.updateOperatorMetadataURI: caller must be an operator"));
        delegationManager.updateOperatorMetadataURI(emptyStringForMetadataURI);
        cheats.stopPrank();
    }

    /**
     * @notice Verifies that an operator cannot modify their `earningsReceiver` address to set it to the zero address
     * @dev This is an important check since we check `earningsReceiver != address(0)` to check if an address is an operator!
     */
    function testCannotModifyEarningsReceiverAddressToZeroAddress() public {
        // register *this contract* as an operator
        IDelegationManager.OperatorDetails memory operatorDetails = IDelegationManager.OperatorDetails({
            earningsReceiver: _operator,
            delegationApprover: address(0),
            stakerOptOutWindowBlocks: 0
        });
        testRegisterAsOperator(_operator, operatorDetails, emptyStringForMetadataURI);

        operatorDetails.earningsReceiver = address(0);
        cheats.expectRevert(bytes("DelegationManager._setOperatorDetails: cannot set `earningsReceiver` to zero address"));
        delegationManager.modifyOperatorDetails(operatorDetails);
    }

    /**
     * @notice Verifies that a staker cannot call cannot modify their `OperatorDetails` without first registering as an operator
     * @dev This is an important check to ensure that our definition of 'operator' remains consistent, in particular for preserving the
     * invariant that 'operators' are always delegated to themselves
     */
    function testCannotModifyOperatorDetailsWithoutRegistering(IDelegationManager.OperatorDetails memory operatorDetails) public {
        cheats.expectRevert(bytes("DelegationManager.modifyOperatorDetails: caller must be an operator"));
        delegationManager.modifyOperatorDetails(operatorDetails);
    }

    /**
     * @notice `staker` delegates to an operator who does not require any signature verification (i.e. the operator’s `delegationApprover` address is set to the zero address)
     * via the `staker` calling `DelegationManager.delegateTo`
     * The function should pass with any `operatorSignature` input (since it should be unused)
     * Properly emits a `StakerDelegated` event
     * Staker is correctly delegated after the call (i.e. correct storage update)
     * Reverts if the staker is already delegated (to the operator or to anyone else)
     * Reverts if the ‘operator’ is not actually registered as an operator
     */
    function testDelegateToOperatorWhoAcceptsAllStakers(address staker, ISignatureUtils.SignatureWithExpiry memory approverSignatureAndExpiry, bytes32 salt) public 
        filterFuzzedAddressInputs(staker)
    {
        // register *this contract* as an operator
        // filter inputs, since this will fail when the staker is already registered as an operator
        cheats.assume(staker != _operator);

        IDelegationManager.OperatorDetails memory operatorDetails = IDelegationManager.OperatorDetails({
            earningsReceiver: _operator,
            delegationApprover: address(0),
            stakerOptOutWindowBlocks: 0
        });
        testRegisterAsOperator(_operator, operatorDetails, emptyStringForMetadataURI);

        // verify that the salt hasn't been used before
        require(!delegationManager.delegationApproverSaltIsSpent(delegationManager.delegationApprover(_operator), salt), "salt somehow spent too early?");

        IStrategy[] memory strategiesToReturn = new IStrategy[](1);
        strategiesToReturn[0] = strategyMock;
        uint256[] memory sharesToReturn = new uint256[](1);
        sharesToReturn[0] = 1;
        strategyManagerMock.setDeposits(strategiesToReturn, sharesToReturn);
        // delegate from the `staker` to the operator
        cheats.startPrank(staker);
        cheats.expectEmit(true, true, true, true, address(delegationManager));
<<<<<<< HEAD
        emit OperatorSharesIncreased(_operator, staker, strategyMock, 1);
        // don't check any parameters other than event type
        cheats.expectEmit(false, false, false, false, address(stakeRegistryMock));
        emit StakeUpdate(bytes32(0), 0, 0);
        cheats.expectEmit(true, true, true, true, address(delegationManager));
=======
>>>>>>> 3c683e72
        emit StakerDelegated(staker, _operator);
        cheats.expectEmit(true, true, true, true, address(delegationManager));
        emit OperatorSharesIncreased(_operator, staker, strategyMock, 1);
        delegationManager.delegateTo(_operator, approverSignatureAndExpiry, salt);        
        cheats.stopPrank();

        require(delegationManager.isDelegated(staker), "staker not delegated correctly");
        require(delegationManager.delegatedTo(staker) == _operator, "staker delegated to the wrong address");
        require(!delegationManager.isOperator(staker), "staker incorrectly registered as operator");

        // verify that the salt is still marked as unused (since it wasn't checked or used)
        require(!delegationManager.delegationApproverSaltIsSpent(delegationManager.delegationApprover(_operator), salt), "salt somehow spent too early?");
    }

    /**
     * @notice Delegates from `staker` to an operator, then verifies that the `staker` cannot delegate to another `operator` (at least without first undelegating)
     */
    function testCannotDelegateWhileDelegated(address staker, address operator, ISignatureUtils.SignatureWithExpiry memory approverSignatureAndExpiry, bytes32 salt) public 
        filterFuzzedAddressInputs(staker)
        filterFuzzedAddressInputs(operator)
    {
        // filter out input since if the staker tries to delegate again after registering as an operator, we will revert earlier than this test is designed to check
        cheats.assume(staker != operator);

        // delegate from the staker to an operator
        testDelegateToOperatorWhoAcceptsAllStakers(staker, approverSignatureAndExpiry, salt);

        // register another operator
        // filter out this contract, since we already register it as an operator in the above step
        cheats.assume(operator != address(this));
        IDelegationManager.OperatorDetails memory _operatorDetails = IDelegationManager.OperatorDetails({
            earningsReceiver: operator,
            delegationApprover: address(0),
            stakerOptOutWindowBlocks: 0
        });
        testRegisterAsOperator(operator, _operatorDetails, emptyStringForMetadataURI);

        // try to delegate again and check that the call reverts
        cheats.startPrank(staker);
        cheats.expectRevert(bytes("DelegationManager._delegate: staker is already actively delegated"));
        delegationManager.delegateTo(operator, approverSignatureAndExpiry, salt);        
        cheats.stopPrank();
    }

    // @notice Verifies that `staker` cannot delegate to an unregistered `operator`
    function testCannotDelegateToUnregisteredOperator(address staker, address operator) public 
        filterFuzzedAddressInputs(staker)
        filterFuzzedAddressInputs(operator)
    {
        require(!delegationManager.isOperator(operator), "incorrect test input?");

        // try to delegate and check that the call reverts
        cheats.startPrank(staker);
        cheats.expectRevert(bytes("DelegationManager._delegate: operator is not registered in EigenLayer"));
        ISignatureUtils.SignatureWithExpiry memory approverSignatureAndExpiry;
        delegationManager.delegateTo(operator, approverSignatureAndExpiry, emptySalt);        
        cheats.stopPrank();
    }

    /**
     * @notice `staker` delegates to an operator who requires signature verification through an EOA (i.e. the operator’s `delegationApprover` address is set to a nonzero EOA)
     * via the `staker` calling `DelegationManager.delegateTo`
     * The function should pass *only with a valid ECDSA signature from the `delegationApprover`, OR if called by the operator or their delegationApprover themselves
     * Properly emits a `StakerDelegated` event
     * Staker is correctly delegated after the call (i.e. correct storage update)
     * Reverts if the staker is already delegated (to the operator or to anyone else)
     * Reverts if the ‘operator’ is not actually registered as an operator
     */
    function testDelegateToOperatorWhoRequiresECDSASignature(address staker, bytes32 salt, uint256 expiry) public 
        filterFuzzedAddressInputs(staker)
    {
        // filter to only valid `expiry` values
        cheats.assume(expiry >= block.timestamp);

        address delegationApprover = cheats.addr(delegationSignerPrivateKey);

        // register *this contract* as an operator
        address operator = address(this);
        // filter inputs, since this will fail when the staker is already registered as an operator
        cheats.assume(staker != operator);

        IDelegationManager.OperatorDetails memory operatorDetails = IDelegationManager.OperatorDetails({
            earningsReceiver: operator,
            delegationApprover: delegationApprover,
            stakerOptOutWindowBlocks: 0
        });
        testRegisterAsOperator(operator, operatorDetails, emptyStringForMetadataURI);

        // verify that the salt hasn't been used before
        require(!delegationManager.delegationApproverSaltIsSpent(delegationManager.delegationApprover(operator), salt), "salt somehow spent too early?");
        // calculate the delegationSigner's signature
        ISignatureUtils.SignatureWithExpiry memory approverSignatureAndExpiry = _getApproverSignature(delegationSignerPrivateKey, staker, operator, salt, expiry);

        // delegate from the `staker` to the operator
        cheats.startPrank(staker);
        cheats.expectEmit(true, true, true, true, address(delegationManager));
        emit StakerDelegated(staker, operator);
        delegationManager.delegateTo(operator, approverSignatureAndExpiry, salt);        
        cheats.stopPrank();

        require(delegationManager.isDelegated(staker), "staker not delegated correctly");
        require(delegationManager.delegatedTo(staker) == operator, "staker delegated to the wrong address");
        require(!delegationManager.isOperator(staker), "staker incorrectly registered as operator");

        if (staker == operator || staker == delegationManager.delegationApprover(operator)) {
            // verify that the salt is still marked as unused (since it wasn't checked or used)
            require(!delegationManager.delegationApproverSaltIsSpent(delegationManager.delegationApprover(operator), salt), "salt somehow spent too incorrectly?");
        } else {
            // verify that the salt is marked as used
            require(delegationManager.delegationApproverSaltIsSpent(delegationManager.delegationApprover(operator), salt), "salt somehow spent not spent?");
        }
    }

    /**
     * @notice Like `testDelegateToOperatorWhoRequiresECDSASignature` but using an incorrect signature on purpose and checking that reversion occurs
     */
    function testDelegateToOperatorWhoRequiresECDSASignature_RevertsWithBadSignature(address staker, uint256 expiry)  public 
        filterFuzzedAddressInputs(staker)
    {
        // filter to only valid `expiry` values
        cheats.assume(expiry >= block.timestamp);

        address delegationApprover = cheats.addr(delegationSignerPrivateKey);

        // register *this contract* as an operator
        address operator = address(this);
        // filter inputs, since this will fail when the staker is already registered as an operator
        cheats.assume(staker != operator);

        IDelegationManager.OperatorDetails memory operatorDetails = IDelegationManager.OperatorDetails({
            earningsReceiver: operator,
            delegationApprover: delegationApprover,
            stakerOptOutWindowBlocks: 0
        });
        testRegisterAsOperator(operator, operatorDetails, emptyStringForMetadataURI);

        // calculate the signature
        ISignatureUtils.SignatureWithExpiry memory approverSignatureAndExpiry;
        approverSignatureAndExpiry.expiry = expiry;
        {
            bytes32 digestHash =
                delegationManager.calculateDelegationApprovalDigestHash(staker, operator, delegationManager.delegationApprover(operator), emptySalt, expiry);
            (uint8 v, bytes32 r, bytes32 s) = cheats.sign(delegationSignerPrivateKey, digestHash);
            // mess up the signature by flipping v's parity
            v = (v == 27 ? 28 : 27);
            approverSignatureAndExpiry.signature = abi.encodePacked(r, s, v);
        }

        // try to delegate from the `staker` to the operator, and check reversion
        cheats.startPrank(staker);
        cheats.expectRevert(bytes("EIP1271SignatureUtils.checkSignature_EIP1271: signature not from signer"));
        delegationManager.delegateTo(operator, approverSignatureAndExpiry, emptySalt);        
        cheats.stopPrank();
    }

    /**
     * @notice Like `testDelegateToOperatorWhoRequiresECDSASignature` but using an invalid expiry on purpose and checking that reversion occurs
     */
    function testDelegateToOperatorWhoRequiresECDSASignature_RevertsWithExpiredDelegationApproverSignature(address staker, bytes32 salt, uint256 expiry)  public 
        filterFuzzedAddressInputs(staker)
    {
        // roll to a very late timestamp
        cheats.roll(type(uint256).max / 2);
        // filter to only *invalid* `expiry` values
        cheats.assume(expiry < block.timestamp);

        address delegationApprover = cheats.addr(delegationSignerPrivateKey);

        // register *this contract* as an operator
        address operator = address(this);
        // filter inputs, since this will fail when the staker is already registered as an operator
        cheats.assume(staker != operator);

        IDelegationManager.OperatorDetails memory operatorDetails = IDelegationManager.OperatorDetails({
            earningsReceiver: operator,
            delegationApprover: delegationApprover,
            stakerOptOutWindowBlocks: 0
        });
        testRegisterAsOperator(operator, operatorDetails, emptyStringForMetadataURI);

        // calculate the delegationSigner's signature
        ISignatureUtils.SignatureWithExpiry memory approverSignatureAndExpiry = _getApproverSignature(delegationSignerPrivateKey, staker, operator, salt, expiry);

        // delegate from the `staker` to the operator
        cheats.startPrank(staker);
        cheats.expectRevert(bytes("DelegationManager._delegate: approver signature expired"));
        delegationManager.delegateTo(operator, approverSignatureAndExpiry, salt);        
        cheats.stopPrank();
    }

    /**
     * @notice `staker` delegates to an operator who requires signature verification through an EIP1271-compliant contract (i.e. the operator’s `delegationApprover` address is
     * set to a nonzero and code-containing address) via the `staker` calling `DelegationManager.delegateTo`
     * The function uses OZ's ERC1271WalletMock contract, and thus should pass *only when a valid ECDSA signature from the `owner` of the ERC1271WalletMock contract,
     * OR if called by the operator or their delegationApprover themselves
     * Properly emits a `StakerDelegated` event
     * Staker is correctly delegated after the call (i.e. correct storage update)
     * Reverts if the staker is already delegated (to the operator or to anyone else)
     * Reverts if the ‘operator’ is not actually registered as an operator
     */
    function testDelegateToOperatorWhoRequiresEIP1271Signature(address staker, bytes32 salt, uint256 expiry) public 
        filterFuzzedAddressInputs(staker)
    {
        // filter to only valid `expiry` values
        cheats.assume(expiry >= block.timestamp);

        address delegationSigner = cheats.addr(delegationSignerPrivateKey);

        // register *this contract* as an operator
        address operator = address(this);
        // filter inputs, since this will fail when the staker is already registered as an operator
        cheats.assume(staker != operator);

        /**
         * deploy a ERC1271WalletMock contract with the `delegationSigner` address as the owner,
         * so that we can create valid signatures from the `delegationSigner` for the contract to check when called
         */
        ERC1271WalletMock wallet = new ERC1271WalletMock(delegationSigner);

        IDelegationManager.OperatorDetails memory operatorDetails = IDelegationManager.OperatorDetails({
            earningsReceiver: operator,
            delegationApprover: address(wallet),
            stakerOptOutWindowBlocks: 0
        });
        testRegisterAsOperator(operator, operatorDetails, emptyStringForMetadataURI);

        // verify that the salt hasn't been used before
        require(!delegationManager.delegationApproverSaltIsSpent(delegationManager.delegationApprover(operator), salt), "salt somehow spent too early?");
        // calculate the delegationSigner's signature
        ISignatureUtils.SignatureWithExpiry memory approverSignatureAndExpiry = _getApproverSignature(delegationSignerPrivateKey, staker, operator, salt, expiry);

        // delegate from the `staker` to the operator
        cheats.startPrank(staker);
        cheats.expectEmit(true, true, true, true, address(delegationManager));
        emit StakerDelegated(staker, operator);
        delegationManager.delegateTo(operator, approverSignatureAndExpiry, salt);        
        cheats.stopPrank();

        require(delegationManager.isDelegated(staker), "staker not delegated correctly");
        require(delegationManager.delegatedTo(staker) == operator, "staker delegated to the wrong address");
        require(!delegationManager.isOperator(staker), "staker incorrectly registered as operator");

        // check that the nonce incremented appropriately
        if (staker == operator || staker == delegationManager.delegationApprover(operator)) {
            // verify that the salt is still marked as unused (since it wasn't checked or used)
            require(!delegationManager.delegationApproverSaltIsSpent(delegationManager.delegationApprover(operator), salt), "salt somehow spent too incorrectly?");
        } else {
            // verify that the salt is marked as used
            require(delegationManager.delegationApproverSaltIsSpent(delegationManager.delegationApprover(operator), salt), "salt somehow spent not spent?");
        }
    }

    /**
     * @notice Like `testDelegateToOperatorWhoRequiresEIP1271Signature` but using a contract that
     * returns a value other than the EIP1271 "magic bytes" and checking that reversion occurs appropriately
     */
    function testDelegateToOperatorWhoRequiresEIP1271Signature_RevertsOnBadReturnValue(address staker, uint256 expiry) public 
        filterFuzzedAddressInputs(staker)
    {
        // filter to only valid `expiry` values
        cheats.assume(expiry >= block.timestamp);

        // register *this contract* as an operator
        address operator = address(this);
        // filter inputs, since this will fail when the staker is already registered as an operator
        cheats.assume(staker != operator);

        // deploy a ERC1271MaliciousMock contract that will return an incorrect value when called
        ERC1271MaliciousMock wallet = new ERC1271MaliciousMock();

        // filter fuzzed input, since otherwise we can get a flaky failure here. if the caller itself is the 'delegationApprover'
        // then we don't even trigger the signature verification call, so we won't get a revert as expected
        cheats.assume(staker != address(wallet));

        IDelegationManager.OperatorDetails memory operatorDetails = IDelegationManager.OperatorDetails({
            earningsReceiver: operator,
            delegationApprover: address(wallet),
            stakerOptOutWindowBlocks: 0
        });
        testRegisterAsOperator(operator, operatorDetails, emptyStringForMetadataURI);

        // create the signature struct
        ISignatureUtils.SignatureWithExpiry memory approverSignatureAndExpiry;
        approverSignatureAndExpiry.expiry = expiry;

        // try to delegate from the `staker` to the operator, and check reversion
        cheats.startPrank(staker);
        // because the ERC1271MaliciousMock contract returns the wrong amount of data, we get a low-level "EvmError: Revert" message here rather than the error message bubbling up
        // cheats.expectRevert(bytes("EIP1271SignatureUtils.checkSignature_EIP1271: ERC1271 signature verification failed"));
        cheats.expectRevert();
        delegationManager.delegateTo(operator, approverSignatureAndExpiry, emptySalt);        
        cheats.stopPrank();
    }

    /**
     * @notice `staker` becomes delegated to an operator who does not require any signature verification (i.e. the operator’s `delegationApprover` address is set to the zero address)
     * via the `caller` calling `DelegationManager.delegateToBySignature`
     * The function should pass with any `operatorSignature` input (since it should be unused)
     * The function should pass only with a valid `stakerSignatureAndExpiry` input
     * Properly emits a `StakerDelegated` event
     * Staker is correctly delegated after the call (i.e. correct storage update)
     * Reverts if the staker is already delegated (to the operator or to anyone else)
     * Reverts if the ‘operator’ is not actually registered as an operator
     */
    function testDelegateBySignatureToOperatorWhoAcceptsAllStakers(address caller, bytes32 salt, uint256 expiry) public 
        filterFuzzedAddressInputs(caller)
    {
        // filter to only valid `expiry` values
        cheats.assume(expiry >= block.timestamp);

        address staker = cheats.addr(stakerPrivateKey);

        // register *this contract* as an operator
        address operator = address(this);
        // filter inputs, since this will fail when the staker is already registered as an operator
        cheats.assume(staker != operator);

        IDelegationManager.OperatorDetails memory operatorDetails = IDelegationManager.OperatorDetails({
            earningsReceiver: operator,
            delegationApprover: address(0),
            stakerOptOutWindowBlocks: 0
        });
        testRegisterAsOperator(operator, operatorDetails, emptyStringForMetadataURI);

        // verify that the salt hasn't been used before
        require(!delegationManager.delegationApproverSaltIsSpent(delegationManager.delegationApprover(operator), salt), "salt somehow spent too early?");
        // fetch the staker's current nonce
        uint256 currentStakerNonce = delegationManager.stakerNonce(staker);
        // calculate the staker signature
        ISignatureUtils.SignatureWithExpiry memory stakerSignatureAndExpiry = _getStakerSignature(stakerPrivateKey, operator, expiry);

        // delegate from the `staker` to the operator, via having the `caller` call `DelegationManager.delegateToBySignature`
        cheats.startPrank(caller);
        cheats.expectEmit(true, true, true, true, address(delegationManager));
        emit StakerDelegated(staker, operator);
        // use an empty approver signature input since none is needed / the input is unchecked
        ISignatureUtils.SignatureWithExpiry memory approverSignatureAndExpiry;
        delegationManager.delegateToBySignature(staker, operator, stakerSignatureAndExpiry, approverSignatureAndExpiry, emptySalt);        
        cheats.stopPrank();

        // check all the delegation status changes
        require(delegationManager.isDelegated(staker), "staker not delegated correctly");
        require(delegationManager.delegatedTo(staker) == operator, "staker delegated to the wrong address");
        require(!delegationManager.isOperator(staker), "staker incorrectly registered as operator");

        // check that the staker nonce incremented appropriately
        require(delegationManager.stakerNonce(staker) == currentStakerNonce + 1,
            "staker nonce did not increment");
        // verify that the salt is still marked as unused (since it wasn't checked or used)
        require(!delegationManager.delegationApproverSaltIsSpent(delegationManager.delegationApprover(operator), salt), "salt somehow spent too incorrectly?");
    }

    /**
     * @notice `staker` becomes delegated to an operator who requires signature verification through an EOA (i.e. the operator’s `delegationApprover` address is set to a nonzero EOA)
     * via the `caller` calling `DelegationManager.delegateToBySignature`
     * The function should pass *only with a valid ECDSA signature from the `delegationApprover`, OR if called by the operator or their delegationApprover themselves
     * AND with a valid `stakerSignatureAndExpiry` input
     * Properly emits a `StakerDelegated` event
     * Staker is correctly delegated after the call (i.e. correct storage update)
     * Reverts if the staker is already delegated (to the operator or to anyone else)
     * Reverts if the ‘operator’ is not actually registered as an operator
     */
    function testDelegateBySignatureToOperatorWhoRequiresECDSASignature(address caller, bytes32 salt, uint256 expiry) public 
        filterFuzzedAddressInputs(caller)
    {
        // filter to only valid `expiry` values
        cheats.assume(expiry >= block.timestamp);

        address staker = cheats.addr(stakerPrivateKey);
        address delegationApprover = cheats.addr(delegationSignerPrivateKey);

        // register *this contract* as an operator
        address operator = address(this);
        // filter inputs, since this will fail when the staker is already registered as an operator
        cheats.assume(staker != operator);

        IDelegationManager.OperatorDetails memory operatorDetails = IDelegationManager.OperatorDetails({
            earningsReceiver: operator,
            delegationApprover: delegationApprover,
            stakerOptOutWindowBlocks: 0
        });
        testRegisterAsOperator(operator, operatorDetails, emptyStringForMetadataURI);

        // verify that the salt hasn't been used before
        require(!delegationManager.delegationApproverSaltIsSpent(delegationManager.delegationApprover(operator), salt), "salt somehow spent too early?");
        // calculate the delegationSigner's signature
        ISignatureUtils.SignatureWithExpiry memory approverSignatureAndExpiry = _getApproverSignature(delegationSignerPrivateKey, staker, operator, salt, expiry);

        // fetch the staker's current nonce
        uint256 currentStakerNonce = delegationManager.stakerNonce(staker);
        // calculate the staker signature
        ISignatureUtils.SignatureWithExpiry memory stakerSignatureAndExpiry = _getStakerSignature(stakerPrivateKey, operator, expiry);

        // delegate from the `staker` to the operator, via having the `caller` call `DelegationManager.delegateToBySignature`
        cheats.startPrank(caller);
        cheats.expectEmit(true, true, true, true, address(delegationManager));
        emit StakerDelegated(staker, operator);
        delegationManager.delegateToBySignature(staker, operator, stakerSignatureAndExpiry, approverSignatureAndExpiry, salt);        
        cheats.stopPrank();

        require(delegationManager.isDelegated(staker), "staker not delegated correctly");
        require(delegationManager.delegatedTo(staker) == operator, "staker delegated to the wrong address");
        require(!delegationManager.isOperator(staker), "staker incorrectly registered as operator");

        // check that the delegationApprover nonce incremented appropriately
        if (caller == operator || caller == delegationManager.delegationApprover(operator)) {
            // verify that the salt is still marked as unused (since it wasn't checked or used)
            require(!delegationManager.delegationApproverSaltIsSpent(delegationManager.delegationApprover(operator), salt), "salt somehow spent too incorrectly?");
        } else {
            // verify that the salt is marked as used
            require(delegationManager.delegationApproverSaltIsSpent(delegationManager.delegationApprover(operator), salt), "salt somehow spent not spent?");
        }

        // check that the staker nonce incremented appropriately
        require(delegationManager.stakerNonce(staker) == currentStakerNonce + 1,
            "staker nonce did not increment");
    }

    /**
     * @notice `staker` becomes delegated to an operatorwho requires signature verification through an EIP1271-compliant contract (i.e. the operator’s `delegationApprover` address is
     * set to a nonzero and code-containing address) via the `caller` calling `DelegationManager.delegateToBySignature`
     * The function uses OZ's ERC1271WalletMock contract, and thus should pass *only when a valid ECDSA signature from the `owner` of the ERC1271WalletMock contract,
     * OR if called by the operator or their delegationApprover themselves
     * AND with a valid `stakerSignatureAndExpiry` input
     * Properly emits a `StakerDelegated` event
     * Staker is correctly delegated after the call (i.e. correct storage update)
     * Reverts if the staker is already delegated (to the operator or to anyone else)
     * Reverts if the ‘operator’ is not actually registered as an operator
     */
    function testDelegateBySignatureToOperatorWhoRequiresEIP1271Signature(address caller, bytes32 salt, uint256 expiry) public 
        filterFuzzedAddressInputs(caller)
    {
        // filter to only valid `expiry` values
        cheats.assume(expiry >= block.timestamp);

        address staker = cheats.addr(stakerPrivateKey);
        address delegationSigner = cheats.addr(delegationSignerPrivateKey);

        // register *this contract* as an operator
        // filter inputs, since this will fail when the staker is already registered as an operator
        cheats.assume(staker != _operator);

        /**
         * deploy a ERC1271WalletMock contract with the `delegationSigner` address as the owner,
         * so that we can create valid signatures from the `delegationSigner` for the contract to check when called
         */
        ERC1271WalletMock wallet = new ERC1271WalletMock(delegationSigner);

        IDelegationManager.OperatorDetails memory operatorDetails = IDelegationManager.OperatorDetails({
            earningsReceiver: _operator,
            delegationApprover: address(wallet),
            stakerOptOutWindowBlocks: 0
        });
        testRegisterAsOperator(_operator, operatorDetails, emptyStringForMetadataURI);

        // verify that the salt hasn't been used before
        require(!delegationManager.delegationApproverSaltIsSpent(delegationManager.delegationApprover(_operator), salt), "salt somehow spent too early?");
        // calculate the delegationSigner's signature
        ISignatureUtils.SignatureWithExpiry memory approverSignatureAndExpiry = _getApproverSignature(delegationSignerPrivateKey, staker, _operator, salt, expiry);

        // fetch the staker's current nonce
        uint256 currentStakerNonce = delegationManager.stakerNonce(staker);
        // calculate the staker signature
        ISignatureUtils.SignatureWithExpiry memory stakerSignatureAndExpiry = _getStakerSignature(stakerPrivateKey, _operator, expiry);

        // delegate from the `staker` to the operator, via having the `caller` call `DelegationManager.delegateToBySignature`
        cheats.startPrank(caller);
        cheats.expectEmit(true, true, true, true, address(delegationManager));
        emit StakerDelegated(staker, _operator);
        delegationManager.delegateToBySignature(staker, _operator, stakerSignatureAndExpiry, approverSignatureAndExpiry, salt);        
        cheats.stopPrank();

        require(delegationManager.isDelegated(staker), "staker not delegated correctly");
        require(delegationManager.delegatedTo(staker) == _operator, "staker delegated to the wrong address");
        require(!delegationManager.isOperator(staker), "staker incorrectly registered as operator");

        // check that the delegationApprover nonce incremented appropriately
        if (caller == _operator || caller == delegationManager.delegationApprover(_operator)) {
            // verify that the salt is still marked as unused (since it wasn't checked or used)
            require(!delegationManager.delegationApproverSaltIsSpent(delegationManager.delegationApprover(_operator), salt), "salt somehow spent too incorrectly?");
        } else {
            // verify that the salt is marked as used
            require(delegationManager.delegationApproverSaltIsSpent(delegationManager.delegationApprover(_operator), salt), "salt somehow spent not spent?");
        }

        // check that the staker nonce incremented appropriately
        require(delegationManager.stakerNonce(staker) == currentStakerNonce + 1,
            "staker nonce did not increment");
    }

    // @notice Checks that `DelegationManager.delegateToBySignature` reverts if the staker's signature has expired
    function testDelegateBySignatureRevertsWhenStakerSignatureExpired(address staker, address operator, uint256 expiry, bytes memory signature) public{
        cheats.assume(expiry < block.timestamp);
        cheats.expectRevert(bytes("DelegationManager.delegateToBySignature: staker signature expired"));
        ISignatureUtils.SignatureWithExpiry memory signatureWithExpiry = ISignatureUtils.SignatureWithExpiry({
            signature: signature,
            expiry: expiry
        });
        delegation.delegateToBySignature(staker, operator, signatureWithExpiry, signatureWithExpiry, emptySalt);
    }

    // @notice Checks that `DelegationManager.delegateToBySignature` reverts if the delegationApprover's signature has expired and their signature is checked
    function testDelegateBySignatureRevertsWhenDelegationApproverSignatureExpired(address caller, uint256 stakerExpiry, uint256 delegationApproverExpiry) public 
        filterFuzzedAddressInputs(caller)
    {
        // filter to only valid `stakerExpiry` values
        cheats.assume(stakerExpiry >= block.timestamp);
        // roll to a very late timestamp
        cheats.roll(type(uint256).max / 2);
        // filter to only *invalid* `delegationApproverExpiry` values
        cheats.assume(delegationApproverExpiry < block.timestamp);

        address staker = cheats.addr(stakerPrivateKey);
        address delegationApprover = cheats.addr(delegationSignerPrivateKey);

        // register *this contract* as an operator
        address operator = address(this);
        // filter inputs, since this will fail when the staker is already registered as an operator
        cheats.assume(staker != operator);

        IDelegationManager.OperatorDetails memory operatorDetails = IDelegationManager.OperatorDetails({
            earningsReceiver: operator,
            delegationApprover: delegationApprover,
            stakerOptOutWindowBlocks: 0
        });
        testRegisterAsOperator(operator, operatorDetails, emptyStringForMetadataURI);

        // calculate the delegationSigner's signature
        ISignatureUtils.SignatureWithExpiry memory approverSignatureAndExpiry =
            _getApproverSignature(delegationSignerPrivateKey, staker, operator, emptySalt, delegationApproverExpiry);

        // calculate the staker signature
        ISignatureUtils.SignatureWithExpiry memory stakerSignatureAndExpiry = _getStakerSignature(stakerPrivateKey, operator, stakerExpiry);

        // try delegate from the `staker` to the operator, via having the `caller` call `DelegationManager.delegateToBySignature`, and check for reversion
        cheats.startPrank(caller);
        cheats.expectRevert(bytes("DelegationManager._delegate: approver signature expired"));
        delegationManager.delegateToBySignature(staker, operator, stakerSignatureAndExpiry, approverSignatureAndExpiry, emptySalt);        
        cheats.stopPrank();
    }

    /**
     * @notice Like `testDelegateToOperatorWhoRequiresECDSASignature` but using an invalid expiry on purpose and checking that reversion occurs
     */
    function testDelegateToOperatorWhoRequiresECDSASignature_RevertsWithExpiredSignature(address staker, uint256 expiry)  public 
        filterFuzzedAddressInputs(staker)
    {
        // roll to a very late timestamp
        cheats.roll(type(uint256).max / 2);
        // filter to only *invalid* `expiry` values
        cheats.assume(expiry < block.timestamp);

        address delegationApprover = cheats.addr(delegationSignerPrivateKey);

        // register *this contract* as an operator
        address operator = address(this);
        // filter inputs, since this will fail when the staker is already registered as an operator
        cheats.assume(staker != operator);

        IDelegationManager.OperatorDetails memory operatorDetails = IDelegationManager.OperatorDetails({
            earningsReceiver: operator,
            delegationApprover: delegationApprover,
            stakerOptOutWindowBlocks: 0
        });
        testRegisterAsOperator(operator, operatorDetails, emptyStringForMetadataURI);

        // calculate the delegationSigner's signature
        ISignatureUtils.SignatureWithExpiry memory approverSignatureAndExpiry =
            _getApproverSignature(delegationSignerPrivateKey, staker, operator, emptySalt, expiry);

        // delegate from the `staker` to the operator
        cheats.startPrank(staker);
        cheats.expectRevert(bytes("DelegationManager._delegate: approver signature expired"));
        delegationManager.delegateTo(operator, approverSignatureAndExpiry, emptySalt);        
        cheats.stopPrank();
    }

    /**
     * Staker is undelegated from an operator, via a call to `undelegate`, properly originating from the staker's address.
     * Reverts if the staker is themselves an operator (i.e. they are delegated to themselves)
     * Does nothing if the staker is already undelegated
     * Properly undelegates the staker, i.e. the staker becomes “delegated to” the zero address, and `isDelegated(staker)` returns ‘false’
     * Emits a `StakerUndelegated` event
     */
    function testUndelegateFromOperator(address staker) public {
        // register *this contract* as an operator and delegate from the `staker` to them (already filters out case when staker is the operator since it will revert)
        ISignatureUtils.SignatureWithExpiry memory approverSignatureAndExpiry;
        testDelegateToOperatorWhoAcceptsAllStakers(staker, approverSignatureAndExpiry, emptySalt);

        cheats.startPrank(staker);
        // don't check any parameters other than event type
        cheats.expectEmit(false, false, false, false, address(stakeRegistryMock));
        emit StakeUpdate(bytes32(0), 0, 0);
        cheats.expectEmit(true, true, true, true, address(delegationManager));
        emit StakerUndelegated(staker, delegationManager.delegatedTo(staker));
        delegationManager.undelegate(staker);
        cheats.stopPrank();

        require(!delegationManager.isDelegated(staker), "staker not undelegated!");
        require(delegationManager.delegatedTo(staker) == address(0), "undelegated staker should be delegated to zero address");
    }

    // @notice Verifies that an operator cannot undelegate from themself (this should always be forbidden)
    function testOperatorCannotUndelegateFromThemself(address operator) public fuzzedAddress(operator) {
        cheats.startPrank(operator);
        IDelegationManager.OperatorDetails memory operatorDetails = IDelegationManager.OperatorDetails({
            earningsReceiver: operator,
            delegationApprover: address(0),
            stakerOptOutWindowBlocks: 0
        });
        delegationManager.registerAsOperator(operatorDetails, emptyStringForMetadataURI);
        cheats.stopPrank();
        cheats.expectRevert(bytes("DelegationManager.undelegate: operators cannot be undelegated"));
        
        cheats.startPrank(operator);
        delegationManager.undelegate(operator);
        cheats.stopPrank();
    }

    /**
     * @notice Verifies that `DelegationManager.increaseDelegatedShares` properly increases the delegated `shares` that the operator
     * who the `staker` is delegated to has in the strategy
     * @dev Checks that there is no change if the staker is not delegated
     */
    function testIncreaseDelegatedShares(address staker, uint256 shares, bool delegateFromStakerToOperator) public {
        IStrategy strategy = strategyMock;

        // register *this contract* as an operator
        address operator = address(this);
        ISignatureUtils.SignatureWithExpiry memory approverSignatureAndExpiry;
        // filter inputs, since delegating to the operator will fail when the staker is already registered as an operator
        cheats.assume(staker != operator);

        IDelegationManager.OperatorDetails memory operatorDetails = IDelegationManager.OperatorDetails({
            earningsReceiver: operator,
            delegationApprover: address(0),
            stakerOptOutWindowBlocks: 0
        });
        testRegisterAsOperator(operator, operatorDetails, emptyStringForMetadataURI);

        // delegate from the `staker` to the operator *if `delegateFromStakerToOperator` is 'true'*
        if (delegateFromStakerToOperator) {
            cheats.startPrank(staker);
            cheats.expectEmit(true, true, true, true, address(delegationManager));
            emit StakerDelegated(staker, operator);
            delegationManager.delegateTo(operator, approverSignatureAndExpiry, emptySalt);        
            cheats.stopPrank();            
        }

        uint256 _delegatedSharesBefore = delegationManager.operatorShares(delegationManager.delegatedTo(staker), strategy);

        if(delegationManager.isDelegated(staker)) {
            cheats.expectEmit(true, true, true, true, address(delegationManager));
            emit OperatorSharesIncreased(operator, staker, strategy, shares);
            // don't check any parameters other than event type
            cheats.expectEmit(false, false, false, false, address(stakeRegistryMock));
            emit StakeUpdate(bytes32(0), 0, 0);     
        }

        cheats.startPrank(address(strategyManagerMock));
        delegationManager.increaseDelegatedShares(staker, strategy, shares);
        cheats.stopPrank();

        uint256 delegatedSharesAfter = delegationManager.operatorShares(delegationManager.delegatedTo(staker), strategy);

        if (delegationManager.isDelegated(staker)) {
            require(delegatedSharesAfter == _delegatedSharesBefore + shares, "delegated shares did not increment correctly");
        } else {
            require(delegatedSharesAfter == _delegatedSharesBefore, "delegated shares incremented incorrectly");
            require(_delegatedSharesBefore == 0, "nonzero shares delegated to zero address!");
        }
    }

    /**
     * @notice Verifies that `DelegationManager.decreaseDelegatedShares` properly decreases the delegated `shares` that the operator
     * who the `staker` is delegated to has in the strategies
     * @dev Checks that there is no change if the staker is not delegated
     */
    function testDecreaseDelegatedShares(address staker, IStrategy[] memory strategies, uint128 shares, bool delegateFromStakerToOperator) public {
        // sanity-filtering on fuzzed input length
        cheats.assume(strategies.length <= 32);
        // register *this contract* as an operator
        address operator = address(this);
        ISignatureUtils.SignatureWithExpiry memory approverSignatureAndExpiry;
        // filter inputs, since delegating to the operator will fail when the staker is already registered as an operator
        cheats.assume(staker != operator);

        IDelegationManager.OperatorDetails memory operatorDetails = IDelegationManager.OperatorDetails({
            earningsReceiver: operator,
            delegationApprover: address(0),
            stakerOptOutWindowBlocks: 0
        });
        testRegisterAsOperator(operator, operatorDetails, emptyStringForMetadataURI);

        // delegate from the `staker` to the operator *if `delegateFromStakerToOperator` is 'true'*
        if (delegateFromStakerToOperator) {
            cheats.startPrank(staker);
            cheats.expectEmit(true, true, true, true, address(delegationManager));
            emit StakerDelegated(staker, operator);
            delegationManager.delegateTo(operator, approverSignatureAndExpiry, emptySalt);        
            cheats.stopPrank();            
        }

        uint256[] memory sharesInputArray = new uint256[](strategies.length);

        address delegatedTo = delegationManager.delegatedTo(staker);

        // for each strategy in `strategies`, increase delegated shares by `shares`
        cheats.startPrank(address(strategyManagerMock));
        for (uint256 i = 0; i < strategies.length; ++i) {
            delegationManager.increaseDelegatedShares(staker, strategies[i], shares); 
            // store delegated shares in a mapping
            delegatedSharesBefore[strategies[i]] = delegationManager.operatorShares(delegatedTo, strategies[i]);
            // also construct an array which we'll use in another loop
            sharesInputArray[i] = shares;
            totalSharesForStrategyInArray[address(strategies[i])] += sharesInputArray[i];
        }
        cheats.stopPrank();

        // for each strategy in `strategies`, decrease delegated shares by `shares`
        {
            cheats.startPrank(address(strategyManagerMock));
            address operatorToDecreaseSharesOf = delegationManager.delegatedTo(staker);
            if (delegationManager.isDelegated(staker)) {
                for (uint256 i = 0; i < strategies.length;  ++i) {
                    cheats.expectEmit(true, true, true, true, address(delegationManager));
                    emit OperatorSharesDecreased(operatorToDecreaseSharesOf, staker, strategies[i], sharesInputArray[i]);
                    delegationManager.decreaseDelegatedShares(staker, strategies[i], sharesInputArray[i]);
                }
                // don't check any parameters other than event type
                cheats.expectEmit(false, false, false, false, address(stakeRegistryMock));
                emit StakeUpdate(bytes32(0), 0, 0);
            }
            cheats.stopPrank();
        }

        // check shares after call to `decreaseDelegatedShares`
        bool isDelegated =  delegationManager.isDelegated(staker);
        for (uint256 i = 0; i < strategies.length; ++i) {
            uint256 delegatedSharesAfter = delegationManager.operatorShares(delegatedTo, strategies[i]); 

            if (isDelegated) {
                require(delegatedSharesAfter + totalSharesForStrategyInArray[address(strategies[i])] == delegatedSharesBefore[strategies[i]],
                    "delegated shares did not decrement correctly");
            } else {
                require(delegatedSharesAfter == delegatedSharesBefore[strategies[i]], "delegated shares decremented incorrectly");
                require(delegatedSharesBefore[strategies[i]] == 0, "nonzero shares delegated to zero address!");
            }
        }
    }

    // @notice Verifies that `DelegationManager.increaseDelegatedShares` reverts if not called by the StrategyManager nor EigenPodManager
    function testCannotCallIncreaseDelegatedSharesFromNonPermissionedAddress(address operator, uint256 shares) public fuzzedAddress(operator) {
        cheats.assume(operator != address(strategyManagerMock));
        cheats.assume(operator != address(eigenPodManagerMock));
        cheats.expectRevert(bytes("DelegationManager: onlyStrategyManagerOrEigenPodManager"));
        cheats.startPrank(operator);
        delegationManager.increaseDelegatedShares(operator, strategyMock, shares);
    }

    // @notice Verifies that `DelegationManager.decreaseDelegatedShares` reverts if not called by the StrategyManager nor EigenPodManager
    function testCannotCallDecreaseDelegatedSharesFromNonPermissionedAddress(
        address operator,  
        IStrategy strategy,  
        uint256 shares
    ) public fuzzedAddress(operator) {
        cheats.assume(operator != address(strategyManagerMock));
        cheats.assume(operator != address(eigenPodManagerMock));
        cheats.expectRevert(bytes("DelegationManager: onlyStrategyManagerOrEigenPodManager"));
        cheats.startPrank(operator);
<<<<<<< HEAD
        delegationManager.decreaseDelegatedShares(operator, strategies, shareAmounts);
    }

    // @notice Verifies that it is not possible for a staker to delegate to an operator when the operator is frozen in EigenLayer
    function testCannotDelegateWhenOperatorIsFrozen(address operator, address staker) public fuzzedAddress(operator) fuzzedAddress(staker) {
        cheats.assume(operator != staker);
        
        cheats.startPrank(operator);
        IDelegationManager.OperatorDetails memory operatorDetails = IDelegationManager.OperatorDetails({
            earningsReceiver: operator,
            delegationApprover: address(0),
            stakerOptOutWindowBlocks: 0
        });
        delegationManager.registerAsOperator(operatorDetails, emptyStringForMetadataURI);
        cheats.stopPrank();

        slasherMock.setOperatorFrozenStatus(operator, true);
        cheats.expectRevert(bytes("DelegationManager._delegate: cannot delegate to a frozen operator"));
        cheats.startPrank(staker);
        ISignatureUtils.SignatureWithExpiry memory signatureWithExpiry;
        delegationManager.delegateTo(operator, signatureWithExpiry, emptySalt);
        cheats.stopPrank();
=======
        delegationManager.decreaseDelegatedShares(operator, strategy, shares);
>>>>>>> 3c683e72
    }

    // @notice Verifies that it is not possible for a staker to delegate to an operator when they are already delegated to an operator
    function testCannotDelegateWhenStakerHasExistingDelegation(address staker, address operator, address operator2) public
        fuzzedAddress(staker)
        fuzzedAddress(operator)
        fuzzedAddress(operator2)
    {
        cheats.assume(operator != operator2);
        cheats.assume(staker != operator);
        cheats.assume(staker != operator2);

        cheats.startPrank(operator);
        IDelegationManager.OperatorDetails memory operatorDetails = IDelegationManager.OperatorDetails({
            earningsReceiver: operator,
            delegationApprover: address(0),
            stakerOptOutWindowBlocks: 0
        });
        delegationManager.registerAsOperator(operatorDetails, emptyStringForMetadataURI);
        cheats.stopPrank();

        cheats.startPrank(operator2);
        delegationManager.registerAsOperator(operatorDetails, emptyStringForMetadataURI);
        cheats.stopPrank();

        cheats.startPrank(staker);
        ISignatureUtils.SignatureWithExpiry memory signatureWithExpiry;
        delegationManager.delegateTo(operator, signatureWithExpiry, emptySalt);
        cheats.stopPrank();

        cheats.startPrank(staker);
        cheats.expectRevert(bytes("DelegationManager._delegate: staker is already actively delegated"));
        delegationManager.delegateTo(operator2, signatureWithExpiry, emptySalt);
        cheats.stopPrank();
    }

    // @notice Verifies that it is not possible to delegate to an unregistered operator
    function testCannotDelegateToUnregisteredOperator(address operator) public {
        cheats.expectRevert(bytes("DelegationManager._delegate: operator is not registered in EigenLayer"));
        ISignatureUtils.SignatureWithExpiry memory signatureWithExpiry;
        delegationManager.delegateTo(operator, signatureWithExpiry, emptySalt);
    }

    // @notice Verifies that delegating is not possible when the "new delegations paused" switch is flipped
    function testCannotDelegateWhenPausedNewDelegationIsSet(address operator, address staker) public fuzzedAddress(operator) fuzzedAddress(staker) {
        // set the pausing flag
        cheats.startPrank(pauser);
        delegationManager.pause(2 ** PAUSED_NEW_DELEGATION);
        cheats.stopPrank();

        cheats.startPrank(staker);
        cheats.expectRevert(bytes("Pausable: index is paused"));
        ISignatureUtils.SignatureWithExpiry memory signatureWithExpiry;
        delegationManager.delegateTo(operator, signatureWithExpiry, emptySalt);
        cheats.stopPrank();
    }

    // @notice Verifies that undelegating is not possible when the "undelegation paused" switch is flipped
    function testCannotUndelegateWhenPausedUndelegationIsSet(address operator, address staker) public fuzzedAddress(operator) fuzzedAddress(staker) {
        // register *this contract* as an operator and delegate from the `staker` to them (already filters out case when staker is the operator since it will revert)
        IDelegationManager.SignatureWithExpiry memory approverSignatureAndExpiry;
        testDelegateToOperatorWhoAcceptsAllStakers(staker, approverSignatureAndExpiry, emptySalt);

        // set the pausing flag
        cheats.startPrank(pauser);
        delegationManager.pause(2 ** PAUSED_ENTER_WITHDRAWAL_QUEUE);
        cheats.stopPrank();

        cheats.startPrank(staker);
        cheats.expectRevert(bytes("Pausable: index is paused"));
        delegationManager.undelegate(staker);
        cheats.stopPrank();
    }

    // special event purely used in the StrategyManagerMock contract, inside of `undelegate` function to verify that the correct call is made
    event ForceTotalWithdrawalCalled(address staker);

    /**
     * @notice Verifies that the `undelegate` function properly calls `strategyManager.forceTotalWithdrawal` when necessary
     * @param callFromOperatorOrApprover -- calls from the operator if 'false' and the 'approver' if true
     */
    function testForceUndelegation(address staker, bytes32 salt, bool callFromOperatorOrApprover) public
        fuzzedAddress(staker)
    {
        address delegationApprover = cheats.addr(delegationSignerPrivateKey);
        address operator = address(this);

        // filtering since you can't delegate to yourself after registering as an operator
        cheats.assume(staker != operator);

        // register this contract as an operator and delegate from the staker to it
        uint256 expiry = type(uint256).max;
        testDelegateToOperatorWhoRequiresECDSASignature(staker, salt, expiry);

        address caller;
        if (callFromOperatorOrApprover) {
            caller = delegationApprover;
        } else {
            caller = operator;
        }

        // call the `undelegate` function
        cheats.startPrank(caller);
        // check that the correct calldata is forwarded by looking for an event emitted by the StrategyManagerMock contract
        if (strategyManagerMock.stakerStrategyListLength(staker) != 0) {
            // don't check any parameters other than event type
            cheats.expectEmit(false, false, false, false, address(stakeRegistryMock));
            emit StakeUpdate(bytes32(0), 0, 0);
            cheats.expectEmit(true, true, true, true, address(strategyManagerMock));
            emit ForceTotalWithdrawalCalled(staker);
        }
        // withdrawal root
        (IStrategy[] memory strategies, uint256[] memory shares) = delegationManager.getDelegatableShares(staker);
        IDelegationManager.Withdrawal memory fullWithdrawal = IDelegationManager.Withdrawal({
            staker: staker,
            delegatedTo: operator,
            withdrawer: staker,
            nonce: delegationManager.cumulativeWithdrawalsQueued(staker),
            startBlock: uint32(block.number),
            strategies: strategies,
            shares: shares
        });
        bytes32 withdrawalRoot = delegationManager.calculateWithdrawalRoot(fullWithdrawal);

        (bytes32 returnValue) = delegationManager.undelegate(staker);

        // check that the return value is the withdrawal root
        require(returnValue == withdrawalRoot, "contract returned wrong return value");
        cheats.stopPrank();
    }

    /**
     * @notice Verifies that the `undelegate` function has proper access controls (can only be called by the operator who the `staker` has delegated
     * to or the operator's `delegationApprover`), or the staker themselves
     */
    function testCannotCallUndelegateFromImproperAddress(address staker, address caller) public
        fuzzedAddress(staker)
        fuzzedAddress(caller)
    {
        address delegationApprover = cheats.addr(delegationSignerPrivateKey);
        address operator = address(this);

        // filtering since you can't delegate to yourself after registering as an operator
        cheats.assume(staker != operator);

        // filter out addresses that are actually allowed to call the function
        cheats.assume(caller != operator);
        cheats.assume(caller != delegationApprover);
        cheats.assume(caller != staker);

        // register this contract as an operator and delegate from the staker to it
        uint256 expiry = type(uint256).max;
        testDelegateToOperatorWhoRequiresECDSASignature(staker, emptySalt, expiry);

        // try to call the `undelegate` function and check for reversion
        cheats.startPrank(caller);
        cheats.expectRevert(bytes("DelegationManager.undelegate: caller cannot undelegate staker"));
        delegationManager.undelegate(staker);
        cheats.stopPrank();
    }

    /**
     * @notice verifies that `DelegationManager.undelegate` reverts if trying to undelegate an operator from themselves
     * @param callFromOperatorOrApprover -- calls from the operator if 'false' and the 'approver' if true
     */
    function testOperatorCannotForceUndelegateThemself(address delegationApprover, bool callFromOperatorOrApprover) public {
        // register *this contract* as an operator
        address operator = address(this);
        IDelegationManager.OperatorDetails memory _operatorDetails = IDelegationManager.OperatorDetails({
            earningsReceiver: operator,
            delegationApprover: delegationApprover,
            stakerOptOutWindowBlocks: 0
        });
        testRegisterAsOperator(operator, _operatorDetails, emptyStringForMetadataURI);

        address caller;
        if (callFromOperatorOrApprover) {
            caller = delegationApprover;
        } else {
            caller = operator;
        }

        // try to call the `undelegate` function and check for reversion
        cheats.startPrank(caller);
        cheats.expectRevert(bytes("DelegationManager.undelegate: operators cannot be undelegated"));
        delegationManager.undelegate(operator);
        cheats.stopPrank();
    }

    /**
     * @notice Verifies that the reversion occurs when trying to reuse an 'approverSalt'
     */
    function test_Revert_WhenTryingToReuseSalt(address staker_one, address staker_two, bytes32 salt) public
        fuzzedAddress(staker_one)
        fuzzedAddress(staker_two)
    {
        // address delegationApprover = cheats.addr(delegationSignerPrivateKey);
        address operator = address(this);

        // filtering since you can't delegate to yourself after registering as an operator
        cheats.assume(staker_one != operator);
        cheats.assume(staker_two != operator);

        // filtering since you can't delegate twice
        cheats.assume(staker_one != staker_two);

        address delegationApprover = cheats.addr(delegationSignerPrivateKey);
        // filter out the case where `staker` *is* the 'delegationApprover', since in this case the salt won't get used
        cheats.assume(staker_one != delegationApprover);
        cheats.assume(staker_two != delegationApprover);

        // register this contract as an operator and delegate from `staker_one` to it, using the `salt`
        uint256 expiry = type(uint256).max;
        testDelegateToOperatorWhoRequiresECDSASignature(staker_one, salt, expiry);

        // calculate the delegationSigner's signature
        ISignatureUtils.SignatureWithExpiry memory approverSignatureAndExpiry =
            _getApproverSignature(delegationSignerPrivateKey, staker_two, operator, salt, expiry);

        // try to delegate to the operator from `staker_two`, and verify that the call reverts for the proper reason (trying to reuse a salt)
        cheats.startPrank(staker_two);
        cheats.expectRevert(bytes("DelegationManager._delegate: approverSalt already spent"));
        delegationManager.delegateTo(operator, approverSignatureAndExpiry, salt);
        cheats.stopPrank();
    }

    function testSetWithdrawalDelayBlocks(uint16 valueToSet) external {
        // filter fuzzed inputs to allowed amounts
        cheats.assume(valueToSet <= delegationManager.MAX_WITHDRAWAL_DELAY_BLOCKS());

        // set the `withdrawalDelayBlocks` variable
        cheats.startPrank(delegationManager.owner());
        uint256 previousValue = delegationManager.withdrawalDelayBlocks();
        cheats.expectEmit(true, true, true, true, address(delegationManager));
        emit WithdrawalDelayBlocksSet(previousValue, valueToSet);
        delegationManager.setWithdrawalDelayBlocks(valueToSet);
        cheats.stopPrank();
        require(delegationManager.withdrawalDelayBlocks() == valueToSet, "DelegationManager.withdrawalDelayBlocks() != valueToSet");
    }

    function testSetWithdrawalDelayBlocksRevertsWhenCalledByNotOwner(address notOwner) filterFuzzedAddressInputs(notOwner) external {
        cheats.assume(notOwner != delegationManager.owner());

        uint256 valueToSet = 1;
        // set the `withdrawalDelayBlocks` variable
        cheats.startPrank(notOwner);
        cheats.expectRevert(bytes("Ownable: caller is not the owner"));
        delegationManager.setWithdrawalDelayBlocks(valueToSet);
        cheats.stopPrank();
    }

    function testSetWithdrawalDelayBlocksRevertsWhenInputValueTooHigh(uint256 valueToSet) external {
        // filter fuzzed inputs to disallowed amounts
        cheats.assume(valueToSet > delegationManager.MAX_WITHDRAWAL_DELAY_BLOCKS());

        // attempt to set the `withdrawalDelayBlocks` variable
        cheats.startPrank(delegationManager.owner());
        cheats.expectRevert(bytes("DelegationManager.setWithdrawalDelayBlocks: newWithdrawalDelayBlocks too high"));
        delegationManager.setWithdrawalDelayBlocks(valueToSet);
    }

    /**************************************
     * 
     *  Withdrawals Tests with StrategyManager, using actual SM contract instead of Mock to test
     * 
     **************************************/

    
    function testQueueWithdrawalRevertsMismatchedSharesAndStrategyArrayLength() external {
        IStrategy[] memory strategyArray = new IStrategy[](1);
        uint256[] memory shareAmounts = new uint256[](2);

        {
            strategyArray[0] = eigenPodManagerMock.beaconChainETHStrategy();
            shareAmounts[0] = 1;
            shareAmounts[1] = 1;
        }

        cheats.expectRevert(bytes("DelegationManager.queueWithdrawal: input length mismatch"));
        delegationManager.queueWithdrawal(strategyArray, shareAmounts, address(this));
    }

    function testQueueWithdrawalRevertsWithZeroAddressWithdrawer() external {
        IStrategy[] memory strategyArray = new IStrategy[](1);
        uint256[] memory shareAmounts = new uint256[](1);

        cheats.expectRevert(bytes("DelegationManager.queueWithdrawal: must provide valid withdrawal address"));
        delegationManager.queueWithdrawal(strategyArray, shareAmounts, address(0));
    }

    function testQueueWithdrawal_ToSelf(
        uint256 depositAmount,
        uint256 withdrawalAmount
    )
        public
        returns (
            IDelegationManager.Withdrawal memory /* queuedWithdrawal */,
            IERC20[] memory /* tokensArray */,
            bytes32 /* withdrawalRoot */
        )
    {
        _setUpWithdrawalTests();
        StrategyBase strategy = strategyMock;
        IERC20 token = strategy.underlyingToken();

        // filtering of fuzzed inputs
        cheats.assume(withdrawalAmount != 0 && withdrawalAmount <= depositAmount);

        _tempStrategyStorage = strategy;

        _depositIntoStrategySuccessfully(strategy, /*staker*/ address(this), depositAmount);

        (
            IDelegationManager.Withdrawal memory withdrawal,
            IERC20[] memory tokensArray,
            bytes32 withdrawalRoot
        ) = _setUpWithdrawalStructSingleStrat(
                /*staker*/ address(this),
                /*withdrawer*/ address(this),
                token,
                _tempStrategyStorage,
                withdrawalAmount
            );

        uint256 sharesBefore = strategyManager.stakerStrategyShares(/*staker*/ address(this), _tempStrategyStorage);
        uint256 nonceBefore = delegationManager.cumulativeWithdrawalsQueued(/*staker*/ address(this));

        require(!delegationManager.pendingWithdrawals(withdrawalRoot), "withdrawalRootPendingBefore is true!");

        {
            cheats.expectEmit(true, true, true, true, address(delegationManager));
            emit WithdrawalQueued(
                withdrawalRoot,
                withdrawal
            );
            delegationManager.queueWithdrawal(
                withdrawal.strategies,
                withdrawal.shares,
                /*withdrawer*/ address(this)
            );
        }

        uint256 sharesAfter = strategyManager.stakerStrategyShares(/*staker*/ address(this), _tempStrategyStorage);
        uint256 nonceAfter = delegationManager.cumulativeWithdrawalsQueued(/*staker*/ address(this));

        require(delegationManager.pendingWithdrawals(withdrawalRoot), "pendingWithdrawalsAfter is false!");
        require(sharesAfter == sharesBefore - withdrawalAmount, "sharesAfter != sharesBefore - withdrawalAmount");
        require(nonceAfter == nonceBefore + 1, "nonceAfter != nonceBefore + 1");

        return (withdrawal, tokensArray, withdrawalRoot);
    }

    function testQueueWithdrawal_ToSelf_TwoStrategies(
        uint256[2] memory depositAmounts,
        uint256[2] memory withdrawalAmounts
    )
        public
        returns (
            IDelegationManager.Withdrawal memory /* withdrawal */,
            bytes32 /* withdrawalRoot */
        )
    {
        _setUpWithdrawalTests();
        // filtering of fuzzed inputs
        cheats.assume(withdrawalAmounts[0] != 0 && withdrawalAmounts[0] < depositAmounts[0]);
        cheats.assume(withdrawalAmounts[1] != 0 && withdrawalAmounts[1] < depositAmounts[1]);
        address staker = address(this);

        IStrategy[] memory strategies = new IStrategy[](2);
        strategies[0] = IStrategy(strategyMock);
        strategies[1] = IStrategy(strategyMock2);

        IERC20[] memory tokens = new IERC20[](2);
        tokens[0] = strategyMock.underlyingToken();
        tokens[1] = strategyMock2.underlyingToken();

        uint256[] memory amounts = new uint256[](2);
        amounts[0] = withdrawalAmounts[0];
        amounts[1] = withdrawalAmounts[1];

        _depositIntoStrategySuccessfully(strategies[0], staker, depositAmounts[0]);
        _depositIntoStrategySuccessfully(strategies[1], staker, depositAmounts[1]);

        (
            IDelegationManager.Withdrawal memory withdrawal,
            bytes32 withdrawalRoot
        ) = _setUpWithdrawalStruct_MultipleStrategies(
                /* staker */ staker,
                /* withdrawer */ staker,
                strategies,
                amounts
            );

        uint256[] memory sharesBefore = new uint256[](2);
        sharesBefore[0] = strategyManager.stakerStrategyShares(staker, strategies[0]);
        sharesBefore[1] = strategyManager.stakerStrategyShares(staker, strategies[1]);
        uint256 nonceBefore = delegationManager.cumulativeWithdrawalsQueued(staker);

        require(!delegationManager.pendingWithdrawals(withdrawalRoot), "withdrawalRootPendingBefore is true!");

        {
            cheats.expectEmit(true, true, true, true, address(delegationManager));
            emit WithdrawalQueued(
                withdrawalRoot,
                withdrawal
            );
            delegationManager.queueWithdrawal(
                withdrawal.strategies,
                withdrawal.shares,
                /*withdrawer*/ staker
            );
        }

        uint256[] memory sharesAfter = new uint256[](2);
        sharesAfter[0] = strategyManager.stakerStrategyShares(staker, strategies[0]);
        sharesAfter[1] = strategyManager.stakerStrategyShares(staker, strategies[1]);
        uint256 nonceAfter = delegationManager.cumulativeWithdrawalsQueued(staker);

        require(delegationManager.pendingWithdrawals(withdrawalRoot), "withdrawalRootPendingAfter is false!");
        require(
            sharesAfter[0] == sharesBefore[0] - withdrawalAmounts[0],
            "Strat1: sharesAfter != sharesBefore - withdrawalAmount"
        );
        require(
            sharesAfter[1] == sharesBefore[1] - withdrawalAmounts[1],
            "Strat2: sharesAfter != sharesBefore - withdrawalAmount"
        );
        require(nonceAfter == nonceBefore + 1, "nonceAfter != nonceBefore + 1");

        return (withdrawal, withdrawalRoot);
    }

    function testQueueWithdrawalPartiallyWithdraw(uint128 amount) external {
        testQueueWithdrawal_ToSelf(uint256(amount) * 2, amount);
        require(!delegationManager.isDelegated(address(this)), "should still be delegated failed");
    }

    function testQueueWithdrawal_ToDifferentAddress(
        address withdrawer,
        uint256 depositAmount,
        uint256 withdrawalAmount
    ) external filterFuzzedAddressInputs(withdrawer) {
        _setUpWithdrawalTests();
        cheats.assume(withdrawalAmount != 0 && withdrawalAmount <= depositAmount);
        address staker = address(this);

        _depositIntoStrategySuccessfully(strategyMock, staker, depositAmount);
        (
            IDelegationManager.Withdrawal memory withdrawal,
            ,
            bytes32 withdrawalRoot
        ) = _setUpWithdrawalStructSingleStrat(
                staker,
                withdrawer,
                /*token*/ strategyMock.underlyingToken(),
                strategyMock,
                withdrawalAmount
            );

        uint256 sharesBefore = strategyManager.stakerStrategyShares(staker, strategyMock);
        uint256 nonceBefore = delegationManager.cumulativeWithdrawalsQueued(staker);

        require(!delegationManager.pendingWithdrawals(withdrawalRoot), "pendingWithdrawalsBefore is true!");

        cheats.expectEmit(true, true, true, true, address(delegationManager));
        emit WithdrawalQueued(
            withdrawalRoot,
            withdrawal
        );
        delegationManager.queueWithdrawal(
            withdrawal.strategies,
            withdrawal.shares,
            withdrawer
        );

        uint256 sharesAfter = strategyManager.stakerStrategyShares(staker, strategyMock);
        uint256 nonceAfter = delegationManager.cumulativeWithdrawalsQueued(staker);

        require(delegationManager.pendingWithdrawals(withdrawalRoot), "pendingWithdrawalsAfter is false!");
        require(sharesAfter == sharesBefore - withdrawalAmount, "sharesAfter != sharesBefore - amount");
        require(nonceAfter == nonceBefore + 1, "nonceAfter != nonceBefore + 1");
    }

    function testCompleteQueuedWithdrawalRevertsWhenAttemptingReentrancy(
        uint256 depositAmount,
        uint256 withdrawalAmount
    ) external {
        cheats.assume(withdrawalAmount != 0 && withdrawalAmount <= depositAmount);
        // replace dummyStrat with Reenterer contract
        reenterer = new Reenterer();
        strategyMock = StrategyBase(address(reenterer));

        // whitelist the strategy for deposit
        cheats.startPrank(strategyManager.owner());
        IStrategy[] memory _strategy = new IStrategy[](1);
        _strategy[0] = strategyMock;
        strategyManager.addStrategiesToDepositWhitelist(_strategy);
        cheats.stopPrank();

        _tempStakerStorage = address(this);
        IStrategy strategy = strategyMock;

        reenterer.prepareReturnData(abi.encode(depositAmount));


        IStrategy[] memory strategyArray = new IStrategy[](1);
        IERC20[] memory tokensArray = new IERC20[](1);
        uint256[] memory shareAmounts = new uint256[](1);
        {
            strategyArray[0] = strategy;
            shareAmounts[0] = withdrawalAmount;
            tokensArray[0] = mockToken;
        }

        (
            IDelegationManager.Withdrawal memory withdrawal,
            /* tokensArray */,
            /* withdrawalRoot */
        ) = testQueueWithdrawal_ToSelf(depositAmount, withdrawalAmount);

        uint256 middlewareTimesIndex = 0;
        bool receiveAsTokens = false;

        address targetToUse = address(strategyManager);
        uint256 msgValueToUse = 0;
        bytes memory calldataToUse = abi.encodeWithSelector(
            DelegationManager.completeQueuedWithdrawal.selector,
            withdrawal,
            tokensArray,
            middlewareTimesIndex,
            receiveAsTokens
        );
        reenterer.prepare(targetToUse, msgValueToUse, calldataToUse, bytes("ReentrancyGuard: reentrant call"));
        delegationManager.completeQueuedWithdrawal(withdrawal, tokensArray, middlewareTimesIndex, receiveAsTokens);
    }

    function testCompleteQueuedWithdrawalRevertsWhenNotCallingFromWithdrawerAddress(
        uint256 depositAmount,
        uint256 withdrawalAmount
    ) external {
        cheats.assume(withdrawalAmount != 0 && withdrawalAmount <= depositAmount);
        _tempStakerStorage = address(this);

        (
            IDelegationManager.Withdrawal memory withdrawal,
            IERC20[] memory tokensArray,
        ) = testQueueWithdrawal_ToSelf(depositAmount, withdrawalAmount);

        IStrategy strategy = withdrawal.strategies[0];
        IERC20 token = tokensArray[0];

        uint256 sharesBefore = strategyManager.stakerStrategyShares(address(this), strategy);
        uint256 balanceBefore = token.balanceOf(address(_tempStakerStorage));

        uint256 middlewareTimesIndex = 0;
        bool receiveAsTokens = false;

        cheats.startPrank(address(123456));
        cheats.expectRevert(
            bytes(
                "DelegationManager.completeQueuedAction: only withdrawer can complete action"
            )
        );
        delegationManager.completeQueuedWithdrawal(withdrawal, tokensArray, middlewareTimesIndex, receiveAsTokens);
        cheats.stopPrank();

        uint256 sharesAfter = strategyManager.stakerStrategyShares(address(this), strategy);
        uint256 balanceAfter = token.balanceOf(address(_tempStakerStorage));

        require(sharesAfter == sharesBefore, "sharesAfter != sharesBefore");
        require(balanceAfter == balanceBefore, "balanceAfter != balanceBefore");
    }

    function testCompleteQueuedWithdrawalRevertsWhenTryingToCompleteSameWithdrawal2X(
        uint256 depositAmount,
        uint256 withdrawalAmount
    ) external {
        cheats.assume(withdrawalAmount != 0 && withdrawalAmount <= depositAmount);
        _tempStakerStorage = address(this);

        (
            IDelegationManager.Withdrawal memory withdrawal,
            IERC20[] memory tokensArray,
            bytes32 withdrawalRoot
        ) = testQueueWithdrawal_ToSelf(depositAmount, withdrawalAmount);

        IStrategy strategy = withdrawal.strategies[0];
        IERC20 token = tokensArray[0];

        uint256 sharesBefore = strategyManager.stakerStrategyShares(address(this), strategy);
        uint256 balanceBefore = token.balanceOf(address(_tempStakerStorage));

        uint256 middlewareTimesIndex = 0;
        bool receiveAsTokens = false;

        cheats.expectEmit(true, true, true, true, address(delegationManager));
        emit WithdrawalCompleted(withdrawalRoot);
        delegationManager.completeQueuedWithdrawal(withdrawal, tokensArray, middlewareTimesIndex, receiveAsTokens);

        uint256 sharesAfter = strategyManager.stakerStrategyShares(address(this), strategy);
        uint256 balanceAfter = token.balanceOf(address(_tempStakerStorage));

        require(sharesAfter == sharesBefore + withdrawalAmount, "sharesAfter != sharesBefore + withdrawalAmount");
        require(balanceAfter == balanceBefore, "balanceAfter != balanceBefore");
        sharesBefore = sharesAfter;
        balanceBefore = balanceAfter;

        cheats.expectRevert(
            bytes(
                "DelegationManager.completeQueuedAction: action is not in queue"
            )
        );
        delegationManager.completeQueuedWithdrawal(withdrawal, tokensArray, middlewareTimesIndex, receiveAsTokens);

        sharesAfter = strategyManager.stakerStrategyShares(address(this), strategy);
        balanceAfter = token.balanceOf(address(_tempStakerStorage));

        require(sharesAfter == sharesBefore, "sharesAfter != sharesBefore");
        require(balanceAfter == balanceBefore, "balanceAfter != balanceBefore");
    }

    function testCompleteQueuedWithdrawalRevertsWhenWithdrawalDelayBlocksHasNotPassed(
        uint256 depositAmount,
        uint256 withdrawalAmount
    ) external {
        cheats.assume(withdrawalAmount != 0 && withdrawalAmount <= depositAmount);
        _tempStakerStorage = address(this);

        (
            IDelegationManager.Withdrawal memory withdrawal,
            IERC20[] memory tokensArray,
        ) = testQueueWithdrawal_ToSelf(depositAmount, withdrawalAmount);

        uint256 valueToSet = 1;
        // set the `withdrawalDelayBlocks` variable
        cheats.startPrank(strategyManager.owner());
        uint256 previousValue = delegationManager.withdrawalDelayBlocks();
        cheats.expectEmit(true, true, true, true, address(delegationManager));
        emit WithdrawalDelayBlocksSet(previousValue, valueToSet);
        delegationManager.setWithdrawalDelayBlocks(valueToSet);
        cheats.stopPrank();
        require(
            delegationManager.withdrawalDelayBlocks() == valueToSet,
            "delegationManager.withdrawalDelayBlocks() != valueToSet"
        );

        cheats.expectRevert(
            bytes("DelegationManager.completeQueuedAction: withdrawalDelayBlocks period has not yet passed")
        );
        delegationManager.completeQueuedWithdrawal(withdrawal, tokensArray, /* middlewareTimesIndex */ 0, /* receiveAsTokens */ false);
    }

    function testCompleteQueuedWithdrawalRevertsWhenWithdrawalDoesNotExist() external {
        uint256 withdrawalAmount = 1e18;
        IStrategy strategy = strategyMock;
        IERC20 token = strategy.underlyingToken();

        (
            IDelegationManager.Withdrawal memory withdrawal,
            IERC20[] memory tokensArray,
            bytes32 withdrawalRoot
        ) = _setUpWithdrawalStructSingleStrat(
                /*staker*/ address(this),
                /*withdrawer*/ address(this),
                token,
                strategy,
                withdrawalAmount
            );

        uint256 sharesBefore = strategyManager.stakerStrategyShares(address(this), strategy);
        uint256 balanceBefore = token.balanceOf(address(_tempStakerStorage));

        uint256 middlewareTimesIndex = 0;
        bool receiveAsTokens = false;

        cheats.expectRevert(bytes("DelegationManager.completeQueuedAction: action is not in queue"));
        delegationManager.completeQueuedWithdrawal(withdrawal, tokensArray, middlewareTimesIndex, receiveAsTokens);

        uint256 sharesAfter = strategyManager.stakerStrategyShares(address(this), strategy);
        uint256 balanceAfter = token.balanceOf(address(_tempStakerStorage));

        require(sharesAfter == sharesBefore, "sharesAfter != sharesBefore");
        require(balanceAfter == balanceBefore, "balanceAfter != balanceBefore");
    }

    function testCompleteQueuedWithdrawalRevertsWhenWithdrawalsPaused(
        uint256 depositAmount,
        uint256 withdrawalAmount
    ) external {
        cheats.assume(withdrawalAmount != 0 && withdrawalAmount <= depositAmount);
        _tempStakerStorage = address(this);

        (
            IDelegationManager.Withdrawal memory withdrawal,
            IERC20[] memory tokensArray,
        ) = testQueueWithdrawal_ToSelf(depositAmount, withdrawalAmount);

        IStrategy strategy = withdrawal.strategies[0];
        IERC20 token = tokensArray[0];

        uint256 sharesBefore = strategyManager.stakerStrategyShares(address(this), strategy);
        uint256 balanceBefore = token.balanceOf(address(_tempStakerStorage));

        uint256 middlewareTimesIndex = 0;
        bool receiveAsTokens = false;

        // pause withdrawals
        cheats.startPrank(pauser);
        delegationManager.pause(2 ** PAUSED_EXIT_WITHDRAWAL_QUEUE);
        cheats.stopPrank();

        cheats.expectRevert(bytes("Pausable: index is paused"));
        delegationManager.completeQueuedWithdrawal(withdrawal, tokensArray, middlewareTimesIndex, receiveAsTokens);

        uint256 sharesAfter = strategyManager.stakerStrategyShares(address(this), strategy);
        uint256 balanceAfter = token.balanceOf(address(_tempStakerStorage));

        require(sharesAfter == sharesBefore, "sharesAfter != sharesBefore");
        require(balanceAfter == balanceBefore, "balanceAfter != balanceBefore");
    }

    function testCompleteQueuedWithdrawalFailsWhenTokensInputLengthMismatch(
        uint256 depositAmount,
        uint256 withdrawalAmount
    ) external {
        cheats.assume(withdrawalAmount != 0 && withdrawalAmount <= depositAmount);
        _tempStakerStorage = address(this);

        (
            IDelegationManager.Withdrawal memory withdrawal,
            IERC20[] memory tokensArray,
        ) = testQueueWithdrawal_ToSelf(depositAmount, withdrawalAmount);

        IStrategy strategy = withdrawal.strategies[0];
        IERC20 token = tokensArray[0];

        uint256 sharesBefore = strategyManager.stakerStrategyShares(address(this), strategy);
        uint256 balanceBefore = token.balanceOf(address(_tempStakerStorage));

        uint256 middlewareTimesIndex = 0;
        bool receiveAsTokens = true;
        // mismatch tokens array by setting tokens array to empty array
        tokensArray = new IERC20[](0);

        cheats.expectRevert(bytes("DelegationManager.completeQueuedAction: input length mismatch"));
        delegationManager.completeQueuedWithdrawal(withdrawal, tokensArray, middlewareTimesIndex, receiveAsTokens);

        uint256 sharesAfter = strategyManager.stakerStrategyShares(address(this), strategy);
        uint256 balanceAfter = token.balanceOf(address(_tempStakerStorage));

        require(sharesAfter == sharesBefore, "sharesAfter != sharesBefore");
        require(balanceAfter == balanceBefore, "balanceAfter != balanceBefore");
    }

    function testCompleteQueuedWithdrawalWithNonzeroWithdrawalDelayBlocks(
        uint256 depositAmount,
        uint256 withdrawalAmount,
        uint16 valueToSet
    ) external {
        // filter fuzzed inputs to allowed *and nonzero* amounts
        cheats.assume(valueToSet <= delegationManager.MAX_WITHDRAWAL_DELAY_BLOCKS() && valueToSet != 0);
        cheats.assume(depositAmount != 0 && withdrawalAmount != 0);
        cheats.assume(depositAmount >= withdrawalAmount);
        address staker = address(this);

        (
            IDelegationManager.Withdrawal memory withdrawal,
            IERC20[] memory tokensArray,
        ) = testQueueWithdrawal_ToSelf(depositAmount, withdrawalAmount);

        IStrategy strategy = withdrawal.strategies[0];
        IERC20 token = tokensArray[0];
        uint256 middlewareTimesIndex = 0;
        bool receiveAsTokens = false;

        // set the `withdrawalDelayBlocks` variable
        cheats.startPrank(delegationManager.owner());
        uint256 previousValue = delegationManager.withdrawalDelayBlocks();
        cheats.expectEmit(true, true, true, true, address(delegationManager));
        emit WithdrawalDelayBlocksSet(previousValue, valueToSet);
        delegationManager.setWithdrawalDelayBlocks(valueToSet);
        cheats.stopPrank();
        require(
            delegationManager.withdrawalDelayBlocks() == valueToSet,
            "strategyManager.withdrawalDelayBlocks() != valueToSet"
        );

        cheats.expectRevert(
            bytes("DelegationManager.completeQueuedAction: withdrawalDelayBlocks period has not yet passed")
        );
        delegationManager.completeQueuedWithdrawal(withdrawal, tokensArray, middlewareTimesIndex, receiveAsTokens);

        uint256 sharesBefore = strategyManager.stakerStrategyShares(address(this), strategy);
        uint256 balanceBefore = token.balanceOf(address(staker));

        // roll block number forward to one block before the withdrawal should be completeable and attempt again
        uint256 originalBlockNumber = block.number;
        cheats.roll(originalBlockNumber + valueToSet - 1);
        cheats.expectRevert(
            bytes("DelegationManager.completeQueuedAction: withdrawalDelayBlocks period has not yet passed")
        );
        delegationManager.completeQueuedWithdrawal(withdrawal, tokensArray, middlewareTimesIndex, receiveAsTokens);

        // roll block number forward to the block at which the withdrawal should be completeable, and complete it
        cheats.roll(originalBlockNumber + valueToSet);
        delegationManager.completeQueuedWithdrawal(withdrawal, tokensArray, middlewareTimesIndex, receiveAsTokens);

        uint256 sharesAfter = strategyManager.stakerStrategyShares(address(this), strategy);
        uint256 balanceAfter = token.balanceOf(address(staker));

        require(sharesAfter == sharesBefore + withdrawalAmount, "sharesAfter != sharesBefore + withdrawalAmount");
        require(balanceAfter == balanceBefore, "balanceAfter != balanceBefore");
    }


    function testCompleteQueuedWithdrawal_ReceiveAsTokensMarkedFalse(
        uint256 depositAmount,
        uint256 withdrawalAmount
    ) external {
        cheats.assume(withdrawalAmount != 0 && withdrawalAmount <= depositAmount);
        address staker = address(this);

        // testQueueWithdrawal_ToSelf(depositAmount, withdrawalAmount);

        (
            IDelegationManager.Withdrawal memory withdrawal,
            IERC20[] memory tokensArray,
            bytes32 withdrawalRoot
        ) = testQueueWithdrawal_ToSelf(depositAmount, withdrawalAmount);

        IStrategy strategy = withdrawal.strategies[0];
        IERC20 token = tokensArray[0];

        uint256 sharesBefore = strategyManager.stakerStrategyShares(address(this), strategy);
        uint256 balanceBefore = token.balanceOf(address(staker));

        uint256 middlewareTimesIndex = 0;
        bool receiveAsTokens = false;
        cheats.expectEmit(true, true, true, true, address(delegationManager));
        emit WithdrawalCompleted(withdrawalRoot);
        delegationManager.completeQueuedWithdrawal(withdrawal, tokensArray, middlewareTimesIndex, receiveAsTokens);

        uint256 sharesAfter = strategyManager.stakerStrategyShares(address(this), strategy);
        uint256 balanceAfter = token.balanceOf(address(staker));

        require(sharesAfter == sharesBefore + withdrawalAmount, "sharesAfter != sharesBefore + withdrawalAmount");
        require(balanceAfter == balanceBefore, "balanceAfter != balanceBefore");
    }

    function testCompleteQueuedWithdrawal_ReceiveAsTokensMarkedTrue(
        uint256 depositAmount,
        uint256 withdrawalAmount
    ) external {
        cheats.assume(withdrawalAmount != 0 && withdrawalAmount <= depositAmount);
        address staker = address(this);

        (
            IDelegationManager.Withdrawal memory withdrawal,
            IERC20[] memory tokensArray,
            bytes32 withdrawalRoot
        ) = testQueueWithdrawal_ToSelf(depositAmount, withdrawalAmount);

        IStrategy strategy = withdrawal.strategies[0];
        IERC20 token = tokensArray[0];

        uint256 sharesBefore = strategyManager.stakerStrategyShares(staker, strategy);
        uint256 balanceBefore = token.balanceOf(address(staker));

        uint256 middlewareTimesIndex = 0;
        bool receiveAsTokens = true;
        cheats.expectEmit(true, true, true, true, address(delegationManager));
        emit WithdrawalCompleted(withdrawalRoot);
        delegationManager.completeQueuedWithdrawal(withdrawal, tokensArray, middlewareTimesIndex, receiveAsTokens);

        uint256 sharesAfter = strategyManager.stakerStrategyShares(staker, strategy);
        uint256 balanceAfter = token.balanceOf(address(staker));

        require(sharesAfter == sharesBefore, "sharesAfter != sharesBefore");
        require(balanceAfter == balanceBefore + withdrawalAmount, "balanceAfter != balanceBefore + withdrawalAmount");
        if (depositAmount == withdrawalAmount) {
            // Since receiving tokens instead of shares, if withdrawal amount is entire deposit, then strategy will be removed
            // with sharesAfter being 0
            require(
                !_isDepositedStrategy(staker, strategy),
                "Strategy still part of staker's deposited strategies"
            );
            require(sharesAfter == 0, "staker shares is not 0");
        }
    }

    function testCompleteQueuedWithdrawalFullyWithdraw(uint256 amount) external {
        address staker = address(this);
        (
            IDelegationManager.Withdrawal memory withdrawal,
            IERC20[] memory tokensArray,
            bytes32 withdrawalRoot
        ) = testQueueWithdrawal_ToSelf(amount, amount);

        IStrategy strategy = withdrawal.strategies[0];
        IERC20 token = tokensArray[0];

        uint256 sharesBefore = strategyManager.stakerStrategyShares(staker, strategy);
        uint256 balanceBefore = token.balanceOf(address(staker));

        uint256 middlewareTimesIndex = 0;
        bool receiveAsTokens = true;
        cheats.expectEmit(true, true, true, true, address(delegationManager));
        emit WithdrawalCompleted(withdrawalRoot);
        delegationManager.completeQueuedWithdrawal(withdrawal, tokensArray, middlewareTimesIndex, receiveAsTokens);

        uint256 sharesAfter = strategyManager.stakerStrategyShares(staker, strategy);
        uint256 balanceAfter = token.balanceOf(address(staker));

        require(sharesAfter == sharesBefore, "sharesAfter != sharesBefore");
        require(balanceAfter == balanceBefore + amount, "balanceAfter != balanceBefore + withdrawalAmount");
        require(
            !_isDepositedStrategy(staker, strategy),
            "Strategy still part of staker's deposited strategies"
        );
        require(sharesAfter == 0, "staker shares is not 0");
    }

    function test_removeSharesRevertsWhenShareAmountIsZero(uint256 depositAmount) external {
        _setUpWithdrawalTests();
        address staker = address(this);
        uint256 withdrawalAmount = 0;

        _depositIntoStrategySuccessfully(strategyMock, staker, depositAmount);

        (
            IDelegationManager.Withdrawal memory withdrawal,
            IERC20[] memory tokensArray,
            bytes32 withdrawalRoot
        ) = _setUpWithdrawalStructSingleStrat(
                /*staker*/ address(this),
                /*withdrawer*/ address(this),
                mockToken,
                strategyMock,
                withdrawalAmount
            );

        cheats.expectRevert(bytes("StrategyManager._removeShares: shareAmount should not be zero!"));
        delegationManager.queueWithdrawal(
            withdrawal.strategies,
            withdrawal.shares,
            staker
        );
    }

    function test_removeSharesRevertsWhenShareAmountIsTooLarge(
        uint256 depositAmount,
        uint256 withdrawalAmount
    ) external {
        _setUpWithdrawalTests();
        cheats.assume(depositAmount > 0 && withdrawalAmount > depositAmount);
        address staker = address(this);

        _depositIntoStrategySuccessfully(strategyMock, staker, depositAmount);

        (
            IDelegationManager.Withdrawal memory withdrawal,
            IERC20[] memory tokensArray,
            bytes32 withdrawalRoot
        ) = _setUpWithdrawalStructSingleStrat(
                /*staker*/ address(this),
                /*withdrawer*/ address(this),
                mockToken,
                strategyMock,
                withdrawalAmount
            );

        cheats.expectRevert(bytes("StrategyManager._removeShares: shareAmount too high"));
        delegationManager.queueWithdrawal(
            withdrawal.strategies,
            withdrawal.shares,
            /*withdrawer*/ address(this)
        );
    }

    /**
     * Testing queueWithdrawal of 3 strategies, fuzzing the deposit and withdraw amounts. if the withdrawal amounts == deposit amounts
     * then the strategy should be removed from the staker StrategyList
     */
    function test_removeStrategyFromStakerStrategyList(uint256[3] memory depositAmounts, uint256[3] memory withdrawalAmounts) external {
        _setUpWithdrawalTests();
        // filtering of fuzzed inputs
        cheats.assume(withdrawalAmounts[0] > 0 && withdrawalAmounts[0] <= depositAmounts[0]);
        cheats.assume(withdrawalAmounts[1] > 0 && withdrawalAmounts[1] <= depositAmounts[1]);
        cheats.assume(withdrawalAmounts[2] > 0 && withdrawalAmounts[2] <= depositAmounts[2]);
        address staker = address(this);

        // Setup input params
        IStrategy[] memory strategies = new IStrategy[](3);
        strategies[0] = strategyMock;
        strategies[1] = strategyMock2;
        strategies[2] = strategyMock3;
        uint256[] memory amounts = new uint256[](3);
        amounts[0] = withdrawalAmounts[0];
        amounts[1] = withdrawalAmounts[1];
        amounts[2] = withdrawalAmounts[2];

        _depositIntoStrategySuccessfully(strategies[0], staker, depositAmounts[0]);
        _depositIntoStrategySuccessfully(strategies[1], staker, depositAmounts[1]);
        _depositIntoStrategySuccessfully(strategies[2], staker, depositAmounts[2]);

        (
            IDelegationManager.Withdrawal memory queuedWithdrawal,
            bytes32 withdrawalRoot
        ) = _setUpWithdrawalStruct_MultipleStrategies(
                /* staker */ staker,
                /* withdrawer */ staker,
                strategies,
                amounts
            );
        require(!delegationManager.pendingWithdrawals(withdrawalRoot), "withdrawalRootPendingBefore is true!");
        uint256 nonceBefore = delegationManager.cumulativeWithdrawalsQueued(staker);
        uint256[] memory sharesBefore = new uint256[](3);
        sharesBefore[0] = strategyManager.stakerStrategyShares(staker, strategies[0]);
        sharesBefore[1] = strategyManager.stakerStrategyShares(staker, strategies[1]);
        sharesBefore[2] = strategyManager.stakerStrategyShares(staker, strategies[2]);

        delegationManager.queueWithdrawal(
            strategies,
            amounts,
            /*withdrawer*/ address(this)
        );

        uint256[] memory sharesAfter = new uint256[](3);
        sharesAfter[0] = strategyManager.stakerStrategyShares(staker, strategies[0]);
        sharesAfter[1] = strategyManager.stakerStrategyShares(staker, strategies[1]);
        sharesAfter[2] = strategyManager.stakerStrategyShares(staker, strategies[2]);
        require(sharesBefore[0] == sharesAfter[0] + withdrawalAmounts[0], "Strat1: sharesBefore != sharesAfter + withdrawalAmount");
        if (depositAmounts[0] == withdrawalAmounts[0]) {
            require(!_isDepositedStrategy(staker, strategies[0]), "Strategy still part of staker's deposited strategies");
        }
        require(sharesBefore[1] == sharesAfter[1] + withdrawalAmounts[1], "Strat2: sharesBefore != sharesAfter + withdrawalAmount");
        if (depositAmounts[1] == withdrawalAmounts[1]) {
            require(!_isDepositedStrategy(staker, strategies[1]), "Strategy still part of staker's deposited strategies");
        }
        require(sharesBefore[2] == sharesAfter[2] + withdrawalAmounts[2], "Strat3: sharesBefore != sharesAfter + withdrawalAmount");
        if (depositAmounts[2] == withdrawalAmounts[2]) {
            require(!_isDepositedStrategy(staker, strategies[2]), "Strategy still part of staker's deposited strategies");
        }
    }

    /**
    * INTERNAL / HELPER FUNCTIONS
    */

    /**
     * Setup DelegationManager and StrategyManager contracts for testing instead of using StrategyManagerMock
     * since we need to test the actual contracts together for the withdrawal queueing tests
     */
    function _setUpWithdrawalTests() internal {
        delegationManagerImplementation = new DelegationManager(strategyManager, slasherMock, eigenPodManagerMock);
        cheats.startPrank(eigenLayerProxyAdmin.owner());
        eigenLayerProxyAdmin.upgrade(TransparentUpgradeableProxy(payable(address(delegationManager))), address(delegationManagerImplementation));
        cheats.stopPrank();


        strategyImplementation = new StrategyBase(strategyManager);
        mockToken = new ERC20Mock();
        strategyMock = StrategyBase(
            address(
                new TransparentUpgradeableProxy(
                    address(strategyImplementation),
                    address(eigenLayerProxyAdmin),
                    abi.encodeWithSelector(StrategyBase.initialize.selector, mockToken, eigenLayerPauserReg)
                )
            )
        );
        strategyMock2 = StrategyBase(
            address(
                new TransparentUpgradeableProxy(
                    address(strategyImplementation),
                    address(eigenLayerProxyAdmin),
                    abi.encodeWithSelector(StrategyBase.initialize.selector, mockToken, eigenLayerPauserReg)
                )
            )
        );
        strategyMock3 = StrategyBase(
            address(
                new TransparentUpgradeableProxy(
                    address(strategyImplementation),
                    address(eigenLayerProxyAdmin),
                    abi.encodeWithSelector(StrategyBase.initialize.selector, mockToken, eigenLayerPauserReg)
                )
            )
        );

        // whitelist the strategy for deposit
        cheats.startPrank(strategyManager.owner());
        IStrategy[] memory _strategies = new IStrategy[](3);
        _strategies[0] = strategyMock;
        _strategies[1] = strategyMock2;
        _strategies[2] = strategyMock3;
        strategyManager.addStrategiesToDepositWhitelist(_strategies);
        cheats.stopPrank();

        require(delegationManager.strategyManager() == strategyManager,
            "constructor / initializer incorrect, strategyManager set wrong");
    }

    function _depositIntoStrategySuccessfully(
        IStrategy strategy,
        address staker,
        uint256 amount
    ) internal {
        IERC20 token = strategy.underlyingToken();
        // IStrategy strategy = strategyMock;

        // filter out zero case since it will revert with "StrategyManager._addShares: shares should not be zero!"
        cheats.assume(amount != 0);
        // filter out zero address because the mock ERC20 we are using will revert on using it
        cheats.assume(staker != address(0));
        // filter out the strategy itself from fuzzed inputs
        cheats.assume(staker != address(strategy));
        // sanity check / filter
        cheats.assume(amount <= token.balanceOf(address(this)));
        cheats.assume(amount >= 1);

        uint256 sharesBefore = strategyManager.stakerStrategyShares(staker, strategy);
        uint256 stakerStrategyListLengthBefore = strategyManager.stakerStrategyListLength(staker);

        // needed for expecting an event with the right parameters
        uint256 expectedShares = strategy.underlyingToShares(amount);

        cheats.startPrank(staker);
        cheats.expectEmit(true, true, true, true, address(strategyManager));
        emit Deposit(staker, token, strategy, expectedShares);
        uint256 shares = strategyManager.depositIntoStrategy(strategy, token, amount);
        cheats.stopPrank();

        uint256 sharesAfter = strategyManager.stakerStrategyShares(staker, strategy);
        uint256 stakerStrategyListLengthAfter = strategyManager.stakerStrategyListLength(staker);

        require(sharesAfter == sharesBefore + shares, "sharesAfter != sharesBefore + shares");
        if (sharesBefore == 0) {
            require(
                stakerStrategyListLengthAfter == stakerStrategyListLengthBefore + 1,
                "stakerStrategyListLengthAfter != stakerStrategyListLengthBefore + 1"
            );
            require(
                strategyManager.stakerStrategyList(staker, stakerStrategyListLengthAfter - 1) == strategy,
                "strategyManager.stakerStrategyList(staker, stakerStrategyListLengthAfter - 1) != strategy"
            );
        }
    }

    function _setUpWithdrawalStructSingleStrat(address staker, address withdrawer, IERC20 token, IStrategy strategy, uint256 shareAmount)
        internal view returns (IDelegationManager.Withdrawal memory queuedWithdrawal, IERC20[] memory tokensArray, bytes32 withdrawalRoot)
    {
        IStrategy[] memory strategyArray = new IStrategy[](1);
        tokensArray = new IERC20[](1);
        uint256[] memory shareAmounts = new uint256[](1);
        strategyArray[0] = strategy;
        tokensArray[0] = token;
        shareAmounts[0] = shareAmount;
        queuedWithdrawal = 
            IDelegationManager.Withdrawal({
                strategies: strategyArray,
                shares: shareAmounts,
                staker: staker,
                withdrawer: withdrawer,
                nonce: delegationManager.cumulativeWithdrawalsQueued(staker),
                startBlock: uint32(block.number),
                delegatedTo: delegationManager.delegatedTo(staker)
            }
        );
        // calculate the withdrawal root
        withdrawalRoot = delegationManager.calculateWithdrawalRoot(queuedWithdrawal);
        return (queuedWithdrawal, tokensArray, withdrawalRoot);
    }

    function _setUpWithdrawalStruct_MultipleStrategies(
        address staker,
        address withdrawer,
        IStrategy[] memory strategyArray,
        uint256[] memory shareAmounts
    )
        internal view returns (IDelegationManager.Withdrawal memory withdrawal, bytes32 withdrawalRoot)
    {
        withdrawal = 
            IDelegationManager.Withdrawal({
                strategies: strategyArray,
                shares: shareAmounts,
                staker: staker,
                withdrawer: withdrawer,
                nonce: delegationManager.cumulativeWithdrawalsQueued(staker),
                startBlock: uint32(block.number),
                delegatedTo: delegationManager.delegatedTo(staker)
            }
        );
        // calculate the withdrawal root
        withdrawalRoot = delegationManager.calculateWithdrawalRoot(withdrawal);
        return (withdrawal, withdrawalRoot);
    }

    function _setUpWithdrawalStructSingleStrat_MultipleStrategies(
        address staker,
        address withdrawer,
        IStrategy[] memory strategyArray,
        uint256[] memory shareAmounts
    )
        internal view returns (IDelegationManager.Withdrawal memory queuedWithdrawal, bytes32 withdrawalRoot)
    {
        queuedWithdrawal = 
            IDelegationManager.Withdrawal({
                staker: staker,
                withdrawer: withdrawer,
                nonce: delegationManager.cumulativeWithdrawalsQueued(staker),
                startBlock: uint32(block.number),
                delegatedTo: delegationManager.delegatedTo(staker),
                strategies: strategyArray,
                shares: shareAmounts
            }
        );
        // calculate the withdrawal root
        withdrawalRoot = delegationManager.calculateWithdrawalRoot(queuedWithdrawal);
        return (queuedWithdrawal, withdrawalRoot);
    }

    /**
     * @notice internal function for calculating a signature from the delegationSigner corresponding to `_delegationSignerPrivateKey`, approving
     * the `staker` to delegate to `operator`, with the specified `salt`, and expiring at `expiry`.
     */
    function _getApproverSignature(uint256 _delegationSignerPrivateKey, address staker, address operator, bytes32 salt, uint256 expiry)
        internal view returns (ISignatureUtils.SignatureWithExpiry memory approverSignatureAndExpiry)
    {
        approverSignatureAndExpiry.expiry = expiry;
        {
            bytes32 digestHash =
                delegationManager.calculateDelegationApprovalDigestHash(staker, operator, delegationManager.delegationApprover(operator), salt, expiry);
            (uint8 v, bytes32 r, bytes32 s) = cheats.sign(_delegationSignerPrivateKey, digestHash);
            approverSignatureAndExpiry.signature = abi.encodePacked(r, s, v);
        }
        return approverSignatureAndExpiry;
    }

    /**
     * @notice internal function for calculating a signature from the staker corresponding to `_stakerPrivateKey`, delegating them to
     * the `operator`, and expiring at `expiry`.
     */
    function _getStakerSignature(uint256 _stakerPrivateKey, address operator, uint256 expiry)
        internal view returns (ISignatureUtils.SignatureWithExpiry memory stakerSignatureAndExpiry)
    {
        address staker = cheats.addr(stakerPrivateKey);
        stakerSignatureAndExpiry.expiry = expiry;
        {
            bytes32 digestHash = delegationManager.calculateCurrentStakerDelegationDigestHash(staker, operator, expiry);
            (uint8 v, bytes32 r, bytes32 s) = cheats.sign(_stakerPrivateKey, digestHash);
            stakerSignatureAndExpiry.signature = abi.encodePacked(r, s, v);
        }
        return stakerSignatureAndExpiry;
    }

    /**
     * @notice internal function to help check if a strategy is part of list of deposited strategies for a staker
     * Used to check if removed correctly after withdrawing all shares for a given strategy
     */
    function _isDepositedStrategy(address staker, IStrategy strategy) internal view returns (bool) {
        uint256 stakerStrategyListLength = strategyManager.stakerStrategyListLength(staker);
        for (uint256 i = 0; i < stakerStrategyListLength; ++i) {
            if (strategyManager.stakerStrategyList(staker, i) == strategy) {
                return true;
            }
        }
        return false;
    }
}<|MERGE_RESOLUTION|>--- conflicted
+++ resolved
@@ -87,7 +87,6 @@
     // @notice Emitted when @param staker undelegates from @param operator.
     event StakerUndelegated(address indexed staker, address indexed operator);
 
-<<<<<<< HEAD
 
     // STAKE REGISTRY EVENT
     /// @notice emitted whenever the stake of `operator` is updated
@@ -96,7 +95,6 @@
         uint8 quorumNumber,
         uint96 stake
     );
-=======
     // @notice Emitted when @param staker is undelegated via a call not originating from the staker themself
     event StakerForceUndelegated(address indexed staker, address indexed operator);
     
@@ -126,7 +124,6 @@
      * @param shares Is the number of new shares `depositor` has been granted in `strategy`.
      */
     event Deposit(address depositor, IERC20 token, IStrategy strategy, uint256 shares);
->>>>>>> 3c683e72
 
     // @notice reuseable modifier + associated mapping for filtering out weird fuzzed inputs, like making calls from the ProxyAdmin or the zero address
     mapping(address => bool) public addressIsExcludedFromFuzzedInputs;
@@ -157,15 +154,6 @@
         uint256 initialPausedStatus = 0;
         delegationManager.initialize(initialOwner, eigenLayerPauserReg, initialPausedStatus);
 
-<<<<<<< HEAD
-        stakeRegistryMock = new StakeRegistryMock();
-        cheats.expectEmit(true, true, true, true, address(delegationManager));
-        emit StakeRegistrySet(stakeRegistryMock);
-
-        delegationManager.setStakeRegistry(stakeRegistryMock);
-
-        strategyImplementation = new StrategyBase(strategyManagerMock);
-=======
         strategyManagerImplementation = new StrategyManager(delegationManager, eigenPodManagerMock, slasherMock);
         strategyManager = StrategyManager(
             address(
@@ -182,7 +170,12 @@
                 )
             )
         );
->>>>>>> 3c683e72
+
+        stakeRegistryMock = new StakeRegistryMock();
+        cheats.expectEmit(true, true, true, true, address(delegationManager));
+        emit StakeRegistrySet(stakeRegistryMock);
+
+        delegationManager.setStakeRegistry(stakeRegistryMock);
 
         strategyImplementation = new StrategyBase(strategyManagerMock);
         strategyMock = StrategyBase(
@@ -249,11 +242,11 @@
         cheats.startPrank(operator);
         cheats.expectEmit(true, true, true, true, address(delegationManager));
         emit OperatorDetailsModified(operator, operatorDetails);
+        cheats.expectEmit(true, true, true, true, address(delegationManager));
+        emit StakerDelegated(operator, operator);
         // don't check any parameters other than event type
         cheats.expectEmit(false, false, false, false, address(stakeRegistryMock));
         emit StakeUpdate(bytes32(0), 0, 0);
-        cheats.expectEmit(true, true, true, true, address(delegationManager));
-        emit StakerDelegated(operator, operator);
         cheats.expectEmit(true, true, true, true, address(delegationManager));
         emit OperatorRegistered(operator, operatorDetails);
         cheats.expectEmit(true, true, true, true, address(delegationManager));
@@ -467,17 +460,12 @@
         // delegate from the `staker` to the operator
         cheats.startPrank(staker);
         cheats.expectEmit(true, true, true, true, address(delegationManager));
-<<<<<<< HEAD
+        emit StakerDelegated(staker, _operator);
+        cheats.expectEmit(true, true, true, true, address(delegationManager));
         emit OperatorSharesIncreased(_operator, staker, strategyMock, 1);
         // don't check any parameters other than event type
         cheats.expectEmit(false, false, false, false, address(stakeRegistryMock));
         emit StakeUpdate(bytes32(0), 0, 0);
-        cheats.expectEmit(true, true, true, true, address(delegationManager));
-=======
->>>>>>> 3c683e72
-        emit StakerDelegated(staker, _operator);
-        cheats.expectEmit(true, true, true, true, address(delegationManager));
-        emit OperatorSharesIncreased(_operator, staker, strategyMock, 1);
         delegationManager.delegateTo(_operator, approverSignatureAndExpiry, salt);        
         cheats.stopPrank();
 
@@ -1065,11 +1053,11 @@
         testDelegateToOperatorWhoAcceptsAllStakers(staker, approverSignatureAndExpiry, emptySalt);
 
         cheats.startPrank(staker);
+        cheats.expectEmit(true, true, true, true, address(delegationManager));
+        emit StakerUndelegated(staker, delegationManager.delegatedTo(staker));
         // don't check any parameters other than event type
         cheats.expectEmit(false, false, false, false, address(stakeRegistryMock));
         emit StakeUpdate(bytes32(0), 0, 0);
-        cheats.expectEmit(true, true, true, true, address(delegationManager));
-        emit StakerUndelegated(staker, delegationManager.delegatedTo(staker));
         delegationManager.undelegate(staker);
         cheats.stopPrank();
 
@@ -1202,11 +1190,11 @@
                 for (uint256 i = 0; i < strategies.length;  ++i) {
                     cheats.expectEmit(true, true, true, true, address(delegationManager));
                     emit OperatorSharesDecreased(operatorToDecreaseSharesOf, staker, strategies[i], sharesInputArray[i]);
+                    // don't check any parameters other than event type
+                    cheats.expectEmit(false, false, false, false, address(stakeRegistryMock));
+                    emit StakeUpdate(bytes32(0), 0, 0);
                     delegationManager.decreaseDelegatedShares(staker, strategies[i], sharesInputArray[i]);
                 }
-                // don't check any parameters other than event type
-                cheats.expectEmit(false, false, false, false, address(stakeRegistryMock));
-                emit StakeUpdate(bytes32(0), 0, 0);
             }
             cheats.stopPrank();
         }
@@ -1245,8 +1233,7 @@
         cheats.assume(operator != address(eigenPodManagerMock));
         cheats.expectRevert(bytes("DelegationManager: onlyStrategyManagerOrEigenPodManager"));
         cheats.startPrank(operator);
-<<<<<<< HEAD
-        delegationManager.decreaseDelegatedShares(operator, strategies, shareAmounts);
+        delegationManager.decreaseDelegatedShares(operator, strategy, shares);
     }
 
     // @notice Verifies that it is not possible for a staker to delegate to an operator when the operator is frozen in EigenLayer
@@ -1268,9 +1255,6 @@
         ISignatureUtils.SignatureWithExpiry memory signatureWithExpiry;
         delegationManager.delegateTo(operator, signatureWithExpiry, emptySalt);
         cheats.stopPrank();
-=======
-        delegationManager.decreaseDelegatedShares(operator, strategy, shares);
->>>>>>> 3c683e72
     }
 
     // @notice Verifies that it is not possible for a staker to delegate to an operator when they are already delegated to an operator
