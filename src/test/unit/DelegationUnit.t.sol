--- conflicted
+++ resolved
@@ -7258,19 +7258,9 @@
         uint256 queuedSlashableSharesAfter =
             delegationManager.getSlashableSharesInQueue(operator, beaconChainETHStrategy);
         uint256 operatorSharesAfter = delegationManager.operatorShares(operator, beaconChainETHStrategy);
-<<<<<<< HEAD
-        assertEq(queuedSlashableSharesBefore, 0, "Slashable shares in queue should be 0 for beaconChainStrategy");
-        assertEq(queuedSlashableSharesAfter, 0, "Slashable shares in queue should be 0 for beaconChainStrategy");
-        assertEq(
-            operatorSharesAfter,
-            operatorSharesBefore - sharesToDecrease,
-            "operator shares should be decreased by sharesToDecrease"
-        );
-=======
         assertEq(queuedSlashableSharesBefore, withdrawAmount, "Slashable shares in queue should be full withdraw amount");
         assertEq(queuedSlashableSharesAfter, withdrawAmount / 4, "Slashable shares in queue should be 1/4 withdraw amount after slashing");
         assertEq(operatorSharesAfter, operatorSharesBefore - sharesToDecrease, "operator shares should be decreased by sharesToDecrease");
->>>>>>> fcd2fa38
     }
 
     /**
