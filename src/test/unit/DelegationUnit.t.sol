// SPDX-License-Identifier: BUSL-1.1
pragma solidity =0.8.12;

import "@openzeppelin/contracts/mocks/ERC1271WalletMock.sol";
import "@openzeppelin/contracts/token/ERC20/presets/ERC20PresetFixedSupply.sol";

import "src/contracts/core/DelegationManager.sol";
import "src/contracts/strategies/StrategyBase.sol";

import "src/test/events/IDelegationManagerEvents.sol";
import "src/test/mocks/StakeRegistryStub.sol";
import "src/test/utils/EigenLayerUnitTestSetup.sol";

/**
 * @notice Unit testing of the DelegationManager contract. Withdrawals are tightly coupled
 * with EigenPodManager and StrategyManager and are part of integration tests.
 * Contracts tested: DelegationManager
 * Contracts not mocked: StrategyBase, PauserRegistry
 */
contract DelegationManagerUnitTests is EigenLayerUnitTestSetup, IDelegationManagerEvents {
    // Contract under test
    DelegationManager delegationManager;
    DelegationManager delegationManagerImplementation;

    // Mocks
    StrategyBase strategyImplementation;
    StrategyBase strategyMock;
    IERC20 mockToken;
    uint256 mockTokenInitialSupply = 10e50;
    StakeRegistryStub stakeRegistryMock;

    // Delegation signer
    uint256 delegationSignerPrivateKey = uint256(0xac0974bec39a17e36ba4a6b4d238ff944bacb478cbed5efcae784d7bf4f2ff80);
    uint256 stakerPrivateKey = uint256(123_456_789);

    // empty string reused across many tests
    string emptyStringForMetadataURI;

    // "empty" / zero salt, reused across many tests
    bytes32 emptySalt;

    // reused in various tests. in storage to help handle stack-too-deep errors
    address defaultStaker = cheats.addr(uint256(123_456_789));
    address defaultOperator = address(this);
    address defaultAVS = address(this);

    uint256 initializedWithdrawalDelayBlocks = 50400;

    IStrategy public constant beaconChainETHStrategy = IStrategy(0xbeaC0eeEeeeeEEeEeEEEEeeEEeEeeeEeeEEBEaC0);

    // Index for flag that pauses new delegations when set.
    uint8 internal constant PAUSED_NEW_DELEGATION = 0;

    // Index for flag that pauses queuing new withdrawals when set.
    uint8 internal constant PAUSED_ENTER_WITHDRAWAL_QUEUE = 1;

    // Index for flag that pauses completing existing withdrawals when set.
    uint8 internal constant PAUSED_EXIT_WITHDRAWAL_QUEUE = 2;

    uint256 public constant MAX_WITHDRAWAL_DELAY_BLOCKS = 50400;

    /// @notice mappings used to handle duplicate entries in fuzzed address array input
    mapping(address => uint256) public totalSharesForStrategyInArray;
    mapping(IStrategy => uint256) public delegatedSharesBefore;

    function setUp() public virtual override {
        // Setup
        EigenLayerUnitTestSetup.setUp();

        // Deploy DelegationManager implmentation and proxy
        delegationManagerImplementation = new DelegationManager(strategyManagerMock, slasherMock, eigenPodManagerMock);
        delegationManager = DelegationManager(
            address(
                new TransparentUpgradeableProxy(
                    address(delegationManagerImplementation),
                    address(eigenLayerProxyAdmin),
                    abi.encodeWithSelector(
                        DelegationManager.initialize.selector,
                        address(this),
                        pauserRegistry,
                        0, // 0 is initialPausedStatus
                        initializedWithdrawalDelayBlocks
                    )
                )
            )
        );

        // Deploy mock stake registry and set
        stakeRegistryMock = new StakeRegistryStub();
        cheats.expectEmit(true, true, true, true, address(delegationManager));
        emit StakeRegistrySet(stakeRegistryMock);
        delegationManager.setStakeRegistry(stakeRegistryMock);

        // Deploy mock token and strategy
        mockToken = new ERC20PresetFixedSupply("Mock Token", "MOCK", mockTokenInitialSupply, address(this));
        strategyImplementation = new StrategyBase(strategyManagerMock);
        strategyMock = StrategyBase(
            address(
                new TransparentUpgradeableProxy(
                    address(strategyImplementation),
                    address(eigenLayerProxyAdmin),
                    abi.encodeWithSelector(StrategyBase.initialize.selector, mockToken, pauserRegistry)
                )
            )
        );

        // Exclude delegation manager from fuzzed tests
        addressIsExcludedFromFuzzedInputs[address(delegationManager)] = true;
    }

    /**
     * INTERNAL / HELPER FUNCTIONS
     */

    /**
     * @notice internal function for calculating a signature from the delegationSigner corresponding to `_delegationSignerPrivateKey`, approving
     * the `staker` to delegate to `operator`, with the specified `salt`, and expiring at `expiry`.
     */
    function _getApproverSignature(
        uint256 _delegationSignerPrivateKey,
        address staker,
        address operator,
        bytes32 salt,
        uint256 expiry
    ) internal view returns (ISignatureUtils.SignatureWithExpiry memory approverSignatureAndExpiry) {
        approverSignatureAndExpiry.expiry = expiry;
        {
            bytes32 digestHash = delegationManager.calculateDelegationApprovalDigestHash(
                staker,
                operator,
                delegationManager.delegationApprover(operator),
                salt,
                expiry
            );
            (uint8 v, bytes32 r, bytes32 s) = cheats.sign(_delegationSignerPrivateKey, digestHash);
            approverSignatureAndExpiry.signature = abi.encodePacked(r, s, v);
        }
        return approverSignatureAndExpiry;
    }

    /**
     * @notice internal function for calculating a signature from the staker corresponding to `_stakerPrivateKey`, delegating them to
     * the `operator`, and expiring at `expiry`.
     */
    function _getStakerSignature(
        uint256 _stakerPrivateKey,
        address operator,
        uint256 expiry
    ) internal view returns (ISignatureUtils.SignatureWithExpiry memory stakerSignatureAndExpiry) {
        address staker = cheats.addr(stakerPrivateKey);
        stakerSignatureAndExpiry.expiry = expiry;
        {
            bytes32 digestHash = delegationManager.calculateCurrentStakerDelegationDigestHash(staker, operator, expiry);
            (uint8 v, bytes32 r, bytes32 s) = cheats.sign(_stakerPrivateKey, digestHash);
            stakerSignatureAndExpiry.signature = abi.encodePacked(r, s, v);
        }
        return stakerSignatureAndExpiry;
    }

    // @notice Assumes operator does not have a delegation approver & staker != approver
    function _delegateToOperatorWhoAcceptsAllStakers(address staker, address operator) internal {
        ISignatureUtils.SignatureWithExpiry memory approverSignatureAndExpiry;
        cheats.prank(staker);
        delegationManager.delegateTo(operator, approverSignatureAndExpiry, emptySalt);
    }

    function _delegateToOperatorWhoRequiresSig(address staker, address operator, bytes32 salt) internal {
        uint256 expiry = type(uint256).max;
        ISignatureUtils.SignatureWithExpiry memory approverSignatureAndExpiry = _getApproverSignature(
            delegationSignerPrivateKey,
            staker,
            operator,
            salt,
            expiry
        );
        cheats.prank(staker);
        delegationManager.delegateTo(operator, approverSignatureAndExpiry, salt);
    }

    function _delegateToOperatorWhoRequiresSig(address staker, address operator) internal {
        _delegateToOperatorWhoRequiresSig(staker, operator, emptySalt);
    }

    function _delegateToBySignatureOperatorWhoAcceptsAllStakers(
        address staker,
        address caller,
        address operator,
        ISignatureUtils.SignatureWithExpiry memory stakerSignatureAndExpiry,
        bytes32 salt
    ) internal {
        ISignatureUtils.SignatureWithExpiry memory approverSignatureAndExpiry;
        cheats.prank(caller);
        delegationManager.delegateToBySignature(
            staker,
            operator,
            stakerSignatureAndExpiry,
            approverSignatureAndExpiry,
            salt
        );
    }

    function _delegateToBySignatureOperatorWhoRequiresSig(
        address staker,
        address caller,
        address operator,
        ISignatureUtils.SignatureWithExpiry memory stakerSignatureAndExpiry,
        bytes32 salt
    ) internal {
        uint256 expiry = type(uint256).max;
        ISignatureUtils.SignatureWithExpiry memory approverSignatureAndExpiry = _getApproverSignature(
            delegationSignerPrivateKey,
            staker,
            operator,
            salt,
            expiry
        );
        cheats.prank(caller);
        delegationManager.delegateToBySignature(
            staker,
            operator,
            stakerSignatureAndExpiry,
            approverSignatureAndExpiry,
            salt
        );
    }

    function _registerOperatorWithBaseDetails(address operator) internal {
        IDelegationManager.OperatorDetails memory operatorDetails = IDelegationManager.OperatorDetails({
            earningsReceiver: operator,
            delegationApprover: address(0),
            stakerOptOutWindowBlocks: 0
        });
        _registerOperator(operator, operatorDetails, emptyStringForMetadataURI);
    }

    function _registerOperatorWithDelegationApprover(address operator) internal {
        IDelegationManager.OperatorDetails memory operatorDetails = IDelegationManager.OperatorDetails({
            earningsReceiver: operator,
            delegationApprover: cheats.addr(delegationSignerPrivateKey),
            stakerOptOutWindowBlocks: 0
        });
        _registerOperator(operator, operatorDetails, emptyStringForMetadataURI);
    }

    function _registerOperatorWith1271DelegationApprover(address operator) internal returns (ERC1271WalletMock) {
        address delegationSigner = cheats.addr(delegationSignerPrivateKey);
        /**
         * deploy a ERC1271WalletMock contract with the `delegationSigner` address as the owner,
         * so that we can create valid signatures from the `delegationSigner` for the contract to check when called
         */
        ERC1271WalletMock wallet = new ERC1271WalletMock(delegationSigner);

        IDelegationManager.OperatorDetails memory operatorDetails = IDelegationManager.OperatorDetails({
            earningsReceiver: operator,
            delegationApprover: address(wallet),
            stakerOptOutWindowBlocks: 0
        });
        _registerOperator(operator, operatorDetails, emptyStringForMetadataURI);
<<<<<<< HEAD
=======

        return wallet;
>>>>>>> 87f980ec
    }

    function _registerOperator(
        address operator,
        IDelegationManager.OperatorDetails memory operatorDetails,
        string memory metadataURI
    ) internal filterFuzzedAddressInputs(operator) {
        _filterOperatorDetails(operator, operatorDetails);
        cheats.prank(operator);
        delegationManager.registerAsOperator(operatorDetails, metadataURI);
    }

    function _filterOperatorDetails(
        address operator,
        IDelegationManager.OperatorDetails memory operatorDetails
    ) internal view {
        // filter out zero address since people can't delegate to the zero address and operators are delegated to themselves
        cheats.assume(operator != address(0));
        // filter out zero address since people can't set their earningsReceiver address to the zero address (special test case to verify)
        cheats.assume(operatorDetails.earningsReceiver != address(0));
        // filter out disallowed stakerOptOutWindowBlocks values
        cheats.assume(operatorDetails.stakerOptOutWindowBlocks <= delegationManager.MAX_STAKER_OPT_OUT_WINDOW_BLOCKS());
    }
}

contract DelegationManagerUnitTests_Initialization_Setters is DelegationManagerUnitTests {
    function test_initialization() public {
        assertEq(
            address(delegationManager.strategyManager()),
            address(strategyManagerMock),
            "constructor / initializer incorrect, strategyManager set wrong"
        );
        assertEq(
            address(delegationManager.slasher()),
            address(slasherMock),
            "constructor / initializer incorrect, slasher set wrong"
        );
        assertEq(
            address(delegationManager.pauserRegistry()),
            address(pauserRegistry),
            "constructor / initializer incorrect, pauserRegistry set wrong"
        );
        assertEq(delegationManager.owner(), address(this), "constructor / initializer incorrect, owner set wrong");
        assertEq(delegationManager.paused(), 0, "constructor / initializer incorrect, paused status set wrong");
    }

    /// @notice Verifies that the DelegationManager cannot be iniitalized multiple times
    function test_initialize_revert_reinitialization() public {
        cheats.expectRevert("Initializable: contract is already initialized");
        delegationManager.initialize(address(this), pauserRegistry, 0, initializedWithdrawalDelayBlocks);
    }

    /// @notice Verifies that the stakeRegistry cannot be set after it has already been set
    function test_setStakeRegistry_revert_alreadySet() public {
        cheats.expectRevert("DelegationManager.setStakeRegistry: stakeRegistry already set");
        delegationManager.setStakeRegistry(stakeRegistryMock);
    }

    function testFuzz_initialize_Revert_WhenWithdrawalDelayBlocksTooLarge(uint256 withdrawalDelayBlocks) public {
        cheats.assume(withdrawalDelayBlocks > MAX_WITHDRAWAL_DELAY_BLOCKS);
        // Deploy DelegationManager implmentation and proxy
        delegationManagerImplementation = new DelegationManager(strategyManagerMock, slasherMock, eigenPodManagerMock);
        cheats.expectRevert(
            "DelegationManager._initializeWithdrawalDelayBlocks: _withdrawalDelayBlocks cannot be > MAX_WITHDRAWAL_DELAY_BLOCKS"
        );
        delegationManager = DelegationManager(
            address(
                new TransparentUpgradeableProxy(
                    address(delegationManagerImplementation),
                    address(eigenLayerProxyAdmin),
                    abi.encodeWithSelector(
                        DelegationManager.initialize.selector,
                        address(this),
                        pauserRegistry,
                        0, // 0 is initialPausedStatus
                        withdrawalDelayBlocks
                    )
                )
            )
        );
    }
}

contract DelegationManagerUnitTests_RegisterModifyOperator is DelegationManagerUnitTests {
    function test_registerAsOperator_revert_paused() public {
        // set the pausing flag
        cheats.prank(pauser);
        delegationManager.pause(2 ** PAUSED_NEW_DELEGATION);

        cheats.expectRevert("Pausable: index is paused");
        delegationManager.registerAsOperator(
            IDelegationManager.OperatorDetails({
                earningsReceiver: defaultOperator,
                delegationApprover: address(0),
                stakerOptOutWindowBlocks: 0
            }),
            emptyStringForMetadataURI
        );
    }

    // @notice Verifies that someone cannot successfully call `DelegationManager.registerAsOperator(operatorDetails)` again after registering for the first time
    function testFuzz_registerAsOperator_revert_cannotRegisterMultipleTimes(
        address operator,
        IDelegationManager.OperatorDetails memory operatorDetails
    ) public filterFuzzedAddressInputs(operator) {
        _filterOperatorDetails(operator, operatorDetails);

        // Register once
        cheats.startPrank(operator);
        delegationManager.registerAsOperator(operatorDetails, emptyStringForMetadataURI);

        // Expect revert when register again
        cheats.expectRevert("DelegationManager.registerAsOperator: operator has already registered");
        delegationManager.registerAsOperator(operatorDetails, emptyStringForMetadataURI);
        cheats.stopPrank();
    }

    /**
     * @notice Verifies that an operator cannot register with `earningsReceiver` set to the zero address
     * @dev This is an important check since we check `earningsReceiver != address(0)` to check if an address is an operator!
     */
    function testFuzz_registerAsOperator_revert_earningsReceiverZeroAddress() public {
        IDelegationManager.OperatorDetails memory operatorDetails;

        cheats.prank(defaultOperator);
        cheats.expectRevert("DelegationManager._setOperatorDetails: cannot set `earningsReceiver` to zero address");
        delegationManager.registerAsOperator(operatorDetails, emptyStringForMetadataURI);
    }

    /**
     * @notice Verifies that an operator cannot register with `stakerOptOutWindowBlocks` set larger than `MAX_STAKER_OPT_OUT_WINDOW_BLOCKS`
     */
    function testFuzz_registerAsOperator_revert_optOutBlocksTooLarge(
        IDelegationManager.OperatorDetails memory operatorDetails
    ) public {
        // filter out zero address since people can't set their earningsReceiver address to the zero address (special test case to verify)
        cheats.assume(operatorDetails.earningsReceiver != address(0));
        // filter out *allowed* stakerOptOutWindowBlocks values
        cheats.assume(operatorDetails.stakerOptOutWindowBlocks > delegationManager.MAX_STAKER_OPT_OUT_WINDOW_BLOCKS());

        cheats.prank(defaultOperator);
        cheats.expectRevert("DelegationManager._setOperatorDetails: stakerOptOutWindowBlocks cannot be > MAX_STAKER_OPT_OUT_WINDOW_BLOCKS");
        delegationManager.registerAsOperator(operatorDetails, emptyStringForMetadataURI);
    }

    /**
     * @notice `operator` registers via calling `DelegationManager.registerAsOperator(operatorDetails, metadataURI)`
     * Should be able to set any parameters, other than setting their `earningsReceiver` to the zero address or too high value for `stakerOptOutWindowBlocks`
     * The set parameters should match the desired parameters (correct storage update)
     * Operator becomes delegated to themselves
     * Properly emits events – especially the `OperatorRegistered` event, but also `StakerDelegated` & `OperatorDetailsModified` events
     * Reverts appropriately if operator was already delegated to someone (including themselves, i.e. they were already an operator)
     * @param operator and @param operatorDetails are fuzzed inputs
     */
    function testFuzz_registerAsOperator(
        address operator,
        IDelegationManager.OperatorDetails memory operatorDetails,
        string memory metadataURI
    ) public filterFuzzedAddressInputs(operator) {
        _filterOperatorDetails(operator, operatorDetails);

        cheats.expectEmit(true, true, true, true, address(delegationManager));
        emit OperatorDetailsModified(operator, operatorDetails);
        cheats.expectEmit(true, true, true, true, address(delegationManager));
        emit StakerDelegated(operator, operator);
        cheats.expectEmit(true, true, true, true, address(delegationManager));
        emit OperatorRegistered(operator, operatorDetails);
        cheats.expectEmit(true, true, true, true, address(delegationManager));
        emit OperatorMetadataURIUpdated(operator, metadataURI);

        cheats.prank(operator);
        delegationManager.registerAsOperator(operatorDetails, metadataURI);

        // Storage checks
        assertEq(
            operatorDetails.earningsReceiver,
            delegationManager.earningsReceiver(operator),
            "earningsReceiver not set correctly"
        );
        assertEq(
            operatorDetails.delegationApprover,
            delegationManager.delegationApprover(operator),
            "delegationApprover not set correctly"
        );
        assertEq(
            operatorDetails.stakerOptOutWindowBlocks,
            delegationManager.stakerOptOutWindowBlocks(operator),
            "stakerOptOutWindowBlocks not set correctly"
        );
        assertEq(delegationManager.delegatedTo(operator), operator, "operator not delegated to self");
    }

    // @notice Verifies that a staker who is actively delegated to an operator cannot register as an operator (without first undelegating, at least)
    function testFuzz_registerAsOperator_cannotRegisterWhileDelegated(
        address staker,
        IDelegationManager.OperatorDetails memory operatorDetails
    ) public filterFuzzedAddressInputs(staker) {
        cheats.assume(staker != defaultOperator);
        // Staker becomes an operator, so filter against staker's address
        _filterOperatorDetails(staker, operatorDetails);

        // register *this contract* as an operator
        _registerOperatorWithBaseDetails(defaultOperator);

        // delegate from the `staker` to the operator
        cheats.startPrank(staker);
        ISignatureUtils.SignatureWithExpiry memory approverSignatureAndExpiry;
        delegationManager.delegateTo(defaultOperator, approverSignatureAndExpiry, emptySalt);

        // expect revert if attempt to register as operator
        cheats.expectRevert("DelegationManager._delegate: staker is already actively delegated");
        delegationManager.registerAsOperator(operatorDetails, emptyStringForMetadataURI);

        cheats.stopPrank();
    }

    /**
     * @notice Verifies that an operator cannot modify their `earningsReceiver` address to set it to the zero address
     * @dev This is an important check since we check `earningsReceiver != address(0)` to check if an address is an operator!
     */
    function test_modifyOperatorParameters_revert_earningsReceiverZeroAddress() public {
        // register *this contract* as an operator
        IDelegationManager.OperatorDetails memory operatorDetails = IDelegationManager.OperatorDetails({
            earningsReceiver: defaultOperator,
            delegationApprover: address(0),
            stakerOptOutWindowBlocks: 0
        });
        _registerOperator(defaultOperator, operatorDetails, emptyStringForMetadataURI);

        operatorDetails.earningsReceiver = address(0);
        cheats.expectRevert("DelegationManager._setOperatorDetails: cannot set `earningsReceiver` to zero address");
        delegationManager.modifyOperatorDetails(operatorDetails);
    }

    /**
     * @notice Tests that an operator can modify their OperatorDetails by calling `DelegationManager.modifyOperatorDetails`
     * Should be able to set any parameters, other than setting their `earningsReceiver` to the zero address or too high value for `stakerOptOutWindowBlocks`
     * The set parameters should match the desired parameters (correct storage update)
     * Properly emits an `OperatorDetailsModified` event
     * Reverts appropriately if the caller is not an operator
     * Reverts if operator tries to decrease their `stakerOptOutWindowBlocks` parameter
     * @param initialOperatorDetails and @param modifiedOperatorDetails are fuzzed inputs
     */
    function testFuzz_modifyOperatorParameters(
        IDelegationManager.OperatorDetails memory initialOperatorDetails,
        IDelegationManager.OperatorDetails memory modifiedOperatorDetails
    ) public {
        // filter out zero address since people can't set their earningsReceiver address to the zero address (test case verified above)
        cheats.assume(modifiedOperatorDetails.earningsReceiver != address(0));

        _registerOperator(defaultOperator, initialOperatorDetails, emptyStringForMetadataURI);

        cheats.startPrank(defaultOperator);

        // either it fails for trying to set the stakerOptOutWindowBlocks
        if (modifiedOperatorDetails.stakerOptOutWindowBlocks > delegationManager.MAX_STAKER_OPT_OUT_WINDOW_BLOCKS()) {
            cheats.expectRevert(
                "DelegationManager._setOperatorDetails: stakerOptOutWindowBlocks cannot be > MAX_STAKER_OPT_OUT_WINDOW_BLOCKS"
            );
            delegationManager.modifyOperatorDetails(modifiedOperatorDetails);
            // or the transition is allowed,
        } else if (
            modifiedOperatorDetails.stakerOptOutWindowBlocks >= initialOperatorDetails.stakerOptOutWindowBlocks
        ) {
            cheats.expectEmit(true, true, true, true, address(delegationManager));
            emit OperatorDetailsModified(defaultOperator, modifiedOperatorDetails);
            delegationManager.modifyOperatorDetails(modifiedOperatorDetails);

            assertEq(
                modifiedOperatorDetails.earningsReceiver,
                delegationManager.earningsReceiver(defaultOperator),
                "earningsReceiver not set correctly"
            );
            assertEq(
                modifiedOperatorDetails.delegationApprover,
                delegationManager.delegationApprover(defaultOperator),
                "delegationApprover not set correctly"
            );
            assertEq(
                modifiedOperatorDetails.stakerOptOutWindowBlocks,
                delegationManager.stakerOptOutWindowBlocks(defaultOperator),
                "stakerOptOutWindowBlocks not set correctly"
            );
            assertEq(delegationManager.delegatedTo(defaultOperator), defaultOperator, "operator not delegated to self");
            // or else the transition is disallowed
        } else {
            cheats.expectRevert("DelegationManager._setOperatorDetails: stakerOptOutWindowBlocks cannot be decreased");
            delegationManager.modifyOperatorDetails(modifiedOperatorDetails);
        }

        cheats.stopPrank();
    }

    // @notice Tests that an address which is not an operator cannot successfully call `updateOperatorMetadataURI`.
    function test_updateOperatorMetadataUri_notRegistered() public {
        assertFalse(delegationManager.isOperator(defaultOperator), "bad test setup");

        cheats.prank(defaultOperator);
        cheats.expectRevert("DelegationManager.updateOperatorMetadataURI: caller must be an operator");
        delegationManager.updateOperatorMetadataURI(emptyStringForMetadataURI);
    }

    /**
     * @notice Verifies that a staker cannot call cannot modify their `OperatorDetails` without first registering as an operator
     * @dev This is an important check to ensure that our definition of 'operator' remains consistent, in particular for preserving the
     * invariant that 'operators' are always delegated to themselves
     */
    function testFuzz_updateOperatorMetadataUri_revert_notOperator(
        IDelegationManager.OperatorDetails memory operatorDetails
    ) public {
        cheats.expectRevert("DelegationManager.modifyOperatorDetails: caller must be an operator");
        delegationManager.modifyOperatorDetails(operatorDetails);
    }

    // @notice Tests that an operator who calls `updateOperatorMetadataURI` will correctly see an `OperatorMetadataURIUpdated` event emitted with their input
    function testFuzz_UpdateOperatorMetadataURI(string memory metadataURI) public {
        // register *this contract* as an operator
        _registerOperatorWithBaseDetails(defaultOperator);

        // call `updateOperatorMetadataURI` and check for event
        cheats.prank(defaultOperator);
        cheats.expectEmit(true, true, true, true, address(delegationManager));
        emit OperatorMetadataURIUpdated(defaultOperator, metadataURI);
        delegationManager.updateOperatorMetadataURI(metadataURI);
    }

    // @notice Tests that an avs who calls `updateAVSMetadataURI` will correctly see an `AVSMetadataURIUpdated` event emitted with their input
    function testFuzz_UpdateAVSMetadataURI(string memory metadataURI) public {
        // call `updateAVSMetadataURI` and check for event
        cheats.prank(defaultAVS);
        cheats.expectEmit(true, true, true, true, address(delegationManager));
        emit AVSMetadataURIUpdated(defaultAVS, metadataURI);
        delegationManager.updateAVSMetadataURI(metadataURI);
    }
}

contract DelegationManagerUnitTests_delegateTo is DelegationManagerUnitTests {
    function test_revert_paused() public {
        // set the pausing flag
        cheats.prank(pauser);
        delegationManager.pause(2 ** PAUSED_NEW_DELEGATION);

        ISignatureUtils.SignatureWithExpiry memory approverSignatureAndExpiry;
        cheats.prank(defaultStaker);
        cheats.expectRevert("Pausable: index is paused");
        delegationManager.delegateTo(defaultOperator, approverSignatureAndExpiry, emptySalt);
    }

    /**
     * @notice Delegates from `staker` to an operator, then verifies that the `staker` cannot delegate to another `operator` (at least without first undelegating)
     */
    function testFuzz_Revert_WhenDelegateWhileDelegated(
        address staker,
        address operator,
        ISignatureUtils.SignatureWithExpiry memory approverSignatureAndExpiry,
        bytes32 salt
    ) public filterFuzzedAddressInputs(staker) filterFuzzedAddressInputs(operator) {
        // filter out input since if the staker tries to delegate again after registering as an operator, we will revert earlier than this test is designed to check
        cheats.assume(staker != operator);

        // delegate from the staker to an operator
        cheats.assume(operator != address(this));
        _registerOperatorWithBaseDetails(operator);
        _delegateToOperatorWhoAcceptsAllStakers(staker, operator);

        // try to delegate again and check that the call reverts
        cheats.startPrank(staker);
        cheats.expectRevert("DelegationManager._delegate: staker is already actively delegated");
        delegationManager.delegateTo(operator, approverSignatureAndExpiry, salt);
        cheats.stopPrank();
    }

    // @notice Verifies that `staker` cannot delegate to an unregistered `operator`
    function testFuzz_Revert_WhenDelegateToUnregisteredOperator(
        address staker,
        address operator
    ) public filterFuzzedAddressInputs(staker) filterFuzzedAddressInputs(operator) {
        assertFalse(delegationManager.isOperator(operator), "incorrect test input?");

        // try to delegate and check that the call reverts
        cheats.startPrank(staker);
        cheats.expectRevert("DelegationManager._delegate: operator is not registered in EigenLayer");
        ISignatureUtils.SignatureWithExpiry memory approverSignatureAndExpiry;
        delegationManager.delegateTo(operator, approverSignatureAndExpiry, emptySalt);
        cheats.stopPrank();
    }

    /**
     * @notice `staker` delegates to an operator who does not require any signature verification (i.e. the operator’s `delegationApprover` address is set to the zero address)
     * via the `staker` calling `DelegationManager.delegateTo`
     * The function should pass with any `operatorSignature` input (since it should be unused)
     * Properly emits a `StakerDelegated` event
     * Staker is correctly delegated after the call (i.e. correct storage update)
     * Reverts if the staker is already delegated (to the operator or to anyone else)
     * Reverts if the ‘operator’ is not actually registered as an operator
     */
    function testFuzz_OperatorWhoAcceptsAllStakers_StrategyManagerShares(
        address staker,
        ISignatureUtils.SignatureWithExpiry memory approverSignatureAndExpiry,
        bytes32 salt,
        uint256 shares
    ) public filterFuzzedAddressInputs(staker) {
        // register *this contract* as an operator
        // filter inputs, since this will fail when the staker is already registered as an operator
        cheats.assume(staker != defaultOperator);

        _registerOperatorWithBaseDetails(defaultOperator);

        // verify that the salt hasn't been used before
        assertFalse(
            delegationManager.delegationApproverSaltIsSpent(
                delegationManager.delegationApprover(defaultOperator),
                salt
            ),
            "salt somehow spent too early?"
        );
        // Set staker shares in StrategyManager
        IStrategy[] memory strategiesToReturn = new IStrategy[](1);
        strategiesToReturn[0] = strategyMock;
        uint256[] memory sharesToReturn = new uint256[](1);
        sharesToReturn[0] = shares;
        strategyManagerMock.setDeposits(strategiesToReturn, sharesToReturn);
        uint256 operatorSharesBefore = delegationManager.operatorShares(defaultOperator, strategyMock);
        // delegate from the `staker` to the operator
        cheats.startPrank(staker);
        cheats.expectEmit(true, true, true, true, address(delegationManager));
        emit StakerDelegated(staker, defaultOperator);
        cheats.expectEmit(true, true, true, true, address(delegationManager));
        emit OperatorSharesIncreased(defaultOperator, staker, strategyMock, shares);
        delegationManager.delegateTo(defaultOperator, approverSignatureAndExpiry, salt);
        cheats.stopPrank();
        uint256 operatorSharesAfter = delegationManager.operatorShares(defaultOperator, strategyMock);

        assertEq(operatorSharesBefore + shares, operatorSharesAfter, "operator shares not increased correctly");
        assertTrue(delegationManager.isOperator(defaultOperator), "staker not registered as operator");
        assertEq(delegationManager.delegatedTo(staker), defaultOperator, "staker delegated to the wrong address");
        assertFalse(delegationManager.isOperator(staker), "staker incorrectly registered as operator");
        // verify that the salt is still marked as unused (since it wasn't checked or used)
        assertFalse(
            delegationManager.delegationApproverSaltIsSpent(
                delegationManager.delegationApprover(defaultOperator),
                salt
            ),
            "salt somehow spent too early?"
        );
    }

    /**
     * @notice `staker` delegates to an operator who does not require any signature verification (i.e. the operator’s `delegationApprover` address is set to the zero address)
     * via the `staker` calling `DelegationManager.delegateTo`
     * The function should pass with any `operatorSignature` input (since it should be unused)
     * Properly emits a `StakerDelegated` event
     * Staker is correctly delegated after the call (i.e. correct storage update)
     * OperatorSharesIncreased event should only be emitted if beaconShares is > 0. Since a staker can have negative shares nothing should happen in that case
     */
    function testFuzz_OperatorWhoAcceptsAllStakers_BeaconChainStrategyShares(
        address staker,
        ISignatureUtils.SignatureWithExpiry memory approverSignatureAndExpiry,
        bytes32 salt,
        int256 beaconShares
    ) public filterFuzzedAddressInputs(staker) {
        // register *this contract* as an operator
        // filter inputs, since this will fail when the staker is already registered as an operator
        cheats.assume(staker != defaultOperator);

        _registerOperatorWithBaseDetails(defaultOperator);

        // verify that the salt hasn't been used before
        assertFalse(
            delegationManager.delegationApproverSaltIsSpent(
                delegationManager.delegationApprover(defaultOperator),
                salt
            ),
            "salt somehow spent too early?"
        );
        // Set staker shares in BeaconChainStrategy
        eigenPodManagerMock.setPodOwnerShares(staker, beaconShares);
        uint256 beaconSharesBefore = delegationManager.operatorShares(staker, beaconChainETHStrategy);
        // delegate from the `staker` to the operator
        cheats.startPrank(staker);
        cheats.expectEmit(true, true, true, true, address(delegationManager));
        emit StakerDelegated(staker, defaultOperator);
        if (beaconShares > 0) {
            cheats.expectEmit(true, true, true, true, address(delegationManager));
            emit OperatorSharesIncreased(defaultOperator, staker, beaconChainETHStrategy, uint256(beaconShares));
        }
        delegationManager.delegateTo(defaultOperator, approverSignatureAndExpiry, salt);
        cheats.stopPrank();
        uint256 beaconSharesAfter = delegationManager.operatorShares(defaultOperator, beaconChainETHStrategy);
        if (beaconShares <= 0) {
            assertEq(
                beaconSharesBefore,
                beaconSharesAfter,
                "operator beaconchain shares should not have increased with negative shares"
            );
        } else {
            assertEq(
                beaconSharesBefore + uint256(beaconShares),
                beaconSharesAfter,
                "operator beaconchain shares not increased correctly"
            );
        }
        assertTrue(delegationManager.isOperator(defaultOperator), "staker not registered as operator");
        assertEq(delegationManager.delegatedTo(staker), defaultOperator, "staker delegated to the wrong address");
        assertFalse(delegationManager.isOperator(staker), "staker incorrectly registered as operator");
        // verify that the salt is still marked as unused (since it wasn't checked or used)
        assertFalse(
            delegationManager.delegationApproverSaltIsSpent(
                delegationManager.delegationApprover(defaultOperator),
                salt
            ),
            "salt somehow spent too early?"
        );
    }

    /**
     * @notice `staker` delegates to an operator who does not require any signature verification (i.e. the operator’s `delegationApprover` address is set to the zero address)
     * via the `staker` calling `DelegationManager.delegateTo`
     * Similar to tests above but now with staker who has both EigenPod and StrategyManager shares.
     */
    function testFuzz_OperatorWhoAcceptsAllStakers_BeaconChainAndStrategyManagerShares(
        address staker,
        ISignatureUtils.SignatureWithExpiry memory approverSignatureAndExpiry,
        bytes32 salt,
        int256 beaconShares,
        uint256 shares
    ) public filterFuzzedAddressInputs(staker) {
        // register *this contract* as an operator
        // filter inputs, since this will fail when the staker is already registered as an operator
        cheats.assume(staker != defaultOperator);

        _registerOperatorWithBaseDetails(defaultOperator);

        // verify that the salt hasn't been used before
        assertFalse(
            delegationManager.delegationApproverSaltIsSpent(
                delegationManager.delegationApprover(defaultOperator),
                salt
            ),
            "salt somehow spent too early?"
        );
        // Set staker shares in BeaconChainStrategy and StrategyMananger
        IStrategy[] memory strategiesToReturn = new IStrategy[](1);
        strategiesToReturn[0] = strategyMock;
        uint256[] memory sharesToReturn = new uint256[](1);
        sharesToReturn[0] = shares;
        strategyManagerMock.setDeposits(strategiesToReturn, sharesToReturn);
        eigenPodManagerMock.setPodOwnerShares(staker, beaconShares);
        uint256 operatorSharesBefore = delegationManager.operatorShares(defaultOperator, strategyMock);
        uint256 beaconSharesBefore = delegationManager.operatorShares(staker, beaconChainETHStrategy);
        // delegate from the `staker` to the operator
        cheats.startPrank(staker);
        cheats.expectEmit(true, true, true, true, address(delegationManager));
        emit StakerDelegated(staker, defaultOperator);
        cheats.expectEmit(true, true, true, true, address(delegationManager));
        emit OperatorSharesIncreased(defaultOperator, staker, strategyMock, shares);
        if (beaconShares > 0) {
            cheats.expectEmit(true, true, true, true, address(delegationManager));
            emit OperatorSharesIncreased(defaultOperator, staker, beaconChainETHStrategy, uint256(beaconShares));
        }
        delegationManager.delegateTo(defaultOperator, approverSignatureAndExpiry, salt);
        cheats.stopPrank();
        uint256 operatorSharesAfter = delegationManager.operatorShares(defaultOperator, strategyMock);
        uint256 beaconSharesAfter = delegationManager.operatorShares(defaultOperator, beaconChainETHStrategy);
        if (beaconShares <= 0) {
            assertEq(
                beaconSharesBefore,
                beaconSharesAfter,
                "operator beaconchain shares should not have increased with negative shares"
            );
        } else {
            assertEq(
                beaconSharesBefore + uint256(beaconShares),
                beaconSharesAfter,
                "operator beaconchain shares not increased correctly"
            );
        }
        assertEq(operatorSharesBefore + shares, operatorSharesAfter, "operator shares not increased correctly");
        assertTrue(delegationManager.isOperator(defaultOperator), "staker not registered as operator");
        assertEq(delegationManager.delegatedTo(staker), defaultOperator, "staker delegated to the wrong address");
        assertFalse(delegationManager.isOperator(staker), "staker incorrectly registered as operator");
        // verify that the salt is still marked as unused (since it wasn't checked or used)
        assertFalse(
            delegationManager.delegationApproverSaltIsSpent(
                delegationManager.delegationApprover(defaultOperator),
                salt
            ),
            "salt somehow spent too early?"
        );
    }

    /**
     * @notice `staker` delegates to a operator who does not require any signature verification similar to test above.
     * In this scenario, staker doesn't have any delegatable shares and operator shares should not increase. Staker
     * should still be correctly delegated to the operator after the call.
     */
    function testFuzz_OperatorWhoAcceptsAllStakers_ZeroDelegatableShares(
        address staker,
        ISignatureUtils.SignatureWithExpiry memory approverSignatureAndExpiry,
        bytes32 salt
    ) public filterFuzzedAddressInputs(staker) {
        // register *this contract* as an operator
        // filter inputs, since this will fail when the staker is already registered as an operator
        cheats.assume(staker != defaultOperator);

        _registerOperatorWithBaseDetails(defaultOperator);

        // verify that the salt hasn't been used before
        assertFalse(
            delegationManager.delegationApproverSaltIsSpent(
                delegationManager.delegationApprover(defaultOperator),
                salt
            ),
            "salt somehow spent too early?"
        );

        // delegate from the `staker` to the operator
        cheats.startPrank(staker);
        cheats.expectEmit(true, true, true, true, address(delegationManager));
        emit StakerDelegated(staker, defaultOperator);
        delegationManager.delegateTo(defaultOperator, approverSignatureAndExpiry, salt);
        cheats.stopPrank();

        assertTrue(delegationManager.isOperator(defaultOperator), "staker not registered as operator");
        assertEq(delegationManager.delegatedTo(staker), defaultOperator, "staker delegated to the wrong address");
        assertFalse(delegationManager.isOperator(staker), "staker incorrectly registered as operator");
        // verify that the salt is still marked as unused (since it wasn't checked or used)
        assertFalse(
            delegationManager.delegationApproverSaltIsSpent(
                delegationManager.delegationApprover(defaultOperator),
                salt
            ),
            "salt somehow spent too early?"
        );
    }

    /**
     * @notice Like `testDelegateToOperatorWhoRequiresECDSASignature` but using an invalid expiry on purpose and checking that reversion occurs
     */
    function testFuzz_Revert_WhenOperatorWhoRequiresECDSASignature_ExpiredDelegationApproverSignature(
        address staker,
        bytes32 salt,
        uint256 expiry
    ) public filterFuzzedAddressInputs(staker) {
        // roll to a very late timestamp
        cheats.roll(type(uint256).max / 2);
        // filter to only *invalid* `expiry` values
        cheats.assume(expiry < block.timestamp);
        // filter inputs, since this will fail when the staker is already registered as an operator
        cheats.assume(staker != defaultOperator);

        _registerOperatorWithDelegationApprover(defaultOperator);

        // calculate the delegationSigner's signature
        ISignatureUtils.SignatureWithExpiry memory approverSignatureAndExpiry = _getApproverSignature(
            delegationSignerPrivateKey,
            staker,
            defaultOperator,
            salt,
            expiry
        );

        // delegate from the `staker` to the operator
        cheats.startPrank(staker);
        cheats.expectRevert("DelegationManager._delegate: approver signature expired");
        delegationManager.delegateTo(defaultOperator, approverSignatureAndExpiry, salt);
        cheats.stopPrank();
    }

    /**
     * @notice Like `testDelegateToOperatorWhoRequiresECDSASignature` but undelegating after delegating and trying the same approveSignature
     * and checking that reversion occurs with the same salt
     */
    function testFuzz_Revert_WhenOperatorWhoRequiresECDSASignature_PreviouslyUsedSalt(
        address staker,
        bytes32 salt,
        uint256 expiry
    ) public filterFuzzedAddressInputs(staker) {
        // filter to only valid `expiry` values
        cheats.assume(expiry >= block.timestamp);
        address delegationApprover = cheats.addr(delegationSignerPrivateKey);

        // filter inputs, since this will fail when the staker is already registered as an operator
        // staker also must not be the delegationApprover so that signature verification process takes place
        cheats.assume(staker != defaultOperator);
        cheats.assume(staker != delegationApprover);

        _registerOperatorWithDelegationApprover(defaultOperator);

        // verify that the salt hasn't been used before
        assertFalse(
            delegationManager.delegationApproverSaltIsSpent(
                delegationManager.delegationApprover(defaultOperator),
                salt
            ),
            "salt somehow spent too early?"
        );
        // calculate the delegationSigner's signature
        ISignatureUtils.SignatureWithExpiry memory approverSignatureAndExpiry = _getApproverSignature(
            delegationSignerPrivateKey,
            staker,
            defaultOperator,
            salt,
            expiry
        );

        // delegate from the `staker` to the operator, undelegate, and then try to delegate again with same approversalt
        // to check that call reverts
        cheats.startPrank(staker);
        delegationManager.delegateTo(defaultOperator, approverSignatureAndExpiry, salt);
        assertTrue(
            delegationManager.delegationApproverSaltIsSpent(
                delegationManager.delegationApprover(defaultOperator),
                salt
            ),
            "salt somehow spent not spent?"
        );
        delegationManager.undelegate(staker);
        cheats.expectRevert("DelegationManager._delegate: approverSalt already spent");
        delegationManager.delegateTo(defaultOperator, approverSignatureAndExpiry, salt);
        cheats.stopPrank();
    }

    /**
     * @notice Like `testDelegateToOperatorWhoRequiresECDSASignature` but using an incorrect signature on purpose and checking that reversion occurs
     */
    function testFuzz_Revert_WhenOperatorWhoRequiresECDSASignature_WithBadSignature(
        address staker,
        uint256 expiry
    ) public filterFuzzedAddressInputs(staker) {
        // filter to only valid `expiry` values
        cheats.assume(expiry >= block.timestamp);
        // filter inputs, since this will fail when the staker is already registered as an operator
        cheats.assume(staker != defaultOperator);

        _registerOperatorWithDelegationApprover(defaultOperator);

        // calculate the signature
        ISignatureUtils.SignatureWithExpiry memory approverSignatureAndExpiry;
        approverSignatureAndExpiry.expiry = expiry;
        {
            bytes32 digestHash = delegationManager.calculateDelegationApprovalDigestHash(
                staker,
                defaultOperator,
                delegationManager.delegationApprover(defaultOperator),
                emptySalt,
                expiry
            );
            (uint8 v, bytes32 r, bytes32 s) = cheats.sign(delegationSignerPrivateKey, digestHash);
            // mess up the signature by flipping v's parity
            v = (v == 27 ? 28 : 27);
            approverSignatureAndExpiry.signature = abi.encodePacked(r, s, v);
        }

        // try to delegate from the `staker` to the operator, and check reversion
        cheats.startPrank(staker);
        cheats.expectRevert("EIP1271SignatureUtils.checkSignature_EIP1271: signature not from signer");
        delegationManager.delegateTo(defaultOperator, approverSignatureAndExpiry, emptySalt);
        cheats.stopPrank();
    }

    /**
     * @notice `staker` delegates to an operator who requires signature verification through an EOA (i.e. the operator’s `delegationApprover` address is set to a nonzero EOA)
     * via the `staker` calling `DelegationManager.delegateTo`
     * The function should pass *only with a valid ECDSA signature from the `delegationApprover`, OR if called by the operator or their delegationApprover themselves
     * Properly emits a `StakerDelegated` event
     * Staker is correctly delegated after the call (i.e. correct storage update)
     * Reverts if the staker is already delegated (to the operator or to anyone else)
     * Reverts if the ‘operator’ is not actually registered as an operator
     */
    function testFuzz_OperatorWhoRequiresECDSASignature(
        address staker,
        bytes32 salt,
        uint256 expiry
    ) public filterFuzzedAddressInputs(staker) {
        // filter to only valid `expiry` values
        cheats.assume(expiry >= block.timestamp);
        // filter inputs, since this will fail when the staker is already registered as an operator
        cheats.assume(staker != defaultOperator);

        _registerOperatorWithDelegationApprover(defaultOperator);

        // verify that the salt hasn't been used before
        assertFalse(
            delegationManager.delegationApproverSaltIsSpent(
                delegationManager.delegationApprover(defaultOperator),
                salt
            ),
            "salt somehow spent too early?"
        );
        // calculate the delegationSigner's signature
        ISignatureUtils.SignatureWithExpiry memory approverSignatureAndExpiry = _getApproverSignature(
            delegationSignerPrivateKey,
            staker,
            defaultOperator,
            salt,
            expiry
        );

        // delegate from the `staker` to the operator
        cheats.startPrank(staker);
        cheats.expectEmit(true, true, true, true, address(delegationManager));
        emit StakerDelegated(staker, defaultOperator);
        delegationManager.delegateTo(defaultOperator, approverSignatureAndExpiry, salt);
        cheats.stopPrank();

        assertFalse(delegationManager.isOperator(staker), "staker incorrectly registered as operator");
        assertEq(delegationManager.delegatedTo(staker), defaultOperator, "staker delegated to the wrong address");
        assertFalse(delegationManager.isOperator(staker), "staker incorrectly registered as operator");

        if (staker == delegationManager.delegationApprover(defaultOperator)) {
            // verify that the salt is still marked as unused (since it wasn't checked or used)
            assertFalse(
                delegationManager.delegationApproverSaltIsSpent(
                    delegationManager.delegationApprover(defaultOperator),
                    salt
                ),
                "salt somehow spent too incorrectly?"
            );
        } else {
            // verify that the salt is marked as used
            assertTrue(
                delegationManager.delegationApproverSaltIsSpent(
                    delegationManager.delegationApprover(defaultOperator),
                    salt
                ),
                "salt somehow spent not spent?"
            );
        }
    }

    /**
     * @notice `staker` delegates to an operator who requires signature verification through an EOA (i.e. the operator’s `delegationApprover` address is set to a nonzero EOA)
     * via the `staker` calling `DelegationManager.delegateTo`
     * The function should pass *only with a valid ECDSA signature from the `delegationApprover`, OR if called by the operator or their delegationApprover themselves
     * Properly emits a `StakerDelegated` event
     * Staker is correctly delegated after the call (i.e. correct storage update)
     * Operator shares should increase by the amount of shares delegated
     * Reverts if the staker is already delegated (to the operator or to anyone else)
     * Reverts if the ‘operator’ is not actually registered as an operator
     */
    function testFuzz_OperatorWhoRequiresECDSASignature_StrategyManagerShares(
        address staker,
        bytes32 salt,
        uint256 expiry,
        uint256 shares
    ) public filterFuzzedAddressInputs(staker) {
        // filter to only valid `expiry` values
        cheats.assume(expiry >= block.timestamp);
        // filter inputs, since this will fail when the staker is already registered as an operator
        cheats.assume(staker != defaultOperator);

        _registerOperatorWithDelegationApprover(defaultOperator);

        // verify that the salt hasn't been used before
        assertFalse(
            delegationManager.delegationApproverSaltIsSpent(
                delegationManager.delegationApprover(defaultOperator),
                salt
            ),
            "salt somehow spent too early?"
        );
        // calculate the delegationSigner's signature
        ISignatureUtils.SignatureWithExpiry memory approverSignatureAndExpiry = _getApproverSignature(
            delegationSignerPrivateKey,
            staker,
            defaultOperator,
            salt,
            expiry
        );

        // Set staker shares in StrategyManager
        IStrategy[] memory strategiesToReturn = new IStrategy[](1);
        strategiesToReturn[0] = strategyMock;
        uint256[] memory sharesToReturn = new uint256[](1);
        sharesToReturn[0] = shares;
        strategyManagerMock.setDeposits(strategiesToReturn, sharesToReturn);
        uint256 operatorSharesBefore = delegationManager.operatorShares(defaultOperator, strategyMock);
        // delegate from the `staker` to the operator
        cheats.startPrank(staker);
        cheats.expectEmit(true, true, true, true, address(delegationManager));
        emit StakerDelegated(staker, defaultOperator);
        delegationManager.delegateTo(defaultOperator, approverSignatureAndExpiry, salt);
        cheats.stopPrank();
        uint256 operatorSharesAfter = delegationManager.operatorShares(defaultOperator, strategyMock);
        assertEq(operatorSharesBefore + shares, operatorSharesAfter, "operator shares not increased correctly");
        assertFalse(delegationManager.isOperator(staker), "staker incorrectly registered as operator");
        assertEq(delegationManager.delegatedTo(staker), defaultOperator, "staker delegated to the wrong address");
        assertFalse(delegationManager.isOperator(staker), "staker incorrectly registered as operator");

        if (staker == delegationManager.delegationApprover(defaultOperator)) {
            // verify that the salt is still marked as unused (since it wasn't checked or used)
            assertFalse(
                delegationManager.delegationApproverSaltIsSpent(
                    delegationManager.delegationApprover(defaultOperator),
                    salt
                ),
                "salt somehow spent too incorrectly?"
            );
        } else {
            // verify that the salt is marked as used
            assertTrue(
                delegationManager.delegationApproverSaltIsSpent(
                    delegationManager.delegationApprover(defaultOperator),
                    salt
                ),
                "salt somehow spent not spent?"
            );
        }
    }

    /**
     * @notice `staker` delegates to an operator who requires signature verification through an EOA (i.e. the operator’s `delegationApprover` address is set to a nonzero EOA)
     * via the `staker` calling `DelegationManager.delegateTo`
     * The function should pass *only with a valid ECDSA signature from the `delegationApprover`, OR if called by the operator or their delegationApprover themselves
     * Properly emits a `StakerDelegated` event
     * Staker is correctly delegated after the call (i.e. correct storage update)
     * Operator beaconShares should increase by the amount of shares delegated if beaconShares > 0
     * Reverts if the staker is already delegated (to the operator or to anyone else)
     * Reverts if the ‘operator’ is not actually registered as an operator
     */
    function testFuzz_OperatorWhoRequiresECDSASignature_BeaconChainStrategyShares(
        address staker,
        bytes32 salt,
        uint256 expiry,
        int256 beaconShares
    ) public filterFuzzedAddressInputs(staker) {
        // filter to only valid `expiry` values
        cheats.assume(expiry >= block.timestamp);
        // filter inputs, since this will fail when the staker is already registered as an operator
        cheats.assume(staker != defaultOperator);

        _registerOperatorWithDelegationApprover(defaultOperator);

        // verify that the salt hasn't been used before
        assertFalse(
            delegationManager.delegationApproverSaltIsSpent(
                delegationManager.delegationApprover(defaultOperator),
                salt
            ),
            "salt somehow spent too early?"
        );
        // calculate the delegationSigner's signature
        ISignatureUtils.SignatureWithExpiry memory approverSignatureAndExpiry = _getApproverSignature(
            delegationSignerPrivateKey,
            staker,
            defaultOperator,
            salt,
            expiry
        );

        // Set staker shares in BeaconChainStrategy
        eigenPodManagerMock.setPodOwnerShares(staker, beaconShares);
        uint256 beaconSharesBefore = delegationManager.operatorShares(staker, beaconChainETHStrategy);
        // delegate from the `staker` to the operator
        cheats.startPrank(staker);
        cheats.expectEmit(true, true, true, true, address(delegationManager));
        emit StakerDelegated(staker, defaultOperator);
        if (beaconShares > 0) {
            cheats.expectEmit(true, true, true, true, address(delegationManager));
            emit OperatorSharesIncreased(defaultOperator, staker, beaconChainETHStrategy, uint256(beaconShares));
        }
        delegationManager.delegateTo(defaultOperator, approverSignatureAndExpiry, salt);
        cheats.stopPrank();
        uint256 beaconSharesAfter = delegationManager.operatorShares(defaultOperator, beaconChainETHStrategy);
        if (beaconShares <= 0) {
            assertEq(
                beaconSharesBefore,
                beaconSharesAfter,
                "operator beaconchain shares should not have increased with negative shares"
            );
        } else {
            assertEq(
                beaconSharesBefore + uint256(beaconShares),
                beaconSharesAfter,
                "operator beaconchain shares not increased correctly"
            );
        }
        assertFalse(delegationManager.isOperator(staker), "staker incorrectly registered as operator");
        assertEq(delegationManager.delegatedTo(staker), defaultOperator, "staker delegated to the wrong address");
        assertFalse(delegationManager.isOperator(staker), "staker incorrectly registered as operator");

        if (staker == delegationManager.delegationApprover(defaultOperator)) {
            // verify that the salt is still marked as unused (since it wasn't checked or used)
            assertFalse(
                delegationManager.delegationApproverSaltIsSpent(
                    delegationManager.delegationApprover(defaultOperator),
                    salt
                ),
                "salt somehow spent too incorrectly?"
            );
        } else {
            // verify that the salt is marked as used
            assertTrue(
                delegationManager.delegationApproverSaltIsSpent(
                    delegationManager.delegationApprover(defaultOperator),
                    salt
                ),
                "salt somehow spent not spent?"
            );
        }
    }

    /**
     * @notice `staker` delegates to an operator who requires signature verification through an EOA (i.e. the operator’s `delegationApprover` address is set to a nonzero EOA)
     * via the `staker` calling `DelegationManager.delegateTo`
     * The function should pass *only with a valid ECDSA signature from the `delegationApprover`, OR if called by the operator or their delegationApprover themselves
     * Properly emits a `StakerDelegated` event
     * Staker is correctly delegated after the call (i.e. correct storage update)
     * Operator beaconshares should increase by the amount of beaconShares delegated if beaconShares > 0
     * Operator strategy manager shares should icnrease by amount of shares
     * Reverts if the staker is already delegated (to the operator or to anyone else)
     * Reverts if the ‘operator’ is not actually registered as an operator
     */
    function testFuzz_OperatorWhoRequiresECDSASignature_BeaconChainAndStrategyManagerShares(
        address staker,
        bytes32 salt,
        uint256 expiry,
        int256 beaconShares,
        uint256 shares
    ) public filterFuzzedAddressInputs(staker) {
        // filter to only valid `expiry` values
        cheats.assume(expiry >= block.timestamp);

        // filter inputs, since this will fail when the staker is already registered as an operator
        cheats.assume(staker != defaultOperator);
        _registerOperatorWithDelegationApprover(defaultOperator);

        // verify that the salt hasn't been used before
        assertFalse(
            delegationManager.delegationApproverSaltIsSpent(
                delegationManager.delegationApprover(defaultOperator),
                salt
            ),
            "salt somehow spent too early?"
        );
        // calculate the delegationSigner's signature
        ISignatureUtils.SignatureWithExpiry memory approverSignatureAndExpiry = _getApproverSignature(
            delegationSignerPrivateKey,
            staker,
            defaultOperator,
            salt,
            expiry
        );

        // Set staker shares in BeaconChainStrategy and StrategyMananger
        {
            IStrategy[] memory strategiesToReturn = new IStrategy[](1);
            strategiesToReturn[0] = strategyMock;
            uint256[] memory sharesToReturn = new uint256[](1);
            sharesToReturn[0] = shares;
            strategyManagerMock.setDeposits(strategiesToReturn, sharesToReturn);
            eigenPodManagerMock.setPodOwnerShares(staker, beaconShares);
        }
        uint256 operatorSharesBefore = delegationManager.operatorShares(defaultOperator, strategyMock);
        uint256 beaconSharesBefore = delegationManager.operatorShares(staker, beaconChainETHStrategy);
        // delegate from the `staker` to the operator
        cheats.startPrank(staker);
        cheats.expectEmit(true, true, true, true, address(delegationManager));
        emit StakerDelegated(staker, defaultOperator);
        cheats.expectEmit(true, true, true, true, address(delegationManager));
        emit OperatorSharesIncreased(defaultOperator, staker, strategyMock, shares);
        if (beaconShares > 0) {
            cheats.expectEmit(true, true, true, true, address(delegationManager));
            emit OperatorSharesIncreased(defaultOperator, staker, beaconChainETHStrategy, uint256(beaconShares));
        }
        delegationManager.delegateTo(defaultOperator, approverSignatureAndExpiry, salt);
        cheats.stopPrank();
        uint256 operatorSharesAfter = delegationManager.operatorShares(defaultOperator, strategyMock);
        uint256 beaconSharesAfter = delegationManager.operatorShares(defaultOperator, beaconChainETHStrategy);
        if (beaconShares <= 0) {
            assertEq(
                beaconSharesBefore,
                beaconSharesAfter,
                "operator beaconchain shares should not have increased with negative shares"
            );
        } else {
            assertEq(
                beaconSharesBefore + uint256(beaconShares),
                beaconSharesAfter,
                "operator beaconchain shares not increased correctly"
            );
        }
        assertEq(operatorSharesBefore + shares, operatorSharesAfter, "operator shares not increased correctly");
        assertFalse(delegationManager.isOperator(staker), "staker incorrectly registered as operator");
        assertEq(delegationManager.delegatedTo(staker), defaultOperator, "staker delegated to the wrong address");
        assertFalse(delegationManager.isOperator(staker), "staker incorrectly registered as operator");

        if (staker == delegationManager.delegationApprover(defaultOperator)) {
            // verify that the salt is still marked as unused (since it wasn't checked or used)
            assertFalse(
                delegationManager.delegationApproverSaltIsSpent(
                    delegationManager.delegationApprover(defaultOperator),
                    salt
                ),
                "salt somehow spent too incorrectly?"
            );
        } else {
            // verify that the salt is marked as used
            assertTrue(
                delegationManager.delegationApproverSaltIsSpent(
                    delegationManager.delegationApprover(defaultOperator),
                    salt
                ),
                "salt somehow spent not spent?"
            );
        }
    }

    /**
     * @notice delegateTo test with operator's delegationApprover address set to a contract address
     * and check that reversion occurs when the signature is expired
     */
    function testFuzz_Revert_WhenOperatorWhoRequiresEIP1271Signature_ExpiredDelegationApproverSignature(
        address staker,
        uint256 expiry
    ) public filterFuzzedAddressInputs(staker) {
        // roll to a very late timestamp
        cheats.roll(type(uint256).max / 2);
        // filter to only *invalid* `expiry` values
        cheats.assume(expiry < block.timestamp);

        // filter inputs, since this will fail when the staker is already registered as an operator
        cheats.assume(staker != defaultOperator);

        _registerOperatorWithDelegationApprover(defaultOperator);

        // create the signature struct
        ISignatureUtils.SignatureWithExpiry memory approverSignatureAndExpiry;
        approverSignatureAndExpiry.expiry = expiry;

        // try to delegate from the `staker` to the operator, and check reversion
        cheats.startPrank(staker);
        cheats.expectRevert("DelegationManager._delegate: approver signature expired");
        delegationManager.delegateTo(defaultOperator, approverSignatureAndExpiry, emptySalt);
        cheats.stopPrank();
    }

    /**
     * @notice delegateTo test with operator's delegationApprover address set to a contract address
     * and check that reversion occurs when the signature approverSalt is already used.
     * Performed by delegating to operator, undelegating, and trying to reuse the same signature
     */
    function testFuzz_Revert_WhenOperatorWhoRequiresEIP1271Signature_PreviouslyUsedSalt(
        address staker,
        bytes32 salt,
        uint256 expiry
    ) public filterFuzzedAddressInputs(staker) {
        // filter to only valid `expiry` values
        cheats.assume(expiry >= block.timestamp);

        // register *this contract* as an operator
        // filter inputs, since this will fail when the staker is already registered as an operator
        ERC1271WalletMock wallet = _registerOperatorWith1271DelegationApprover(defaultOperator);
        cheats.assume(staker != address(wallet) && staker != defaultOperator);

        // calculate the delegationSigner's signature
        ISignatureUtils.SignatureWithExpiry memory approverSignatureAndExpiry = _getApproverSignature(
            delegationSignerPrivateKey,
            staker,
            defaultOperator,
            salt,
            expiry
        );

        // delegate from the `staker` to the operator
        cheats.startPrank(staker);
        cheats.expectEmit(true, true, true, true, address(delegationManager));
        emit StakerDelegated(staker, defaultOperator);
        delegationManager.delegateTo(defaultOperator, approverSignatureAndExpiry, salt);
        delegationManager.undelegate(staker);
        // Reusing same signature should revert with salt already being used
        cheats.expectRevert("DelegationManager._delegate: approverSalt already spent");
        delegationManager.delegateTo(defaultOperator, approverSignatureAndExpiry, salt);
        cheats.stopPrank();
    }

    /**
     * @notice delegateTo test with operator's delegationApprover address set to a contract address that
     * is non compliant with EIP1271
     */
    function testFuzz_Revert_WhenOperatorWhoRequiresEIP1271Signature_NonCompliantWallet(
        address staker,
        uint256 expiry
    ) public filterFuzzedAddressInputs(staker) {
        // filter to only valid `expiry` values
        cheats.assume(expiry >= block.timestamp);

        // register *this contract* as an operator
        // filter inputs, since this will fail when the staker is already registered as an operator
        cheats.assume(staker != defaultOperator);

        // deploy a ERC1271MaliciousMock contract that will return an incorrect value when called
        ERC1271MaliciousMock wallet = new ERC1271MaliciousMock();

        // filter fuzzed input, since otherwise we can get a flaky failure here. if the caller itself is the 'delegationApprover'
        // then we don't even trigger the signature verification call, so we won't get a revert as expected
        cheats.assume(staker != address(wallet));

        IDelegationManager.OperatorDetails memory operatorDetails = IDelegationManager.OperatorDetails({
            earningsReceiver: defaultOperator,
            delegationApprover: address(wallet),
            stakerOptOutWindowBlocks: 0
        });
        _registerOperator(defaultOperator, operatorDetails, emptyStringForMetadataURI);

        // create the signature struct
        ISignatureUtils.SignatureWithExpiry memory approverSignatureAndExpiry;
        approverSignatureAndExpiry.expiry = expiry;

        // try to delegate from the `staker` to the operator, and check reversion
        cheats.startPrank(staker);
        // because the ERC1271MaliciousMock contract returns the wrong amount of data, we get a low-level "EvmError: Revert" message here rather than the error message bubbling up
        cheats.expectRevert();
        delegationManager.delegateTo(defaultOperator, approverSignatureAndExpiry, emptySalt);
        cheats.stopPrank();
    }

    /**
     * @notice delegateTo test with operator's delegationApprover address set to a contract address that
     * returns a value other than the EIP1271 "magic bytes" and checking that reversion occurs appropriately
     */
    function testFuzz_Revert_WhenOperatorWhoRequiresEIP1271Signature_IsValidSignatureFails(
        address staker,
        bytes32 salt,
        uint256 expiry
    ) public filterFuzzedAddressInputs(staker) {
        // filter to only valid `expiry` values
        cheats.assume(expiry >= block.timestamp);

        // register *this contract* as an operator
        // filter inputs, since this will fail when the staker is already registered as an operator
        cheats.assume(staker != defaultOperator);

        // deploy a ERC1271WalletMock contract that will return an incorrect value when called
        // owner is the 0 address
        ERC1271WalletMock wallet = new ERC1271WalletMock(address(1));

        // filter fuzzed input, since otherwise we can get a flaky failure here. if the caller itself is the 'delegationApprover'
        // then we don't even trigger the signature verification call, so we won't get a revert as expected
        cheats.assume(staker != address(wallet));

        IDelegationManager.OperatorDetails memory operatorDetails = IDelegationManager.OperatorDetails({
            earningsReceiver: defaultOperator,
            delegationApprover: address(wallet),
            stakerOptOutWindowBlocks: 0
        });
        _registerOperator(defaultOperator, operatorDetails, emptyStringForMetadataURI);

        // calculate the delegationSigner's but this is not the correct signature from the wallet contract
        // since the wallet owner is address(1)
        ISignatureUtils.SignatureWithExpiry memory approverSignatureAndExpiry = _getApproverSignature(
            delegationSignerPrivateKey,
            staker,
            defaultOperator,
            salt,
            expiry
        );

        // try to delegate from the `staker` to the operator, and check reversion
        cheats.startPrank(staker);
        // Signature should fail as the wallet will not return EIP1271_MAGICVALUE
        cheats.expectRevert("EIP1271SignatureUtils.checkSignature_EIP1271: ERC1271 signature verification failed");
        delegationManager.delegateTo(defaultOperator, approverSignatureAndExpiry, emptySalt);
        cheats.stopPrank();
    }

    /**
     * @notice `staker` delegates to an operator who requires signature verification through an EIP1271-compliant contract (i.e. the operator’s `delegationApprover` address is
     * set to a nonzero and code-containing address) via the `staker` calling `DelegationManager.delegateTo`
     * The function uses OZ's ERC1271WalletMock contract, and thus should pass *only when a valid ECDSA signature from the `owner` of the ERC1271WalletMock contract,
     * OR if called by the operator or their delegationApprover themselves
     * Properly emits a `StakerDelegated` event
     * Staker is correctly delegated after the call (i.e. correct storage update)
     * Reverts if the staker is already delegated (to the operator or to anyone else)
     * Reverts if the ‘operator’ is not actually registered as an operator
     */
    function testFuzz_OperatorWhoRequiresEIP1271Signature(
        address staker,
        bytes32 salt,
        uint256 expiry
    ) public filterFuzzedAddressInputs(staker) {
        // filter to only valid `expiry` values
        cheats.assume(expiry >= block.timestamp);

        // register *this contract* as an operator
        // filter inputs, since this will fail when the staker is already registered as an operator
        cheats.assume(staker != defaultOperator);

        _registerOperatorWith1271DelegationApprover(defaultOperator);

        // verify that the salt hasn't been used before
        assertFalse(
            delegationManager.delegationApproverSaltIsSpent(
                delegationManager.delegationApprover(defaultOperator),
                salt
            ),
            "salt somehow spent too early?"
        );
        // calculate the delegationSigner's signature
        ISignatureUtils.SignatureWithExpiry memory approverSignatureAndExpiry = _getApproverSignature(
            delegationSignerPrivateKey,
            staker,
            defaultOperator,
            salt,
            expiry
        );

        // delegate from the `staker` to the operator
        cheats.startPrank(staker);
        cheats.expectEmit(true, true, true, true, address(delegationManager));
        emit StakerDelegated(staker, defaultOperator);
        delegationManager.delegateTo(defaultOperator, approverSignatureAndExpiry, salt);
        cheats.stopPrank();

        assertTrue(delegationManager.isDelegated(staker), "staker not delegated correctly");
        assertEq(delegationManager.delegatedTo(staker), defaultOperator, "staker delegated to the wrong address");
        assertFalse(delegationManager.isOperator(staker), "staker incorrectly registered as operator");

        // check that the nonce incremented appropriately
        if (staker == defaultOperator || staker == delegationManager.delegationApprover(defaultOperator)) {
            // verify that the salt is still marked as unused (since it wasn't checked or used)
            assertFalse(
                delegationManager.delegationApproverSaltIsSpent(
                    delegationManager.delegationApprover(defaultOperator),
                    salt
                ),
                "salt somehow spent too incorrectly?"
            );
        } else {
            // verify that the salt is marked as used
            assertTrue(
                delegationManager.delegationApproverSaltIsSpent(
                    delegationManager.delegationApprover(defaultOperator),
                    salt
                ),
                "salt somehow spent not spent?"
            );
        }
    }
}

contract DelegationManagerUnitTests_delegateToBySignature is DelegationManagerUnitTests {
    function test_revert_paused() public {
        // set the pausing flag
        cheats.prank(pauser);
        delegationManager.pause(2 ** PAUSED_NEW_DELEGATION);

        uint256 expiry = type(uint256).max;
        ISignatureUtils.SignatureWithExpiry memory stakerSignatureAndExpiry = _getStakerSignature(
            stakerPrivateKey,
            defaultOperator,
            expiry
        );
        ISignatureUtils.SignatureWithExpiry memory approverSignatureAndExpiry;
        cheats.expectRevert("Pausable: index is paused");
        delegationManager.delegateToBySignature(
            defaultStaker,
            defaultOperator,
            stakerSignatureAndExpiry,
            approverSignatureAndExpiry,
            emptySalt
        );
    }

    /// @notice Checks that `DelegationManager.delegateToBySignature` reverts if the staker's signature has expired
    function testFuzz_Revert_WhenStakerSignatureExpired(
        address staker,
        address operator,
        uint256 expiry,
        bytes memory signature
    ) public filterFuzzedAddressInputs(staker) filterFuzzedAddressInputs(operator) {
        cheats.assume(expiry < block.timestamp);
        cheats.expectRevert("DelegationManager.delegateToBySignature: staker signature expired");
        ISignatureUtils.SignatureWithExpiry memory signatureWithExpiry = ISignatureUtils.SignatureWithExpiry({
            signature: signature,
            expiry: expiry
        });
        delegationManager.delegateToBySignature(staker, operator, signatureWithExpiry, signatureWithExpiry, emptySalt);
    }

    /// @notice Checks that `DelegationManager.delegateToBySignature` reverts if the staker's ECDSA signature verification fails
    function test_Revert_EOAStaker_WhenStakerSignatureVerificationFails() public {
        address invalidStaker = address(1000);
        address caller = address(2000);
        uint256 expiry = type(uint256).max;

        _registerOperatorWithBaseDetails(defaultOperator);

        ISignatureUtils.SignatureWithExpiry memory stakerSignatureAndExpiry = _getStakerSignature(
            stakerPrivateKey,
            defaultOperator,
            expiry
        );

        // delegate from the `staker` to the operator, via having the `caller` call `DelegationManager.delegateToBySignature`
        // Should revert from invalid signature as staker is not set as the address of signer
        cheats.startPrank(caller);
        cheats.expectRevert("EIP1271SignatureUtils.checkSignature_EIP1271: signature not from signer");
        // use an empty approver signature input since none is needed / the input is unchecked
        ISignatureUtils.SignatureWithExpiry memory approverSignatureAndExpiry;
        delegationManager.delegateToBySignature(
            invalidStaker,
            defaultOperator,
            stakerSignatureAndExpiry,
            approverSignatureAndExpiry,
            emptySalt
        );
        cheats.stopPrank();
    }

    /// @notice Checks that `DelegationManager.delegateToBySignature` reverts if the staker's contract signature verification fails
    function test_Revert_ERC1271Staker_WhenStakerSignatureVerficationFails() public {
        address staker = address(new ERC1271WalletMock(address(1)));
        address caller = address(2000);
        uint256 expiry = type(uint256).max;

        _registerOperatorWithBaseDetails(defaultOperator);

        ISignatureUtils.SignatureWithExpiry memory stakerSignatureAndExpiry = _getStakerSignature(
            stakerPrivateKey,
            defaultOperator,
            expiry
        );

        // delegate from the `staker` to the operator, via having the `caller` call `DelegationManager.delegateToBySignature`
        // Should revert from invalid signature as staker is not set as the address of signer
        cheats.startPrank(caller);
        cheats.expectRevert("EIP1271SignatureUtils.checkSignature_EIP1271: ERC1271 signature verification failed");
        // use an empty approver signature input since none is needed / the input is unchecked
        ISignatureUtils.SignatureWithExpiry memory approverSignatureAndExpiry;
        delegationManager.delegateToBySignature(
            staker,
            defaultOperator,
            stakerSignatureAndExpiry,
            approverSignatureAndExpiry,
            emptySalt
        );
        cheats.stopPrank();
    }

    /// @notice Checks that `DelegationManager.delegateToBySignature` reverts when the staker is already delegated
    function test_Revert_Staker_WhenAlreadyDelegated() public {
        address staker = cheats.addr(stakerPrivateKey);
        address caller = address(2000);
        uint256 expiry = type(uint256).max;

        _registerOperatorWithBaseDetails(defaultOperator);

        ISignatureUtils.SignatureWithExpiry memory stakerSignatureAndExpiry = _getStakerSignature(
            stakerPrivateKey,
            defaultOperator,
            expiry
        );

        _delegateToOperatorWhoAcceptsAllStakers(staker, defaultOperator);
        // delegate from the `staker` to the operator, via having the `caller` call `DelegationManager.delegateToBySignature`
        // Should revert as `staker` has already delegated to `operator`
        cheats.startPrank(caller);
        cheats.expectRevert("DelegationManager._delegate: staker is already actively delegated");
        // use an empty approver signature input since none is needed / the input is unchecked
        ISignatureUtils.SignatureWithExpiry memory approverSignatureAndExpiry;
        delegationManager.delegateToBySignature(
            staker,
            defaultOperator,
            stakerSignatureAndExpiry,
            approverSignatureAndExpiry,
            emptySalt
        );
        cheats.stopPrank();
    }

    /// @notice Checks that `delegateToBySignature` reverts when operator is not registered after successful staker signature verification
    function test_Revert_EOAStaker_OperatorNotRegistered() public {
        address staker = cheats.addr(stakerPrivateKey);
        address caller = address(2000);
        uint256 expiry = type(uint256).max;

        ISignatureUtils.SignatureWithExpiry memory stakerSignatureAndExpiry = _getStakerSignature(
            stakerPrivateKey,
            defaultOperator,
            expiry
        );

        // delegate from the `staker` to the operator, via having the `caller` call `DelegationManager.delegateToBySignature`
        // Should revert as `operator` is not registered
        cheats.startPrank(caller);
        cheats.expectRevert("DelegationManager._delegate: operator is not registered in EigenLayer");
        // use an empty approver signature input since none is needed / the input is unchecked
        ISignatureUtils.SignatureWithExpiry memory approverSignatureAndExpiry;
        delegationManager.delegateToBySignature(
            staker,
            defaultOperator,
            stakerSignatureAndExpiry,
            approverSignatureAndExpiry,
            emptySalt
        );
        cheats.stopPrank();
    }

    /**
     * @notice Checks that `DelegationManager.delegateToBySignature` reverts if the delegationApprover's signature has expired
     * after successful staker signature verification
     */
    function testFuzz_Revert_WhenDelegationApproverSignatureExpired(
        address caller,
        uint256 stakerExpiry,
        uint256 delegationApproverExpiry
    ) public filterFuzzedAddressInputs(caller) {
        // filter to only valid `stakerExpiry` values
        cheats.assume(stakerExpiry >= block.timestamp);
        // roll to a very late timestamp
        cheats.roll(type(uint256).max / 2);
        // filter to only *invalid* `delegationApproverExpiry` values
        cheats.assume(delegationApproverExpiry < block.timestamp);

        _registerOperatorWithDelegationApprover(defaultOperator);

        // calculate the delegationSigner's signature
        ISignatureUtils.SignatureWithExpiry memory approverSignatureAndExpiry = _getApproverSignature(
            delegationSignerPrivateKey,
            defaultStaker,
            defaultOperator,
            emptySalt,
            delegationApproverExpiry
        );

        // calculate the staker signature
        ISignatureUtils.SignatureWithExpiry memory stakerSignatureAndExpiry = _getStakerSignature(
            stakerPrivateKey,
            defaultOperator,
            stakerExpiry
        );

        // try delegate from the `staker` to the operator, via having the `caller` call `DelegationManager.delegateToBySignature`, and check for reversion
        cheats.startPrank(caller);
        cheats.expectRevert("DelegationManager._delegate: approver signature expired");
        delegationManager.delegateToBySignature(
            defaultStaker,
            defaultOperator,
            stakerSignatureAndExpiry,
            approverSignatureAndExpiry,
            emptySalt
        );
        cheats.stopPrank();
    }

    /**
     * @notice `staker` becomes delegated to an operator who does not require any signature verification (i.e. the operator’s `delegationApprover` address is set to the zero address)
     * via the `caller` calling `DelegationManager.delegateToBySignature`
     * The function should pass with any `operatorSignature` input (since it should be unused)
     * The function should pass only with a valid `stakerSignatureAndExpiry` input
     * Properly emits a `StakerDelegated` event
     * Staker is correctly delegated after the call (i.e. correct storage update)
     * BeaconChainStrategy and StrategyManager operator shares should increase for operator
     * Reverts if the staker is already delegated (to the operator or to anyone else)
     * Reverts if the ‘operator’ is not actually registered as an operator
     */
    function testFuzz_EOAStaker_OperatorWhoAcceptsAllStakers(
        address caller,
        uint256 expiry,
        int256 beaconShares,
        uint256 shares
    ) public filterFuzzedAddressInputs(caller) {
        cheats.assume(expiry >= block.timestamp);
        cheats.assume(shares > 0);

        _registerOperatorWithBaseDetails(defaultOperator);

        // verify that the salt hasn't been used before
        assertFalse(
            delegationManager.delegationApproverSaltIsSpent(
                delegationManager.delegationApprover(defaultOperator),
                emptySalt
            ),
            "salt somehow spent too early?"
        );
        {
            // Set staker shares in BeaconChainStrategy and StrategyMananger
            IStrategy[] memory strategiesToReturn = new IStrategy[](1);
            strategiesToReturn[0] = strategyMock;
            uint256[] memory sharesToReturn = new uint256[](1);
            sharesToReturn[0] = shares;
            strategyManagerMock.setDeposits(strategiesToReturn, sharesToReturn);
            eigenPodManagerMock.setPodOwnerShares(defaultStaker, beaconShares);
        }

        uint256 operatorSharesBefore = delegationManager.operatorShares(defaultOperator, strategyMock);
        uint256 beaconSharesBefore = delegationManager.operatorShares(defaultStaker, beaconChainETHStrategy);
        // fetch the staker's current nonce
        uint256 currentStakerNonce = delegationManager.stakerNonce(defaultStaker);
        // calculate the staker signature
        ISignatureUtils.SignatureWithExpiry memory stakerSignatureAndExpiry = _getStakerSignature(
            stakerPrivateKey,
            defaultOperator,
            expiry
        );

        // delegate from the `staker` to the operator, via having the `caller` call `DelegationManager.delegateToBySignature`
        cheats.expectEmit(true, true, true, true, address(delegationManager));
        emit StakerDelegated(defaultStaker, defaultOperator);
        cheats.expectEmit(true, true, true, true, address(delegationManager));
        emit OperatorSharesIncreased(defaultOperator, defaultStaker, strategyMock, shares);
        if (beaconShares > 0) {
            cheats.expectEmit(true, true, true, true, address(delegationManager));
            emit OperatorSharesIncreased(defaultOperator, defaultStaker, beaconChainETHStrategy, uint256(beaconShares));
        }
        _delegateToBySignatureOperatorWhoAcceptsAllStakers(
            defaultStaker,
            caller,
            defaultOperator,
            stakerSignatureAndExpiry,
            emptySalt
        );

        // Check operator shares increases
        uint256 operatorSharesAfter = delegationManager.operatorShares(defaultOperator, strategyMock);
        uint256 beaconSharesAfter = delegationManager.operatorShares(defaultOperator, beaconChainETHStrategy);
        if (beaconShares <= 0) {
            assertEq(
                beaconSharesBefore,
                beaconSharesAfter,
                "operator beaconchain shares should not have increased with negative shares"
            );
        } else {
            assertEq(
                beaconSharesBefore + uint256(beaconShares),
                beaconSharesAfter,
                "operator beaconchain shares not increased correctly"
            );
        }
        assertEq(operatorSharesBefore + shares, operatorSharesAfter, "operator shares not increased correctly");
        // check all the delegation status changes
        assertTrue(delegationManager.isDelegated(defaultStaker), "staker not delegated correctly");
        assertEq(
            delegationManager.delegatedTo(defaultStaker),
            defaultOperator,
            "staker delegated to the wrong address"
        );
        assertFalse(delegationManager.isOperator(defaultStaker), "staker incorrectly registered as operator");
        // check that the staker nonce incremented appropriately
        assertEq(
            delegationManager.stakerNonce(defaultStaker),
            currentStakerNonce + 1,
            "staker nonce did not increment"
        );
        // verify that the salt is still marked as unused (since it wasn't checked or used)
        assertFalse(
            delegationManager.delegationApproverSaltIsSpent(
                delegationManager.delegationApprover(defaultOperator),
                emptySalt
            ),
            "salt somehow spent too incorrectly?"
        );
    }

    /**
     * @notice `staker` becomes delegated to an operator who requires signature verification through an EOA (i.e. the operator’s `delegationApprover` address is set to a nonzero EOA)
     * via the `caller` calling `DelegationManager.delegateToBySignature`
     * The function should pass *only with a valid ECDSA signature from the `delegationApprover`, OR if called by the operator or their delegationApprover themselves
     * AND with a valid `stakerSignatureAndExpiry` input
     * Properly emits a `StakerDelegated` event
     * Staker is correctly delegated after the call (i.e. correct storage update)
     * BeaconChainStrategy and StrategyManager operator shares should increase for operator
     * Reverts if the staker is already delegated (to the operator or to anyone else)
     * Reverts if the ‘operator’ is not actually registered as an operator
     */
    function testFuzz_EOAStaker_OperatorWhoRequiresECDSASignature(
        address caller,
        bytes32 salt,
        uint256 expiry,
        int256 beaconShares,
        uint256 shares
    ) public filterFuzzedAddressInputs(caller) {
        // filter to only valid `expiry` values
        cheats.assume(expiry >= block.timestamp);
        cheats.assume(shares > 0);

        _registerOperatorWithDelegationApprover(defaultOperator);

        // verify that the salt hasn't been used before
        assertFalse(
            delegationManager.delegationApproverSaltIsSpent(
                delegationManager.delegationApprover(defaultOperator),
                salt
            ),
            "salt somehow spent too early?"
        );
        {
            // Set staker shares in BeaconChainStrategy and StrategyMananger
            IStrategy[] memory strategiesToReturn = new IStrategy[](1);
            strategiesToReturn[0] = strategyMock;
            uint256[] memory sharesToReturn = new uint256[](1);
            sharesToReturn[0] = shares;
            strategyManagerMock.setDeposits(strategiesToReturn, sharesToReturn);
            eigenPodManagerMock.setPodOwnerShares(defaultStaker, beaconShares);
        }

        uint256 operatorSharesBefore = delegationManager.operatorShares(defaultOperator, strategyMock);
        uint256 beaconSharesBefore = delegationManager.operatorShares(defaultStaker, beaconChainETHStrategy);
        // fetch the staker's current nonce
        uint256 currentStakerNonce = delegationManager.stakerNonce(defaultStaker);
        // calculate the staker signature
        ISignatureUtils.SignatureWithExpiry memory stakerSignatureAndExpiry = _getStakerSignature(
            stakerPrivateKey,
            defaultOperator,
            expiry
        );

        // delegate from the `staker` to the operator, via having the `caller` call `DelegationManager.delegateToBySignature`
        cheats.expectEmit(true, true, true, true, address(delegationManager));
        emit StakerDelegated(defaultStaker, defaultOperator);
        cheats.expectEmit(true, true, true, true, address(delegationManager));
        emit OperatorSharesIncreased(defaultOperator, defaultStaker, strategyMock, shares);
        if (beaconShares > 0) {
            cheats.expectEmit(true, true, true, true, address(delegationManager));
            emit OperatorSharesIncreased(defaultOperator, defaultStaker, beaconChainETHStrategy, uint256(beaconShares));
        }
        _delegateToBySignatureOperatorWhoRequiresSig(
            defaultStaker,
            caller,
            defaultOperator,
            stakerSignatureAndExpiry,
            salt
        );
        {
            // Check operator shares increases
            uint256 operatorSharesAfter = delegationManager.operatorShares(defaultOperator, strategyMock);
            uint256 beaconSharesAfter = delegationManager.operatorShares(defaultOperator, beaconChainETHStrategy);
            if (beaconShares <= 0) {
                assertEq(
                    beaconSharesBefore,
                    beaconSharesAfter,
                    "operator beaconchain shares should not have increased with negative shares"
                );
            } else {
                assertEq(
                    beaconSharesBefore + uint256(beaconShares),
                    beaconSharesAfter,
                    "operator beaconchain shares not increased correctly"
                );
            }
            assertEq(operatorSharesBefore + shares, operatorSharesAfter, "operator shares not increased correctly");
        }
        assertTrue(delegationManager.isDelegated(defaultStaker), "staker not delegated correctly");
        assertEq(
            delegationManager.delegatedTo(defaultStaker),
            defaultOperator,
            "staker delegated to the wrong address"
        );
        assertFalse(delegationManager.isOperator(defaultStaker), "staker incorrectly registered as operator");

        // check that the delegationApprover nonce incremented appropriately
        if (caller == defaultOperator || caller == delegationManager.delegationApprover(defaultOperator)) {
            // verify that the salt is still marked as unused (since it wasn't checked or used)
            assertFalse(
                delegationManager.delegationApproverSaltIsSpent(
                    delegationManager.delegationApprover(defaultOperator),
                    salt
                ),
                "salt somehow spent too incorrectly?"
            );
        } else {
            // verify that the salt is marked as used
            assertTrue(
                delegationManager.delegationApproverSaltIsSpent(
                    delegationManager.delegationApprover(defaultOperator),
                    salt
                ),
                "salt somehow spent not spent?"
            );
        }

        // check that the staker nonce incremented appropriately
        assertEq(
            delegationManager.stakerNonce(defaultStaker),
            currentStakerNonce + 1,
            "staker nonce did not increment"
        );
    }

    /**
     * @notice `staker` becomes delegated to an operatorwho requires signature verification through an EIP1271-compliant contract (i.e. the operator’s `delegationApprover` address is
     * set to a nonzero and code-containing address) via the `caller` calling `DelegationManager.delegateToBySignature`
     * The function uses OZ's ERC1271WalletMock contract, and thus should pass *only when a valid ECDSA signature from the `owner` of the ERC1271WalletMock contract,
     * OR if called by the operator or their delegationApprover themselves
     * AND with a valid `stakerSignatureAndExpiry` input
     * Properly emits a `StakerDelegated` event
     * Staker is correctly delegated after the call (i.e. correct storage update)
     * Reverts if the staker is already delegated (to the operator or to anyone else)
     * Reverts if the ‘operator’ is not actually registered as an operator
     */
    function testFuzz_EOAStaker_OperatorWhoRequiresEIP1271Signature(
        address caller,
        bytes32 salt,
        uint256 expiry,
        int256 beaconShares,
        uint256 shares
    ) public filterFuzzedAddressInputs(caller) {
        cheats.assume(expiry >= block.timestamp);
        cheats.assume(shares > 0);

        _registerOperatorWith1271DelegationApprover(defaultOperator);

        // verify that the salt hasn't been used before
        assertFalse(
            delegationManager.delegationApproverSaltIsSpent(
                delegationManager.delegationApprover(defaultOperator),
                salt
            ),
            "salt somehow spent too early?"
        );
        {
            // Set staker shares in BeaconChainStrategy and StrategyMananger
            IStrategy[] memory strategiesToReturn = new IStrategy[](1);
            strategiesToReturn[0] = strategyMock;
            uint256[] memory sharesToReturn = new uint256[](1);
            sharesToReturn[0] = shares;
            strategyManagerMock.setDeposits(strategiesToReturn, sharesToReturn);
            eigenPodManagerMock.setPodOwnerShares(defaultStaker, beaconShares);
        }

        uint256 operatorSharesBefore = delegationManager.operatorShares(defaultOperator, strategyMock);
        uint256 beaconSharesBefore = delegationManager.operatorShares(defaultStaker, beaconChainETHStrategy);
        // fetch the staker's current nonce
        uint256 currentStakerNonce = delegationManager.stakerNonce(defaultStaker);
        // calculate the staker signature
        ISignatureUtils.SignatureWithExpiry memory stakerSignatureAndExpiry = _getStakerSignature(
            stakerPrivateKey,
            defaultOperator,
            expiry
        );

        // delegate from the `staker` to the operator, via having the `caller` call `DelegationManager.delegateToBySignature`
        cheats.expectEmit(true, true, true, true, address(delegationManager));
        emit StakerDelegated(defaultStaker, defaultOperator);
        cheats.expectEmit(true, true, true, true, address(delegationManager));
        emit OperatorSharesIncreased(defaultOperator, defaultStaker, strategyMock, shares);
        if (beaconShares > 0) {
            cheats.expectEmit(true, true, true, true, address(delegationManager));
            emit OperatorSharesIncreased(defaultOperator, defaultStaker, beaconChainETHStrategy, uint256(beaconShares));
        }
        _delegateToBySignatureOperatorWhoRequiresSig(
            defaultStaker,
            caller,
            defaultOperator,
            stakerSignatureAndExpiry,
            salt
        );

        {
            // Check operator shares increases
            uint256 operatorSharesAfter = delegationManager.operatorShares(defaultOperator, strategyMock);
            uint256 beaconSharesAfter = delegationManager.operatorShares(defaultOperator, beaconChainETHStrategy);
            if (beaconShares <= 0) {
                assertEq(
                    beaconSharesBefore,
                    beaconSharesAfter,
                    "operator beaconchain shares should not have increased with negative shares"
                );
            } else {
                assertEq(
                    beaconSharesBefore + uint256(beaconShares),
                    beaconSharesAfter,
                    "operator beaconchain shares not increased correctly"
                );
            }
            assertEq(operatorSharesBefore + shares, operatorSharesAfter, "operator shares not increased correctly");
        }
        assertTrue(delegationManager.isDelegated(defaultStaker), "staker not delegated correctly");
        assertEq(
            delegationManager.delegatedTo(defaultStaker),
            defaultOperator,
            "staker delegated to the wrong address"
        );
        assertFalse(delegationManager.isOperator(defaultStaker), "staker incorrectly registered as operator");

        // check that the delegationApprover nonce incremented appropriately
        if (caller == defaultOperator || caller == delegationManager.delegationApprover(defaultOperator)) {
            // verify that the salt is still marked as unused (since it wasn't checked or used)
            assertFalse(
                delegationManager.delegationApproverSaltIsSpent(
                    delegationManager.delegationApprover(defaultOperator),
                    salt
                ),
                "salt somehow spent too incorrectly?"
            );
        } else {
            // verify that the salt is marked as used
            assertTrue(
                delegationManager.delegationApproverSaltIsSpent(
                    delegationManager.delegationApprover(defaultOperator),
                    salt
                ),
                "salt somehow spent not spent?"
            );
        }

        // check that the staker nonce incremented appropriately
        assertEq(
            delegationManager.stakerNonce(defaultStaker),
            currentStakerNonce + 1,
            "staker nonce did not increment"
        );
    }

    /**
     * @notice Calls same delegateToBySignature test but with the staker address being a ERC1271WalletMock
     * Generates valid signatures from the staker to delegate to operator `defaultOperator`
     */
    function testFuzz_ERC1271Staker_OperatorWhoAcceptsAllStakers(
        address caller,
        uint256 expiry,
        int256 beaconShares,
        uint256 shares
    ) public filterFuzzedAddressInputs(caller) {
        defaultStaker = address(ERC1271WalletMock(cheats.addr(stakerPrivateKey)));
        testFuzz_EOAStaker_OperatorWhoAcceptsAllStakers(caller, expiry, beaconShares, shares);
    }

    /**
     * @notice Calls same delegateToBySignature test but with the staker address being a ERC1271WalletMock
     * Generates valid signatures from the staker to delegate to operator `defaultOperator` who has
     * a delegationApprover address set to a nonzero EOA
     */
    function testFuzz_ERC1271Staker_OperatorWhoRequiresECDSASignature(
        address caller,
        bytes32 salt,
        uint256 expiry,
        int256 beaconShares,
        uint256 shares
    ) public filterFuzzedAddressInputs(caller) {
        // Call same test but with the staker address being a ERC1271WalletMock
        defaultStaker = address(ERC1271WalletMock(cheats.addr(stakerPrivateKey)));
        testFuzz_EOAStaker_OperatorWhoRequiresECDSASignature(caller, salt, expiry, beaconShares, shares);
    }

    /**
     * @notice Calls same delegateToBySignature test but with the staker address being a ERC1271WalletMock
     * Generates valid signatures from the staker to delegate to operator `defaultOperator` who has
     * a delegationApprover address set to a nonzero ERC1271 compliant contract
     */
    function testFuzz_ERC1271Staker_OperatorWhoRequiresEIP1271Signature(
        address caller,
        bytes32 salt,
        uint256 expiry,
        int256 beaconShares,
        uint256 shares
    ) public filterFuzzedAddressInputs(caller) {
        // Call same test but with the staker address being a ERC1271WalletMock
        defaultStaker = address(ERC1271WalletMock(cheats.addr(stakerPrivateKey)));
        testFuzz_EOAStaker_OperatorWhoRequiresEIP1271Signature(caller, salt, expiry, beaconShares, shares);
    }
}

contract DelegationManagerUnitTests_ShareAdjustment is DelegationManagerUnitTests {
    // @notice Verifies that `DelegationManager.increaseDelegatedShares` reverts if not called by the StrategyManager nor EigenPodManager
    function testFuzz_increaseDelegatedShares_revert_invalidCaller(
        address invalidCaller,
        uint256 shares
    ) public filterFuzzedAddressInputs(invalidCaller) {
        cheats.assume(invalidCaller != address(strategyManagerMock));
        cheats.assume(invalidCaller != address(eigenPodManagerMock));

        cheats.prank(invalidCaller);
        cheats.expectRevert("DelegationManager: onlyStrategyManagerOrEigenPodManager");
        delegationManager.increaseDelegatedShares(invalidCaller, strategyMock, shares);
    }

    // @notice Verifies that there is no change in shares if the staker is not delegated
    function testFuzz_increaseDelegatedShares_noop(address staker) public {
        cheats.assume(staker != defaultOperator);
        _registerOperatorWithBaseDetails(defaultOperator);
        assertFalse(delegationManager.isDelegated(staker), "bad test setup");

        cheats.prank(address(strategyManagerMock));
        delegationManager.increaseDelegatedShares(staker, strategyMock, 1);
        assertEq(delegationManager.operatorShares(defaultOperator, strategyMock), 0, "shares should not have changed");
    }

    /**
     * @notice Verifies that `DelegationManager.increaseDelegatedShares` properly increases the delegated `shares` that the operator
     * who the `staker` is delegated to has in the strategy
     * @dev Checks that there is no change if the staker is not delegated
     */
    function testFuzz_increaseDelegatedShares(
        address staker,
        uint256 shares,
        bool delegateFromStakerToOperator
    ) public {
        // filter inputs, since delegating to the operator will fail when the staker is already registered as an operator
        cheats.assume(staker != defaultOperator);

        // Register operator
        _registerOperatorWithBaseDetails(defaultOperator);

        // delegate from the `staker` to the operator *if `delegateFromStakerToOperator` is 'true'*
        if (delegateFromStakerToOperator) {
            _delegateToOperatorWhoAcceptsAllStakers(staker, defaultOperator);
        }

        uint256 _delegatedSharesBefore = delegationManager.operatorShares(
            delegationManager.delegatedTo(staker),
            strategyMock
        );

        if (delegationManager.isDelegated(staker)) {
            cheats.expectEmit(true, true, true, true, address(delegationManager));
            emit OperatorSharesIncreased(defaultOperator, staker, strategyMock, shares);
        }

        cheats.prank(address(strategyManagerMock));
        delegationManager.increaseDelegatedShares(staker, strategyMock, shares);

        uint256 delegatedSharesAfter = delegationManager.operatorShares(
            delegationManager.delegatedTo(staker),
            strategyMock
        );

        if (delegationManager.isDelegated(staker)) {
            assertEq(
                delegatedSharesAfter,
                _delegatedSharesBefore + shares,
                "delegated shares did not increment correctly"
            );
        } else {
            assertEq(delegatedSharesAfter, _delegatedSharesBefore, "delegated shares incremented incorrectly");
            assertEq(_delegatedSharesBefore, 0, "nonzero shares delegated to zero address!");
        }
    }

    // @notice Verifies that `DelegationManager.decreaseDelegatedShares` reverts if not called by the StrategyManager nor EigenPodManager
    function testFuzz_decreaseDelegatedShares_revert_invalidCaller(
        address invalidCaller,
        uint256 shares
    ) public filterFuzzedAddressInputs(invalidCaller) {
        cheats.assume(invalidCaller != address(strategyManagerMock));
        cheats.assume(invalidCaller != address(eigenPodManagerMock));

        cheats.startPrank(invalidCaller);
        cheats.expectRevert("DelegationManager: onlyStrategyManagerOrEigenPodManager");
        delegationManager.decreaseDelegatedShares(invalidCaller, strategyMock, shares);
    }

    // @notice Verifies that there is no change in shares if the staker is not delegated
    function testFuzz_decreaseDelegatedShares_noop(address staker) public {
        cheats.assume(staker != defaultOperator);
        _registerOperatorWithBaseDetails(defaultOperator);
        assertFalse(delegationManager.isDelegated(staker), "bad test setup");

        cheats.prank(address(strategyManagerMock));
        delegationManager.decreaseDelegatedShares(staker, strategyMock, 1);
        assertEq(delegationManager.operatorShares(defaultOperator, strategyMock), 0, "shares should not have changed");
    }

    /**
     * @notice Verifies that `DelegationManager.decreaseDelegatedShares` properly decreases the delegated `shares` that the operator
     * who the `staker` is delegated to has in the strategies
     * @dev Checks that there is no change if the staker is not delegated
     */
    function testFuzz_decreaseDelegatedShares(
        address staker,
        IStrategy[] memory strategies,
        uint128 shares,
        bool delegateFromStakerToOperator
    ) public filterFuzzedAddressInputs(staker) {
        // sanity-filtering on fuzzed input length & staker
        cheats.assume(strategies.length <= 32);
        cheats.assume(staker != defaultOperator);

        // Register operator
        _registerOperatorWithBaseDetails(defaultOperator);

        // delegate from the `staker` to the operator *if `delegateFromStakerToOperator` is 'true'*
        if (delegateFromStakerToOperator) {
            _delegateToOperatorWhoAcceptsAllStakers(staker, defaultOperator);
        }

        uint256[] memory sharesInputArray = new uint256[](strategies.length);

        address delegatedTo = delegationManager.delegatedTo(staker);

        // for each strategy in `strategies`, increase delegated shares by `shares`
        // noop if the staker is not delegated
        cheats.startPrank(address(strategyManagerMock));
        for (uint256 i = 0; i < strategies.length; ++i) {
            delegationManager.increaseDelegatedShares(staker, strategies[i], shares);
            // store delegated shares in a mapping
            delegatedSharesBefore[strategies[i]] = delegationManager.operatorShares(delegatedTo, strategies[i]);
            // also construct an array which we'll use in another loop
            sharesInputArray[i] = shares;
            totalSharesForStrategyInArray[address(strategies[i])] += sharesInputArray[i];
        }
        cheats.stopPrank();

        bool isDelegated = delegationManager.isDelegated(staker);

        // for each strategy in `strategies`, decrease delegated shares by `shares`
        {
            cheats.startPrank(address(strategyManagerMock));
            address operatorToDecreaseSharesOf = delegationManager.delegatedTo(staker);
            if (isDelegated) {
                for (uint256 i = 0; i < strategies.length; ++i) {
                    cheats.expectEmit(true, true, true, true, address(delegationManager));
                    emit OperatorSharesDecreased(
                        operatorToDecreaseSharesOf,
                        staker,
                        strategies[i],
                        sharesInputArray[i]
                    );
                    delegationManager.decreaseDelegatedShares(staker, strategies[i], sharesInputArray[i]);
                }
            }
            cheats.stopPrank();
        }

        // check shares after call to `decreaseDelegatedShares`
        for (uint256 i = 0; i < strategies.length; ++i) {
            uint256 delegatedSharesAfter = delegationManager.operatorShares(delegatedTo, strategies[i]);

            if (isDelegated) {
                assertEq(
                    delegatedSharesAfter + totalSharesForStrategyInArray[address(strategies[i])],
                    delegatedSharesBefore[strategies[i]],
                    "delegated shares did not decrement correctly"
                );
                assertEq(delegatedSharesAfter, 0, "nonzero shares delegated to");
            } else {
                assertEq(
                    delegatedSharesAfter,
                    delegatedSharesBefore[strategies[i]],
                    "delegated shares decremented incorrectly"
                );
                assertEq(delegatedSharesBefore[strategies[i]], 0, "nonzero shares delegated to zero address!");
            }
        }
    }
}

contract DelegationManagerUnitTests_Undelegate is DelegationManagerUnitTests {
    // @notice Verifies that undelegating is not possible when the "undelegation paused" switch is flipped
    function test_undelegate_revert_paused(address staker) public filterFuzzedAddressInputs(staker) {
        // set the pausing flag
        cheats.prank(pauser);
        delegationManager.pause(2 ** PAUSED_ENTER_WITHDRAWAL_QUEUE);

        cheats.prank(staker);
        cheats.expectRevert("Pausable: index is paused");
        delegationManager.undelegate(staker);
    }

    function testFuzz_undelegate_revert_notDelgated(
        address undelegatedStaker
    ) public filterFuzzedAddressInputs(undelegatedStaker) {
        cheats.assume(undelegatedStaker != defaultOperator);
        assertFalse(delegationManager.isDelegated(undelegatedStaker), "bad test setup");

        cheats.prank(undelegatedStaker);
        cheats.expectRevert("DelegationManager.undelegate: staker must be delegated to undelegate");
        delegationManager.undelegate(undelegatedStaker);
    }

    // @notice Verifies that an operator cannot undelegate from themself (this should always be forbidden)
    function testFuzz_undelegate_revert_stakerIsOperator(address operator) public filterFuzzedAddressInputs(operator) {
        _registerOperatorWithBaseDetails(operator);

        cheats.prank(operator);
        cheats.expectRevert("DelegationManager.undelegate: operators cannot be undelegated");
        delegationManager.undelegate(operator);
    }

    /**
     * @notice verifies that `DelegationManager.undelegate` reverts if trying to undelegate an operator from themselves
     * @param callFromOperatorOrApprover -- calls from the operator if 'false' and the 'approver' if true
     */
    function testFuzz_undelegate_operatorCannotForceUndelegateThemself(
        address delegationApprover,
        bool callFromOperatorOrApprover
    ) public {
        // register *this contract* as an operator with the default `delegationApprover`
        _registerOperatorWithDelegationApprover(defaultOperator);

        address caller;
        if (callFromOperatorOrApprover) {
            caller = delegationApprover;
        } else {
            caller = defaultOperator;
        }

        // try to call the `undelegate` function and check for reversion
        cheats.prank(caller);
        cheats.expectRevert("DelegationManager.undelegate: operators cannot be undelegated");
        delegationManager.undelegate(defaultOperator);
    }

    //TODO: verify that this check is even needed
    function test_undelegate_revert_zeroAddress() public {
        _registerOperatorWithBaseDetails(defaultOperator);
        _delegateToOperatorWhoAcceptsAllStakers(address(0), defaultOperator);

        cheats.prank(address(0));
        cheats.expectRevert("DelegationManager.undelegate: cannot undelegate zero address");
        delegationManager.undelegate(address(0));
    }

    /**
     * @notice Verifies that the `undelegate` function has proper access controls (can only be called by the operator who the `staker` has delegated
     * to or the operator's `delegationApprover`), or the staker themselves
     */
    function testFuzz_undelegate_revert_invalidCaller(
        address invalidCaller
    ) public filterFuzzedAddressInputs(invalidCaller) {
        address staker = address(0x123);
        address delegationApprover = cheats.addr(delegationSignerPrivateKey);
        // filter out addresses that are actually allowed to call the function
        cheats.assume(invalidCaller != staker);
        cheats.assume(invalidCaller != defaultOperator);
        cheats.assume(invalidCaller != delegationApprover);

        _registerOperatorWithDelegationApprover(defaultOperator);
        _delegateToOperatorWhoRequiresSig(staker, defaultOperator);

        cheats.prank(invalidCaller);
        cheats.expectRevert("DelegationManager.undelegate: caller cannot undelegate staker");
        delegationManager.undelegate(staker);
    }

    /**
     * Staker is undelegated from an operator, via a call to `undelegate`, properly originating from the staker's address.
     * Reverts if the staker is themselves an operator (i.e. they are delegated to themselves)
     * Does nothing if the staker is already undelegated
     * Properly undelegates the staker, i.e. the staker becomes “delegated to” the zero address, and `isDelegated(staker)` returns ‘false’
     * Emits a `StakerUndelegated` event
     */
    function testFuzz_undelegate_noDelegateableShares(address staker) public filterFuzzedAddressInputs(staker) {
        // register *this contract* as an operator and delegate from the `staker` to them
        _registerOperatorWithBaseDetails(defaultOperator);
        _delegateToOperatorWhoAcceptsAllStakers(staker, defaultOperator);

        cheats.expectEmit(true, true, true, true, address(delegationManager));
        emit StakerUndelegated(staker, delegationManager.delegatedTo(staker));
        cheats.prank(staker);
        bytes32 withdrawalRoot = delegationManager.undelegate(staker);

        assertEq(withdrawalRoot, bytes32(0), "withdrawalRoot should be zero");
        assertEq(
            delegationManager.delegatedTo(staker),
            address(0),
            "undelegated staker should be delegated to zero address"
        );
        assertFalse(delegationManager.isDelegated(staker), "staker not undelegated");
    }

    /**
     * @notice Verifies that the `undelegate` function allows for a force undelegation
     */
    function testFuzz_undelegate_forceUndelegation_noDelegateableShares(
        address staker,
        bytes32 salt,
        bool callFromOperatorOrApprover
    ) public filterFuzzedAddressInputs(staker) {
        cheats.assume(staker != defaultOperator);
        address delegationApprover = cheats.addr(delegationSignerPrivateKey);

        _registerOperatorWithDelegationApprover(defaultOperator);
        _delegateToOperatorWhoRequiresSig(staker, defaultOperator, salt);

        address caller;
        if (callFromOperatorOrApprover) {
            caller = delegationApprover;
        } else {
            caller = defaultOperator;
        }

        cheats.expectEmit(true, true, true, true, address(delegationManager));
        emit StakerForceUndelegated(staker, defaultOperator);
        cheats.expectEmit(true, true, true, true, address(delegationManager));
        emit StakerUndelegated(staker, defaultOperator);
        cheats.prank(caller);
        bytes32 withdrawalRoot = delegationManager.undelegate(staker);

        assertEq(withdrawalRoot, bytes32(0), "withdrawalRoot should be zero");
        assertEq(
            delegationManager.delegatedTo(staker),
            address(0),
            "undelegated staker should be delegated to zero address"
        );
        assertFalse(delegationManager.isDelegated(staker), "staker not undelegated");
    }
}<|MERGE_RESOLUTION|>--- conflicted
+++ resolved
@@ -256,11 +256,8 @@
             stakerOptOutWindowBlocks: 0
         });
         _registerOperator(operator, operatorDetails, emptyStringForMetadataURI);
-<<<<<<< HEAD
-=======
 
         return wallet;
->>>>>>> 87f980ec
     }
 
     function _registerOperator(
