// SPDX-License-Identifier: BUSL-1.1
pragma solidity ^0.8.27;

import "@openzeppelin/contracts/mocks/ERC1271WalletMock.sol";
import "@openzeppelin/contracts/token/ERC20/presets/ERC20PresetFixedSupply.sol";

import "src/contracts/core/DelegationManager.sol";
import "src/contracts/strategies/StrategyBase.sol";
import "src/test/utils/EigenLayerUnitTestSetup.sol";
import "src/contracts/libraries/SlashingLib.sol";
import "src/test/utils/ArrayLib.sol";
import "src/test/harnesses/DelegationManagerHarness.sol";

/**
 * @notice Unit testing of the DelegationManager contract. Withdrawals are tightly coupled
 * with EigenPodManager and StrategyManager and are part of integration tests.
 * Contracts tested: DelegationManager
 * Contracts not mocked: StrategyBase, PauserRegistry
 */
contract DelegationManagerUnitTests is EigenLayerUnitTestSetup, IDelegationManagerEvents, IDelegationManagerErrors {
    using SlashingLib for *; 
    using ArrayLib for *;
    using Math for *;

    /// -----------------------------------------------------------------------
    /// Contracts and Mocks
    /// -----------------------------------------------------------------------

    DelegationManagerHarness delegationManager;
    DelegationManagerHarness delegationManagerImplementation;
    StrategyBase strategyImplementation;
    StrategyBase strategyMock;
    IERC20 tokenMock;
    uint256 tokenMockInitialSupply = 10e50;

    /// -----------------------------------------------------------------------
    /// Constants
    /// -----------------------------------------------------------------------

    uint32 constant MIN_WITHDRAWAL_DELAY_BLOCKS = 126_000; // 17.5 days in blocks
    IStrategy public constant beaconChainETHStrategy = IStrategy(0xbeaC0eeEeeeeEEeEeEEEEeeEEeEeeeEeeEEBEaC0);
    uint8 internal constant PAUSED_NEW_DELEGATION = 0;
    uint8 internal constant PAUSED_ENTER_WITHDRAWAL_QUEUE = 1;
    uint8 internal constant PAUSED_EXIT_WITHDRAWAL_QUEUE = 2;
    // Fuzz bound checks
    uint256 constant MIN_FUZZ_SHARES = 10_000;
    uint256 constant MIN_FUZZ_MAGNITUDE = 10_000;
    uint256 constant APPROX_REL_DIFF = 1e8; // 0.0.0000000100000000% relative difference for assertion checks. Needed due to rounding errors
    // Max shares in a strategy, see StrategyBase.sol
    uint256 constant MAX_STRATEGY_SHARES = 1e38 - 1;
    uint256 constant MAX_ETH_SUPPLY = 120_400_000 ether;

    /// -----------------------------------------------------------------------
    /// Defaults & Mappings for Stack too deep errors
    /// -----------------------------------------------------------------------

    // Delegation signer
    uint256 delegationSignerPrivateKey = uint256(0xac0974bec39a17e36ba4a6b4d238ff944bacb478cbed5efcae784d7bf4f2ff80);
    address defaultApprover = cheats.addr(delegationSignerPrivateKey);
    uint256 stakerPrivateKey = uint256(123_456_789);
    address defaultStaker = cheats.addr(stakerPrivateKey);
    address defaultOperator = address(this);
    address defaultOperator2 = address(0x123);
    address defaultAVS = address(this);
    string emptyStringForMetadataURI;
    ISignatureUtils.SignatureWithExpiry emptyApproverSignatureAndExpiry;
    bytes32 emptySalt;
    // Helper to use in storage
    DepositScalingFactor dsf;
    uint256 stakerDSF;
    uint256 slashingFactor;

    /// @notice mappings used to handle duplicate entries in fuzzed address array input
    mapping(address => uint256) public totalSharesForStrategyInArray;
    mapping(IStrategy => uint256) public totalSharesDecreasedForStrategy;
    mapping(IStrategy => uint256) public delegatedSharesBefore;
    mapping(address => uint256) public stakerDepositShares;
    // Keep track of queued withdrawals
    mapping(address => Withdrawal[]) public stakerQueuedWithdrawals;

    function setUp() public virtual override {
        // Setup
        EigenLayerUnitTestSetup.setUp();

        delegationManager = DelegationManagerHarness(
            address(new TransparentUpgradeableProxy(address(emptyContract), address(eigenLayerProxyAdmin), ""))
        );

        // Redeploy StrategyManagerMock with DM
        strategyManagerMock = StrategyManagerMock(payable(address(new StrategyManagerMock(delegationManager))));

<<<<<<< HEAD
        // Deploy DelegationManager implementation and upgrade proxy
=======
        // Deploy DelegationManager implmentation and upgrade proxy
>>>>>>> 85e12bab
        delegationManagerImplementation = new DelegationManagerHarness(
            IStrategyManager(address(strategyManagerMock)),
            IEigenPodManager(address(eigenPodManagerMock)),
            IAllocationManager(address(allocationManagerMock)),
            pauserRegistry,
            IPermissionController(address(permissionController)),
            MIN_WITHDRAWAL_DELAY_BLOCKS
        );

        eigenLayerProxyAdmin.upgradeAndCall(
            ITransparentUpgradeableProxy(payable(address(delegationManager))),
            address(delegationManagerImplementation),
            abi.encodeWithSelector(
                DelegationManager.initialize.selector,
                address(this),
                0 // 0 is initial paused status
            )
        );

        // Deploy mock token and strategy
        tokenMock = new ERC20PresetFixedSupply("Mock Token", "MOCK", tokenMockInitialSupply, address(this));
        strategyImplementation = new StrategyBase(IStrategyManager(address(strategyManagerMock)), pauserRegistry);
        strategyMock = StrategyBase(
            address(
                new TransparentUpgradeableProxy(
                    address(strategyImplementation),
                    address(eigenLayerProxyAdmin),
                    abi.encodeWithSelector(StrategyBase.initialize.selector, tokenMock)
                )
            )
        );

        // Roll blocks forward so that block.number - MIN_WITHDRAWAL_DELAY_BLOCKS doesn't revert
        // in _getSlashableSharesInQueue
        cheats.roll(MIN_WITHDRAWAL_DELAY_BLOCKS);

        // Exclude delegation manager from fuzzed tests
        isExcludedFuzzAddress[address(delegationManager)] = true;
        isExcludedFuzzAddress[address(strategyManagerMock)] = true;
        isExcludedFuzzAddress[defaultApprover] = true;
    }

    /**
     * INTERNAL / HELPER FUNCTIONS
     */

    /**
     * @notice internal function to deploy mock tokens and strategies and have the staker deposit into them.
     * Since we are mocking the strategyManager we call strategyManagerMock.setDeposits so that when
     * DelegationManager calls getDeposits, we can have these share amounts returned.
     */
    function _deployAndDepositIntoStrategies(
        address staker,
        uint256[] memory sharesAmounts,
        bool depositBeaconChainShares
    ) internal returns (IStrategy[] memory) {
        uint256 numStrats = sharesAmounts.length;
        IStrategy[] memory strategies = new IStrategy[](numStrats);
        for (uint8 i = 0; i < numStrats; i++) {
            // If depositing beaconShares, then for last index of shareAmount, set shares into EPM instead
            if (depositBeaconChainShares && i == numStrats - 1) {
                strategies[i] = beaconChainETHStrategy;
                eigenPodManagerMock.setPodOwnerShares(staker, int256(sharesAmounts[numStrats - 1]));
                break;
            }
            ERC20PresetFixedSupply token = new ERC20PresetFixedSupply(
                string(abi.encodePacked("Mock Token ", i)),
                string(abi.encodePacked("MOCK", i)),
                tokenMockInitialSupply,
                address(this)
            );
            strategies[i] = StrategyBase(
                address(
                    new TransparentUpgradeableProxy(
                        address(strategyImplementation),
                        address(eigenLayerProxyAdmin),
                        abi.encodeWithSelector(StrategyBase.initialize.selector, token)
                    )
                )
            );
            strategyManagerMock.addDeposit(staker, strategies[i], sharesAmounts[i]);
        }
        return strategies;
    }

    /**
     * @notice internal function to deploy mock tokens and strategies and have the staker deposit into them. 
     * Since we are mocking the strategyManager we call strategyManagerMock.setDeposits so that when
     * DelegationManager calls getDeposits, we can have these share amounts returned.
     */
    function _depositIntoStrategies(
        address staker,
        IStrategy[] memory strategies,
        uint256[] memory sharesAmounts
    ) internal {
        uint256 numStrats = strategies.length;
        require(numStrats == sharesAmounts.length, "DelegationManagerUnitTests: length mismatch");
        for (uint8 i = 0; i < numStrats; i++) {
            // If depositing beaconShares, then for last index of shareAmount, set shares into EPM instead
            if (strategies[i] == beaconChainETHStrategy) {
                eigenPodManagerMock.setPodOwnerShares(staker, int256(sharesAmounts[i]));
            } else {
                strategyManagerMock.addDeposit(staker, strategies[i], sharesAmounts[i]);    
            }
        }
    }

    /**
     * @notice internal function for calculating a signature from the delegationSigner corresponding to `_delegationSignerPrivateKey`, approving
     * the `staker` to delegate to `operator`, with the specified `salt`, and expiring at `expiry`.
     */
    function _getApproverSignature(
        uint256 _delegationSignerPrivateKey,
        address staker,
        address operator,
        bytes32 salt,
        uint256 expiry
    ) internal view returns (ISignatureUtils.SignatureWithExpiry memory approverSignatureAndExpiry) {
        approverSignatureAndExpiry.expiry = expiry;
        {
            bytes32 digestHash = delegationManager.calculateDelegationApprovalDigestHash(
                staker,
                operator,
                delegationManager.delegationApprover(operator),
                salt,
                expiry
            );
            (uint8 v, bytes32 r, bytes32 s) = cheats.sign(_delegationSignerPrivateKey, digestHash);
            approverSignatureAndExpiry.signature = abi.encodePacked(r, s, v);
        }
        return approverSignatureAndExpiry;
    }

    // @notice Assumes operator does not have a delegation approver & staker != approver
    function _delegateToOperatorWhoAcceptsAllStakers(address staker, address operator) internal {
        ISignatureUtils.SignatureWithExpiry memory approverSignatureAndExpiry;
        cheats.prank(staker);
        delegationManager.delegateTo(operator, approverSignatureAndExpiry, emptySalt);
    }

    function _delegateToOperatorWhoRequiresSig(address staker, address operator, bytes32 salt) internal {
        uint256 expiry = type(uint256).max;
        ISignatureUtils.SignatureWithExpiry memory approverSignatureAndExpiry = _getApproverSignature(
            delegationSignerPrivateKey,
            staker,
            operator,
            salt,
            expiry
        );
        cheats.prank(staker);
        delegationManager.delegateTo(operator, approverSignatureAndExpiry, salt);
    }

    function _delegateToOperatorWhoRequiresSig(address staker, address operator) internal {
        _delegateToOperatorWhoRequiresSig(staker, operator, emptySalt);
    }

    function _registerOperatorWithBaseDetails(address operator) internal {
        _registerOperator(operator, address(0), emptyStringForMetadataURI);
    }

    function _registerOperatorWithDelegationApprover(address operator) internal {
        _registerOperator(operator, defaultApprover, emptyStringForMetadataURI);
    }

    function _registerOperatorWith1271DelegationApprover(address operator) internal returns (ERC1271WalletMock) {
        address delegationSigner = defaultApprover;
        /**
         * deploy a ERC1271WalletMock contract with the `delegationSigner` address as the owner,
         * so that we can create valid signatures from the `delegationSigner` for the contract to check when called
         */
        ERC1271WalletMock wallet = new ERC1271WalletMock(delegationSigner);
        _registerOperator(operator, address(wallet), emptyStringForMetadataURI);

        return wallet;
    }

    function _registerOperator(
        address operator,
        address delegationApprover,
        string memory metadataURI
    ) internal filterFuzzedAddressInputs(operator) {
        cheats.prank(operator);
        delegationManager.registerAsOperator(delegationApprover, 0, metadataURI);
    }

    /**
     * @notice Using this helper function to fuzz withdrawalAmounts since fuzzing two dynamic sized arrays of equal lengths
     * reject too many inputs.
     */
    function _fuzzDepositWithdrawalAmounts(
        Randomness r,
        uint32 numStrategies
    ) internal returns (
        uint256[] memory depositAmounts,
        uint256[] memory withdrawalAmounts,
        uint64[] memory prevMagnitudes,
        uint64[] memory newMagnitudes
    ) {
        withdrawalAmounts = new uint256[](numStrategies);
        depositAmounts = new uint256[](numStrategies);
        prevMagnitudes = new uint64[](numStrategies);
        newMagnitudes = new uint64[](numStrategies);
        for (uint256 i = 0; i < numStrategies; i++) {
            depositAmounts[i] = r.Uint256(1, MAX_STRATEGY_SHARES);
            // generate withdrawal amount within range s.t withdrawAmount <= depositAmount
            withdrawalAmounts[i] = r.Uint256(1, depositAmounts[i]);


            prevMagnitudes[i] = r.Uint64(2, WAD);
            newMagnitudes[i] = r.Uint64(1, prevMagnitudes[i]);
        }
        return (depositAmounts, withdrawalAmounts, prevMagnitudes, newMagnitudes);
    }

    function _setUpQueueWithdrawalsSingleStrat(
        address staker,
        address withdrawer,
        IStrategy strategy,
        uint256 depositSharesToWithdraw
    ) internal view returns (
        QueuedWithdrawalParams[] memory,
        Withdrawal memory,
        bytes32
    ) {
        IStrategy[] memory strategyArray = strategy.toArray();
        QueuedWithdrawalParams[] memory queuedWithdrawalParams = new QueuedWithdrawalParams[](1);
        {
            uint256[] memory withdrawalAmounts = depositSharesToWithdraw.toArrayU256();
            queuedWithdrawalParams[0] = QueuedWithdrawalParams({
                strategies: strategyArray,
                depositShares: withdrawalAmounts,
                withdrawer: withdrawer
            });
        }

        // Get scaled shares to withdraw
        uint256[] memory scaledSharesArray = _getScaledShares(staker, strategy, depositSharesToWithdraw).toArrayU256();

        Withdrawal memory withdrawal = Withdrawal({
            staker: staker,
            delegatedTo: delegationManager.delegatedTo(staker),
            withdrawer: withdrawer,
            nonce: delegationManager.cumulativeWithdrawalsQueued(staker),
            startBlock: uint32(block.number),
            strategies: strategyArray,
            scaledShares: scaledSharesArray
        });
        bytes32 withdrawalRoot = delegationManager.calculateWithdrawalRoot(withdrawal);

        return (queuedWithdrawalParams, withdrawal, withdrawalRoot);
    }

    function _setUpQueueWithdrawals(
        address staker,
        address withdrawer,
        IStrategy[] memory strategies,
        uint256[] memory depositWithdrawalAmounts
    ) internal view returns (
        QueuedWithdrawalParams[] memory,
        Withdrawal memory,
        bytes32
    ) {
        QueuedWithdrawalParams[] memory queuedWithdrawalParams = new QueuedWithdrawalParams[](1);
        {
            queuedWithdrawalParams[0] = QueuedWithdrawalParams({
                strategies: strategies,
                depositShares: depositWithdrawalAmounts,
                withdrawer: withdrawer
            });
        }

        // Get scaled shares to withdraw
        uint256[] memory scaledSharesArray = new uint256[](strategies.length);
        for (uint256 i = 0; i < strategies.length; i++) {
            scaledSharesArray[i] = _getScaledShares(staker, strategies[i], depositWithdrawalAmounts[i]);
        }
        
        Withdrawal memory withdrawal = Withdrawal({
            staker: staker,
            delegatedTo: delegationManager.delegatedTo(staker),
            withdrawer: withdrawer,
            nonce: delegationManager.cumulativeWithdrawalsQueued(staker),
            startBlock: uint32(block.number),
            strategies: strategies,
            scaledShares: scaledSharesArray
        });
        bytes32 withdrawalRoot = delegationManager.calculateWithdrawalRoot(withdrawal);

        return (queuedWithdrawalParams, withdrawal, withdrawalRoot);
    }

    /// @notice Call queue withdrawals and push the Withdrawal to storage for testing purposes and
    /// later assertions
    function _queueWithdrawals(
        address staker,
        QueuedWithdrawalParams[] memory queuedWithdrawalParams,
        Withdrawal memory withdrawal
    ) internal {
        stakerQueuedWithdrawals[staker].push(withdrawal);
        cheats.prank(staker);
        delegationManager.queueWithdrawals(queuedWithdrawalParams);
    }

    function _getScaledShares(address staker, IStrategy strategy, uint256 depositSharesToWithdraw) internal view returns (uint256) {
        // Setup vars
        address operator = delegationManager.delegatedTo(staker);
        IStrategy[] memory strategyArray = new IStrategy[](1);
        strategyArray[0] = strategy;

        // Calculate the amount of slashing to apply
        uint64 maxMagnitude = allocationManagerMock.getMaxMagnitudes(operator, strategyArray)[0];
        uint256 slashingFactor = _getSlashingFactor(staker, strategy, maxMagnitude);

        uint256 sharesToWithdraw = _calcWithdrawableShares(
            depositSharesToWithdraw,
            delegationManager.depositScalingFactor(staker, strategy),
            slashingFactor
        );

        uint256 scaledShares = SlashingLib.scaleForQueueWithdrawal({
            sharesToWithdraw: sharesToWithdraw,
            slashingFactor: slashingFactor
        });

        return scaledShares;
    }

    /// @notice get the shares expected to be withdrawn given the staker, strategy, maxMagnitude, and depositSharesToWithdraw
    function _getWithdrawableShares(
        address staker,
        IStrategy[] memory strategies,
        uint64[] memory maxMagnitudes,
        uint256[] memory depositSharesToWithdraw
    ) internal view returns (uint256[] memory) {
        require(strategies.length == depositSharesToWithdraw.length, "DelegationManagerUnitTests: length mismatch");
        uint256[] memory withdrawnShares = new uint256[](strategies.length);
        for (uint256 i = 0; i < strategies.length; i++) {
            uint256 slashingFactor = _getSlashingFactor(staker, strategies[i], maxMagnitudes[i]);
            withdrawnShares[i] = _calcWithdrawableShares(
                depositSharesToWithdraw[i],
                delegationManager.depositScalingFactor(staker, strategies[i]),
                slashingFactor
            );
        }
        return withdrawnShares;
    }

    function _getSlashingFactor(
        address staker,
        IStrategy strategy,
        uint64 operatorMaxMagnitude
    ) internal view returns (uint256) {
        if (strategy == beaconChainETHStrategy) {
            uint64 beaconChainSlashingFactor = eigenPodManagerMock.beaconChainSlashingFactor(staker);
            return operatorMaxMagnitude.mulWad(beaconChainSlashingFactor);
        }

        return operatorMaxMagnitude;
    }

    /**
     * Deploy and deposit staker into a single strategy, then set up a queued withdrawal for the staker
     * Assumptions:
     * - operator is already a registered operator.
     * - withdrawalAmount <= depositAmount
     */
    function _setUpCompleteQueuedWithdrawalSingleStrat(
        address staker,
        address withdrawer,
        uint256 depositAmount,
        uint256 withdrawalAmount,
        bool isBeaconChainStrategy
    ) internal returns (Withdrawal memory, IERC20[] memory, bytes32) {
        uint256[] memory depositAmounts = new uint256[](1);
        depositAmounts[0] = depositAmount;
        IStrategy[] memory strategies = _deployAndDepositIntoStrategies(staker, depositAmounts, isBeaconChainStrategy);
        (
            QueuedWithdrawalParams[] memory queuedWithdrawalParams,
            Withdrawal memory withdrawal,
            bytes32 withdrawalRoot
        ) = _setUpQueueWithdrawalsSingleStrat({
            staker: staker,
            withdrawer: withdrawer,
            strategy: strategies[0],
            depositSharesToWithdraw: withdrawalAmount
        });

        cheats.prank(staker);
        delegationManager.queueWithdrawals(queuedWithdrawalParams);
        // Set the current deposits to be the depositAmount - withdrawalAmount
        uint256[] memory currentAmounts = uint256(depositAmount - withdrawalAmount).toArrayU256();
        strategyManagerMock.setDeposits(staker, strategies, currentAmounts);

        IERC20[] memory tokens = new IERC20[](strategies.length);
        for (uint i = 0; i < tokens.length; i++) {
            tokens[i] = strategies[i].underlyingToken();
        }

        return (withdrawal, tokens, withdrawalRoot);
    }

    /**
     * Deploy and deposit staker into a single strategy, then set up multiple queued withdrawals for the staker
     * Assumptions: 
     * - operator is already a registered operator.
     * - total deposit amount = depositAmount * numWithdrawals
     * - this will fully withdraw from the single strategy
     */
    function _setUpCompleteQueuedWithdrawalsSingleStrat(
        address staker,
        address withdrawer,
        uint256 depositAmount,
        uint256 numWithdrawals
    ) internal returns (
        Withdrawal[] memory withdrawals, 
        IERC20[][] memory tokens, 
        bytes32[] memory withdrawalRoots
    ) {
        uint256[] memory depositAmounts = new uint256[](1);
        depositAmounts[0] = depositAmount * numWithdrawals;
        IStrategy[] memory strategies = _deployAndDepositIntoStrategies(staker, depositAmounts, false);

        withdrawals = new Withdrawal[](numWithdrawals);
        tokens = new IERC20[][](numWithdrawals);
        withdrawalRoots = new bytes32[](numWithdrawals);

        for (uint i = 0; i < numWithdrawals; i++) {
            (
                QueuedWithdrawalParams[] memory queuedWithdrawalParams,
                Withdrawal memory withdrawal,
                bytes32 withdrawalRoot
            ) = _setUpQueueWithdrawalsSingleStrat({
                staker: staker,
                withdrawer: withdrawer,
                strategy: strategies[0],
                depositSharesToWithdraw: depositAmount
            });

            cheats.prank(staker);
            delegationManager.queueWithdrawals(queuedWithdrawalParams);

            withdrawals[i] = withdrawal;
            tokens[i] = new IERC20[](1);
            tokens[i][0] = strategies[0].underlyingToken();
            withdrawalRoots[i] = withdrawalRoot;
        }

        {
            // Set the current deposits to be 0
            uint256[] memory currentAmounts = new uint256[](1);
            currentAmounts[0] = 0;
            strategyManagerMock.setDeposits(staker, strategies, currentAmounts);
        }
        

        return (withdrawals, tokens, withdrawalRoots);
    }

    /**
     * Deploy and deposit staker into strategies, then set up a queued withdrawal for the staker
     * Assumptions:
     * - operator is already a registered operator.
     * - for each i, withdrawalAmount[i] <= depositAmount[i] (see filterFuzzedDepositWithdrawInputs above)
     */
    function _setUpCompleteQueuedWithdrawal(
        address staker,
        address withdrawer,
        uint256[] memory depositAmounts,
        uint256[] memory withdrawalAmounts,
        bool depositBeaconChainShares
    ) internal returns (Withdrawal memory, IERC20[] memory, bytes32) {
        IStrategy[] memory strategies = _deployAndDepositIntoStrategies(staker, depositAmounts, depositBeaconChainShares);

        IERC20[] memory tokens = new IERC20[](strategies.length);
        for (uint256 i = 0; i < strategies.length; i++) {
            tokens[i] = strategies[i].underlyingToken();
        }

        (
            QueuedWithdrawalParams[] memory queuedWithdrawalParams,
            Withdrawal memory withdrawal,
            bytes32 withdrawalRoot
        ) = _setUpQueueWithdrawals({
            staker: staker,
            withdrawer: withdrawer,
            strategies: strategies,
            depositWithdrawalAmounts: withdrawalAmounts
        });

        cheats.prank(staker);
        delegationManager.queueWithdrawals(queuedWithdrawalParams);

        return (withdrawal, tokens, withdrawalRoot);
    }

    function _setOperatorMagnitude(
        address operator,
        IStrategy strategy,
        uint64 magnitude
    ) internal {
        allocationManagerMock.setMaxMagnitude(operator, strategy, magnitude);
    }

    function _setNewBeaconChainSlashingFactor(
        address staker,
        int256 beaconShares,
        uint256 sharesDecrease
    ) internal returns (
        uint64 prevBeaconSlashingFactor,
        uint64 newBeaconSlashingFactor
    ) {
        uint256 newRestakedBalanceWei = uint256(beaconShares) - sharesDecrease;
        prevBeaconSlashingFactor = eigenPodManagerMock.beaconChainSlashingFactor(staker);
        newBeaconSlashingFactor = uint64(prevBeaconSlashingFactor.mulDiv(newRestakedBalanceWei, uint256(beaconShares)));
        eigenPodManagerMock.setBeaconChainSlashingFactor(staker, newBeaconSlashingFactor);
    }

    function _decreaseBeaconChainShares(
        address staker,
        int256 beaconShares,
        uint256 sharesDecrease
    ) internal returns (uint64 prevBeaconSlashingFactor, uint64 newBeaconSlashingFactor) {
        (
            prevBeaconSlashingFactor,
            newBeaconSlashingFactor
        ) = _setNewBeaconChainSlashingFactor(staker, beaconShares, sharesDecrease);

        cheats.prank(address(eigenPodManagerMock));
        delegationManager.decreaseDelegatedShares({
            staker: staker,
            curDepositShares: uint256(beaconShares),
            beaconChainSlashingFactorDecrease: prevBeaconSlashingFactor - newBeaconSlashingFactor
        });
    }

    /// -----------------------------------------------------------------------
    /// Event helpers
    /// -----------------------------------------------------------------------

    struct RegisterAsOperatorEmitStruct {
        address operator;
        address delegationApprover;
        string metadataURI;
    }

    function _registerOperator_expectEmit(RegisterAsOperatorEmitStruct memory params) internal {
        cheats.expectEmit(true, true, true, true, address(delegationManager));
        emit DelegationApproverUpdated(params.operator, params.delegationApprover);
        cheats.expectEmit(true, true, true, true, address(delegationManager));
        emit StakerDelegated(params.operator, params.operator);
        cheats.expectEmit(true, true, true, true, address(delegationManager));
        emit OperatorRegistered(params.operator, params.delegationApprover);
        cheats.expectEmit(true, true, true, true, address(delegationManager));
        emit OperatorMetadataURIUpdated(params.operator, params.metadataURI);
    }

    struct DelegateToEmitStruct {
        address staker;
        address operator;
        IStrategy[] strategies;
        uint256[] depositShares;
        uint256[] depositScalingFactors;
    }

    function _delegateTo_expectEmit(DelegateToEmitStruct memory params) internal {
        cheats.expectEmit(true, true, true, true, address(delegationManager));
        emit StakerDelegated(params.staker, params.operator);
        for (uint256 i = 0; i < params.strategies.length; i++) {
            cheats.expectEmit(true, true, true, true, address(delegationManager));
            emit DepositScalingFactorUpdated(params.staker, params.strategies[i], params.depositScalingFactors[i]);
            cheats.expectEmit(true, true, true, true, address(delegationManager));
            emit OperatorSharesIncreased(params.operator, params.staker, params.strategies[i], params.depositShares[i]);
        }
    }

    struct DelegateToSingleStratEmitStruct {
        address staker;
        address operator;
        IStrategy strategy;
        uint256 depositShares;
        uint256 depositScalingFactor;
    }

    function _delegateTo_expectEmit_singleStrat(DelegateToSingleStratEmitStruct memory params) internal {
        cheats.expectEmit(true, true, true, true, address(delegationManager));
        emit StakerDelegated(params.staker, params.operator);
        if (params.depositShares > 0) {
            cheats.expectEmit(true, true, true, true, address(delegationManager));
            emit DepositScalingFactorUpdated(params.staker, params.strategy, params.depositScalingFactor);
            cheats.expectEmit(true, true, true, true, address(delegationManager));
            emit OperatorSharesIncreased(params.operator, params.staker, params.strategy, params.depositShares);
        }
    }

    struct UndelegateEmitStruct {
        address staker;
        address operator;
        IStrategy strategy;
        uint256 depositSharesQueued;
        uint256 operatorSharesDecreased;
        Withdrawal withdrawal;
        bytes32 withdrawalRoot;
        uint256 depositScalingFactor;
        bool forceUndelegated;
    }

    /// @notice Assumes only single strategy for staker being withdrawn, only checks for single strategy if
    /// param.strategy address is not 0x0
    function _undelegate_expectEmit_singleStrat(
        UndelegateEmitStruct memory params
    ) internal {
        if (params.forceUndelegated) {
            cheats.expectEmit(true, true, true, true, address(delegationManager));
            emit StakerForceUndelegated(params.staker, params.operator);
        }
        cheats.expectEmit(true, true, true, true, address(delegationManager));
        emit StakerUndelegated(params.staker, params.operator);

        if (address(params.strategy) != address(0)) {
            cheats.expectEmit(true, true, true, true, address(delegationManager));
            emit OperatorSharesDecreased(params.operator, params.staker, params.strategy, params.operatorSharesDecreased);
            cheats.expectEmit(true, true, true, true, address(delegationManager));
            emit SlashingWithdrawalQueued(params.withdrawalRoot, params.withdrawal, params.operatorSharesDecreased.toArrayU256());
        }
    }

    struct IncreaseDelegatedSharesEmitStruct {
        address staker;
        address operator;
        IStrategy strategy;
        uint256 sharesToIncrease;
        uint256 depositScalingFactor;
    }

    function _increaseDelegatedShares_expectEmit(IncreaseDelegatedSharesEmitStruct memory params) internal {
        cheats.expectEmit(true, true, true, true, address(delegationManager));
        emit DepositScalingFactorUpdated(params.staker, params.strategy, params.depositScalingFactor);
        cheats.expectEmit(true, true, true, true, address(delegationManager));
        emit OperatorSharesIncreased(params.operator, params.staker, params.strategy, params.sharesToIncrease);
    }
<<<<<<< HEAD

    struct DecreaseDelegatedSharesEmitStruct {
        address staker;
        address operator;
        uint256 sharesToDecrease;
    }

    function _decreaseDelegatedShares_expectEmit(DecreaseDelegatedSharesEmitStruct memory params) internal {
        cheats.expectEmit(true, true, true, true, address(delegationManager));
        emit OperatorSharesDecreased(params.operator, params.staker, beaconChainETHStrategy, params.sharesToDecrease);
    }

    struct QueueWithdrawalsEmitStruct {
        address staker;
        address operator;
        QueuedWithdrawalParams[] queuedWithdrawalParams;
        Withdrawal withdrawal;
        bytes32 withdrawalRoot;
    }

    function _queueWithdrawals_expectEmit(QueueWithdrawalsEmitStruct memory params) internal {
        for (uint256 i = 0; i < params.queuedWithdrawalParams.length; i++) {
            uint256[] memory sharesToWithdraw = new uint256[](params.queuedWithdrawalParams[i].strategies.length);
            for (uint256 j = 0; j < params.queuedWithdrawalParams[i].strategies.length; j++) {
                uint256 depositScalingFactor = delegationManager.depositScalingFactor(defaultStaker, params.queuedWithdrawalParams[i].strategies[j]);
                uint256 newMaxMagnitude = allocationManagerMock.getMaxMagnitudes(params.operator, params.queuedWithdrawalParams[i].strategies)[j];
                sharesToWithdraw[j] = _calcWithdrawableShares(
                    params.queuedWithdrawalParams[i].depositShares[j],
                    depositScalingFactor,
                    newMaxMagnitude
                );

                cheats.expectEmit(true, true, true, true, address(delegationManager));
                emit OperatorSharesDecreased(
                    params.operator,
                    params.staker,
                    params.queuedWithdrawalParams[i].strategies[j],
                    sharesToWithdraw[j]
                );
            }
            cheats.expectEmit(true, true, true, true, address(delegationManager));
            emit SlashingWithdrawalQueued(params.withdrawalRoot, params.withdrawal, sharesToWithdraw);
        }
    }

    struct CompleteQueuedWithdrawalEmitStruct {
        Withdrawal withdrawal;
        IERC20[] tokens;
        bool receiveAsTokens;
    }

    function _completeQueuedWithdrawal_expectEmit(CompleteQueuedWithdrawalEmitStruct memory params) internal {
        if (!params.receiveAsTokens) {
            address operator = delegationManager.delegatedTo(params.withdrawal.staker);
            uint64[] memory slashingFactors = new uint64[](params.withdrawal.strategies.length);
            slashingFactors = allocationManagerMock.getMaxMagnitudes(operator, params.withdrawal.strategies);

            // receiving as shares so check for OperatorSharesIncrease and DepositScalingFactor updated
            for (uint256 i = 0; i < params.withdrawal.strategies.length; i++) {
                // Get updated deposit scaling factor
                uint256 curDepositShares;
                if (params.withdrawal.strategies[i] == beaconChainETHStrategy) {
                    curDepositShares = uint256(eigenPodManagerMock.stakerDepositShares(params.withdrawal.staker, address(0)));
                    slashingFactors[i] = uint64(slashingFactors[i]
                        .mulWad(eigenPodManagerMock.beaconChainSlashingFactor(params.withdrawal.staker))
                    );
                } else {
                    curDepositShares = strategyManagerMock.stakerDepositShares(params.withdrawal.staker, params.withdrawal.strategies[i]);
                }

                uint256 sharesToWithdraw = _calcCompletedWithdrawnShares(
                    params.withdrawal.scaledShares[i],
                    slashingFactors[i]
                );

                uint256 expectedDepositScalingFactor = _calcDepositScalingFactor({
                    prevDsf: delegationManager.depositScalingFactor(params.withdrawal.staker, params.withdrawal.strategies[i]),
                    prevDepositShares: curDepositShares,
                    addedDepositShares: sharesToWithdraw,
                    slashingFactor: slashingFactors[i]
                });
                cheats.expectEmit(true, true, true, true, address(delegationManager));
                emit DepositScalingFactorUpdated(
                    params.withdrawal.staker,
                    params.withdrawal.strategies[i],
                    expectedDepositScalingFactor
                );

                if (operator != address(0)) {
                    cheats.expectEmit(true, true, true, true, address(delegationManager));
                    emit OperatorSharesIncreased(
                        operator,
                        params.withdrawal.staker,
                        params.withdrawal.strategies[i],
                        sharesToWithdraw
                    );    
                }
            }
        }

        emit SlashingWithdrawalCompleted(
            delegationManager.calculateWithdrawalRoot(params.withdrawal)
        );
    }

    struct CompleteQueuedWithdrawalsEmitStruct {
        Withdrawal[] withdrawals;
        IERC20[][] tokens;
        bool[] receiveAsTokens;
    }

    function _completeQueuedWithdrawals_expectEmit(
        CompleteQueuedWithdrawalsEmitStruct memory params
    ) internal {
        for (uint256 i = 0; i < params.withdrawals.length; i++) {
            _completeQueuedWithdrawal_expectEmit(
                CompleteQueuedWithdrawalEmitStruct({
                    withdrawal: params.withdrawals[i],
                    tokens: params.tokens[i],
                    receiveAsTokens: params.receiveAsTokens[i]
                })
            );
        }
    }

    struct BurnOperatorSharesEmitStruct {
        address operator;
        IStrategy strategy;
        uint256 sharesToDecrease;
        uint256 sharesToBurn;
    }

    function _burnOperatorShares_expectEmit(BurnOperatorSharesEmitStruct memory params) internal {
        cheats.expectEmit(true, true, true, true, address(delegationManager));
        emit OperatorSharesDecreased(params.operator, address(0), params.strategy, params.sharesToDecrease);
        cheats.expectEmit(true, true, true, true, address(delegationManager));
        emit OperatorSharesBurned(params.operator, params.strategy, params.sharesToBurn);
    }

    /// -----------------------------------------------------------------------
    /// Slashing Lib helpers
    /// Logic is essentially copied from SlashingLib to test the calculations
    /// and to avoid using the same library in the tests
    /// -----------------------------------------------------------------------

    /// @notice Calculates the exact withdrawable shares
    function _calcWithdrawableShares(
        uint256 depositShares,
        uint256 depositScalingFactor,
        uint256 slashingFactor
    ) internal pure returns (uint256) {
        return depositShares
            .mulWad(depositScalingFactor)
            .mulWad(slashingFactor);
    }

    function _calcCompletedWithdrawnShares(
        uint256 scaledShares,
        uint256 slashingFactor
    ) internal pure returns (uint256) {
        return scaledShares.mulWad(slashingFactor);
    }

    /// @notice Calculates the new deposit scaling factor after a deposit
    function _calcDepositScalingFactor(
        uint256 prevDsf,
        uint256 prevDepositShares,
        uint256 addedDepositShares,
        uint256 slashingFactor
    ) internal pure returns (uint256) {
        if (prevDepositShares == 0) return uint256(WAD).divWad(slashingFactor);

        uint256 currWithdrawableShares = _calcWithdrawableShares(
            prevDepositShares,
            prevDsf,
            slashingFactor
        );

        uint256 newWithdrawableShares = currWithdrawableShares + addedDepositShares;

        uint256 newDsf = newWithdrawableShares
            .divWad(prevDepositShares + addedDepositShares)
            .divWad(slashingFactor);

        return newDsf;
    }

    function _calcSlashedAmount(
        uint256 operatorShares,
        uint64 prevMaxMagnitude,
        uint64 newMaxMagnitude
    ) internal pure returns (uint256 slashedAmount, uint256 operatorSharesAfterSlash) {
        operatorSharesAfterSlash = operatorShares.mulDiv(newMaxMagnitude, prevMaxMagnitude, Math.Rounding.Up);
        slashedAmount = operatorShares - operatorSharesAfterSlash;
    }

    /// -----------------------------------------------------------------------
    /// Helper Assertions
    /// -----------------------------------------------------------------------

    /// @notice Asserts for depositShares, withdrawableShares, and depositScalingFactor after a deposit
    function _assertDeposit(
        address staker,
        address operator,
        IStrategy strategy,
        uint256 operatorSharesBefore,
        uint256 withdrawableSharesBefore,
        uint256 depositSharesBefore,
        uint256 prevDsf,
        uint256 depositAmount
    ) internal view {
        (
            uint256[] memory withdrawableShares,
            uint256[] memory depositShares
        ) = delegationManager.getWithdrawableShares(staker, strategy.toArray());
        // Check deposit shares added correctly
        assertEq(
            depositShares[0],
            depositSharesBefore + depositAmount,
            "depositShares should be equal to depositSharesBefore + depositAmount"
        );
        // Check withdrawable shares are increased, with rounding error
        assertApproxEqRel(
            withdrawableShares[0],
            withdrawableSharesBefore + depositAmount,
            APPROX_REL_DIFF,
            "withdrawableShares should be equal to existingDepositShares - depositShares"
        );
        // Check the new dsf is accurate
        uint256 expectedWithdrawableShares;
        uint256 expectedDsf;
        {
            uint64 maxMagnitude = allocationManagerMock.getMaxMagnitude(operator, strategy);
            uint256 slashingFactor = _getSlashingFactor(staker, strategy, maxMagnitude);
            expectedDsf = _calcDepositScalingFactor(
                prevDsf,
                depositSharesBefore,
                depositAmount,
                slashingFactor
            );
            expectedWithdrawableShares = _calcWithdrawableShares(
                depositSharesBefore + depositAmount,
                expectedDsf,
                slashingFactor
            );
        }
        // Check the new dsf is accurate
        assertEq(
            expectedDsf,
            delegationManager.depositScalingFactor(staker, strategy),
            "depositScalingFactor should be equal to expectedDsf"
        );
        // Check new operatorShares increased correctly
        if (operator != address(0)) {
            assertEq(
                operatorSharesBefore + depositAmount,
                delegationManager.operatorShares(operator, strategy),
                "OperatorShares not increased correctly"
            );
        }
        // Check the newly calculated withdrawable shares are correct
        assertEq(
            withdrawableShares[0],
            expectedWithdrawableShares,
            "withdrawableShares should be equal to expectedWithdrawableShares"
        );
    }

    /// @notice Asserts for depositShares, and operatorShares decremented properly after a withdrawal
    function _assertWithdrawal(
        address staker,
        address operator,
        IStrategy strategy,
        uint256 operatorSharesBefore,
        uint256 depositSharesBefore,
        uint256 depositSharesWithdrawn,
        uint256 depositScalingFactor,
        uint256 slashingFactor
    ) internal view {
        (
            uint256[] memory withdrawableShares,
            uint256[] memory depositShares
        ) = delegationManager.getWithdrawableShares(staker, strategy.toArray());
        // Check deposit shares decreased correctly
        assertEq(
            depositShares[0],
            depositSharesBefore - depositSharesWithdrawn,
            "depositShares should be equal to depositSharesBefore - depositSharesWithdrawn"
        );
        // Check withdrawable shares are decreased, with rounding error
        uint256 expectedWithdrawableShares = _calcWithdrawableShares(
            depositSharesBefore - depositSharesWithdrawn,
            depositScalingFactor,
            slashingFactor
        );
        assertEq(
            withdrawableShares[0],
            expectedWithdrawableShares,
            "withdrawableShares should be equal to expectedWithdrawableShares"
        );
        // Check operatorShares decreased properly
        uint256 expectedWithdrawnShares = _calcWithdrawableShares(
            depositSharesWithdrawn,
            depositScalingFactor,
            slashingFactor
        );
        assertEq(
            operatorSharesBefore - expectedWithdrawnShares,
            delegationManager.operatorShares(operator, strategy),
            "OperatorShares not decreased correctly"
        );
    }

    struct AssertCompletedWithdrawalStruct {
        address staker;
        address currentOperator;
        Withdrawal withdrawal;
        bool receiveAsTokens;
        uint256[] operatorSharesBefore;
        uint256[] withdrawableSharesBefore;
        uint256[] depositSharesBefore;
        uint256[] prevDepositScalingFactors;
        uint256[] slashingFactors;
        uint64 beaconChainSlashingFactor;
    }

    /**
     * @notice Asserts for a queuedWithdrawal that its root is no longer pending and the withdrawal no longer exists
     * Also checks if the withdrawal is completed as shares that the current operator shares are increased appropriately
     * with the staker's depositScalingFactor updated.
     * NOTE: assumes no duplicate strategies in the withdrawal
     */
    function _assertCompletedWithdrawal(
        AssertCompletedWithdrawalStruct memory params
    ) internal view {
        assertTrue(
            delegationManager.delegatedTo(params.staker) == params.currentOperator,
            "staker should be delegated to currentOperator"
        );

        _assertWithdrawalRootsComplete(params.staker, params.withdrawal.toArray());
        // Check operator and staker shares if receiving as shares
        if (params.receiveAsTokens) {
            for (uint256 i = 0; i < params.withdrawal.strategies.length; i++) {
                {
                    // assert deposit and withdrawable shares unchanged
                    (
                        uint256[] memory withdrawableShares,
                        uint256[] memory depositShares
                    ) = delegationManager.getWithdrawableShares(params.staker, params.withdrawal.strategies[i].toArray());
                    assertEq(
                        params.withdrawableSharesBefore[i],
                        withdrawableShares[0],
                        "withdrawableShares should be equal to withdrawableSharesBefore"
                    );
                    assertEq(
                        params.depositSharesBefore[i],
                        depositShares[0],
                        "depositShares should be equal to depositSharesBefore"
                    );
                }
                // assert operatorShares unchanged
                assertEq(
                    params.operatorSharesBefore[i],
                    delegationManager.operatorShares(params.currentOperator, params.withdrawal.strategies[i]),
                    "OperatorShares should be equal to operatorSharesBefore"
                );
                // assert dsf is unchanged
                assertEq(
                    params.prevDepositScalingFactors[i],
                    delegationManager.depositScalingFactor(params.staker, params.withdrawal.strategies[i]),
                    "depositScalingFactor should be equal to prevDepositScalingFactors"
                );
            }
        } else {
            for (uint256 i = 0; i < params.withdrawal.strategies.length; i++) {
                // calculate shares to complete withdraw and add back as shares
                if (params.withdrawal.strategies[i] == beaconChainETHStrategy) {
                    params.slashingFactors[i] = uint64(params.slashingFactors[i].mulWad(params.beaconChainSlashingFactor));
                }
                uint256 sharesToAddBack = _calcCompletedWithdrawnShares(
                    params.withdrawal.scaledShares[i],
                    params.slashingFactors[i]
                );
                // assert deposit shares, withdrawable shares, and operator shares, and depositScalingFactor
                _assertDeposit({
                    staker: params.staker,
                    operator: params.currentOperator,
                    strategy: params.withdrawal.strategies[i],
                    operatorSharesBefore: params.operatorSharesBefore[i],
                    withdrawableSharesBefore: params.withdrawableSharesBefore[i],
                    depositSharesBefore: params.depositSharesBefore[i],
                    prevDsf: params.prevDepositScalingFactors[i],
                    depositAmount: sharesToAddBack
                });
            }
        }
    }

    /// @notice assert withdrawals completed are reflected as completed in storage for the withdrawal root and staker
    function _assertWithdrawalRootsComplete(
        address staker,
        Withdrawal[] memory withdrawals
    ) internal view {
        for (uint256 i = 0; i < withdrawals.length; ++i) {
            // Check the withdrawal root is no longer pending
            // and also doesn't exist in storage for the staker
            bytes32 withdrawalRootToCheck = delegationManager.calculateWithdrawalRoot(withdrawals[i]);
            assertFalse(
                delegationManager.pendingWithdrawals(withdrawalRootToCheck),
                "withdrawalRoot not pending"
            );
            (Withdrawal[] memory withdrawalsInStorage, ) = delegationManager.getQueuedWithdrawals(staker);
            for (uint256 j = 0; j < withdrawalsInStorage.length; ++j) {
                assertTrue(
                    withdrawalRootToCheck != delegationManager.calculateWithdrawalRoot(withdrawalsInStorage[j]),
                    "withdrawal should not exist in storage"
                );
            }
        }
    }

    function _assertOperatorSharesAfterSlash(
        address operator,
        IStrategy strategy,
        uint256 operatorSharesBefore,
        uint64 prevMaxMagnitude,
        uint64 newMaxMagnitude
    ) internal view returns (uint256 sharesToDecrement, uint256 operatorSharesAfterSlash) {
        (sharesToDecrement, operatorSharesAfterSlash) = _calcSlashedAmount({
            operatorShares: operatorSharesBefore,
            prevMaxMagnitude: prevMaxMagnitude,
            newMaxMagnitude: newMaxMagnitude
        });

        assertEq(
            operatorSharesAfterSlash,
            delegationManager.operatorShares(operator, strategy),
            "OperatorShares should be equal to operatorSharesAfterSlash"
        );
        assertEq(
            delegationManager.operatorShares(operator, strategy) + sharesToDecrement,
            operatorSharesBefore,
            "OperatorShares + sharesToDecrement should be equal to operatorSharesBefore"
        );
    }

    function _assertSharesAfterSlash(
        address staker,
        IStrategy strategy,
        uint256 withdrawableSharesBefore,
        uint256 expectedWithdrawableShares,
        uint256 prevMaxMagnitude,
        uint256 currMaxMagnitude
    ) internal view {
        (uint256[] memory withdrawableShares, ) = delegationManager.getWithdrawableShares(staker, strategy.toArray());

        assertApproxEqRel(
            uint256(withdrawableSharesBefore).mulDiv(currMaxMagnitude, prevMaxMagnitude),
            withdrawableShares[0],
            APPROX_REL_DIFF,
            "withdrawableShares should be equal to withdrawableSharesBefore * currMaxMagnitude / prevMaxMagnitude"
        );

        assertEq(
            withdrawableShares[0],
            expectedWithdrawableShares,
            "withdrawableShares should be equal to expectedWithdrawableShares"
        );
    }

    function _assertSharesAfterBeaconSlash(
        address staker,
        uint256 withdrawableSharesBefore,
        uint256 expectedWithdrawableShares,
        uint256 prevBeaconSlashingFactor
    ) internal view {
        (uint256[] memory withdrawableShares, ) = delegationManager.getWithdrawableShares(staker, beaconChainETHStrategy.toArray());
        uint256 currBeaconSlashingFactor = eigenPodManagerMock.beaconChainSlashingFactor(defaultStaker);
        assertEq(
            withdrawableShares[0],
            expectedWithdrawableShares,
            "withdrawableShares should be equal to expectedWithdrawableShares"
        );
        assertApproxEqRel(
            uint256(withdrawableSharesBefore).mulDiv(currBeaconSlashingFactor, prevBeaconSlashingFactor),
            withdrawableShares[0],
            APPROX_REL_DIFF,
            "withdrawableShares should be equal to withdrawableSharesBefore * currBeaconSlashingFactor / prevBeaconChainSlashingFactor"
        );
    }

    /// @notice Due to rounding, withdrawable shares and operator shares may not align even if the operator
    /// only has the single staker with deposits. 
    function _assertWithdrawableAndOperatorShares(
        uint256 withdrawableShares,
        uint256 operatorShares,
        string memory errorMessage
    ) internal pure {
        if (withdrawableShares > 0 ) {
            assertApproxEqRel(
                withdrawableShares,
                operatorShares,
                APPROX_REL_DIFF,
                errorMessage
            );    
        } else {

        }
        assertLe(
            withdrawableShares,
            operatorShares,
            "withdrawableShares should be less than or equal to operatorShares"
        );
    }

    /**
     * @notice Assertion checks after queuing a withdrawal. Reads withdrawals set in storage in test
     * - Asserts exact match of Withdrawal struct exists in storage
     * - Asserts Withdrawal root is pending
     */
    function _assertQueuedWithdrawalExists(
        address staker
    ) internal view {
        for (uint256 i = 0; i < stakerQueuedWithdrawals[staker].length; ++i) {
            Withdrawal memory withdrawal = stakerQueuedWithdrawals[staker][i];        
            bytes32 withdrawalRootToCheck = delegationManager.calculateWithdrawalRoot(withdrawal);
            assertTrue(
                delegationManager.pendingWithdrawals(withdrawalRootToCheck),
                "withdrawalRoot not pending"
            );

            (Withdrawal[] memory withdrawals, ) = delegationManager.getQueuedWithdrawals(staker);
            for (uint256 j = 0; j < withdrawals.length; ++j) {
                if (withdrawalRootToCheck == delegationManager.calculateWithdrawalRoot(withdrawals[j])) {
                    assertEq(
                        withdrawals[j].staker,
                        withdrawal.staker
                    );
                    assertEq(
                        withdrawals[j].withdrawer,
                        withdrawal.withdrawer
                    );
                    assertEq(
                        withdrawals[j].delegatedTo,
                        withdrawal.delegatedTo
                    );
                    assertEq(
                        withdrawals[j].nonce,
                        withdrawal.nonce
                    );
                    assertEq(
                        withdrawals[j].startBlock,
                        withdrawal.startBlock
                    );
                    assertEq(
                        withdrawals[j].scaledShares.length,
                        withdrawal.scaledShares.length
                    );
                    for (uint256 k = 0; k < withdrawal.scaledShares.length; ++k) {
                        assertEq(
                            withdrawals[j].scaledShares[k],
                            withdrawal.scaledShares[k]
                        );
                        assertEq(
                            address(withdrawals[j].strategies[k]),
                            address(withdrawal.strategies[k])
                        );
                    }
                }
            }
        }
    }

    /**
     * @notice Assertion checks after queuing a withdrawal. Reads withdrawals set in storage in test
     * - Asserts exact match of Withdrawal struct exists in storage
     * - Asserts Withdrawal root is pending
     */
    function _assertQueuedWithdrawalExists(
        address staker,
        Withdrawal memory withdrawal
    ) internal view {
        bytes32 withdrawalRootToCheck = delegationManager.calculateWithdrawalRoot(withdrawal);
        assertTrue(
            delegationManager.pendingWithdrawals(withdrawalRootToCheck),
            "withdrawalRoot not pending"
        );

        (Withdrawal[] memory withdrawals, ) = delegationManager.getQueuedWithdrawals(staker);
        for (uint256 i = 0; i < withdrawals.length; ++i) {
            assertEq(
                withdrawals[i].staker,
                withdrawal.staker
            );
            assertEq(
                withdrawals[i].withdrawer,
                withdrawal.withdrawer
            );
            assertEq(
                withdrawals[i].delegatedTo,
                withdrawal.delegatedTo
            );
            assertEq(
                withdrawals[i].nonce,
                withdrawal.nonce
            );
            assertEq(
                withdrawals[i].startBlock,
                withdrawal.startBlock
            );
            assertEq(
                withdrawals[i].scaledShares.length,
                withdrawal.scaledShares.length
            );
            for (uint256 j = 0; j < withdrawal.scaledShares.length; ++j) {
                assertEq(
                    withdrawals[i].scaledShares[j],
                    withdrawal.scaledShares[j]
                );
                assertEq(
                    address(withdrawals[i].strategies[j]),
                    address(withdrawal.strategies[j])
                );
            }
        }
    }
}

contract DelegationManagerUnitTests_Initialization_Setters is DelegationManagerUnitTests {
    function test_initialization() public view {
        assertEq(
            address(delegationManager.strategyManager()),
            address(strategyManagerMock),
            "constructor / initializer incorrect, strategyManager set wrong"
        );
        assertEq(
            address(delegationManager.pauserRegistry()),
            address(pauserRegistry),
            "constructor / initializer incorrect, pauserRegistry set wrong"
        );
        assertEq(
            address(delegationManager.eigenPodManager()),
            address(eigenPodManagerMock),
            "constructor / initializer incorrect, eigenPodManager set wrong"
        );
        assertEq(
            address(delegationManager.allocationManager()),
            address(allocationManagerMock),
            "constructor / initializer incorrect, allocationManager set wrong"
        );
        assertEq(
            delegationManager.minWithdrawalDelayBlocks(),
            MIN_WITHDRAWAL_DELAY_BLOCKS,
            "constructor / initializer incorrect, MIN_WITHDRAWAL_DELAY set wrong"
        );
        assertEq(delegationManager.owner(), address(this), "constructor / initializer incorrect, owner set wrong");
        assertEq(delegationManager.paused(), 0, "constructor / initializer incorrect, paused status set wrong");
    }

    /// @notice Verifies that the DelegationManager cannot be initialized multiple times
    function test_initialize_revert_reinitialization() public {
        cheats.expectRevert("Initializable: contract is already initialized");
        delegationManager.initialize(address(this), 0);
    }
}

contract DelegationManagerUnitTests_RegisterModifyOperator is DelegationManagerUnitTests {
    function test_registerAsOperator_revert_paused() public {
        // set the pausing flag
        cheats.prank(pauser);
        delegationManager.pause(2 ** PAUSED_NEW_DELEGATION);

        cheats.expectRevert(IPausable.CurrentlyPaused.selector);
        delegationManager.registerAsOperator(address(0), 0, emptyStringForMetadataURI);
    }

    // @notice Verifies that someone cannot successfully call `DelegationManager.registerAsOperator(delegationApprover)` again after registering for the first time
    function testFuzz_registerAsOperator_revert_cannotRegisterMultipleTimes(
        address delegationApprover
    ) public {
        // Register once
        cheats.startPrank(defaultOperator);
        delegationManager.registerAsOperator(delegationApprover, 0, emptyStringForMetadataURI);

        // Expect revert when register again
        cheats.expectRevert(ActivelyDelegated.selector);
        delegationManager.registerAsOperator(delegationApprover, 0, emptyStringForMetadataURI);
        cheats.stopPrank();
    }

    /**
     * @notice `operator` registers via calling `DelegationManager.registerAsOperator(delegationApprover, metadataURI)`
     * Should be able to set any parameters, other than too high value for `stakerOptOutWindowBlocks`
     * The set parameters should match the desired parameters (correct storage update)
     * Operator becomes delegated to themselves
     * Properly emits events – especially the `OperatorRegistered` event, but also `StakerDelegated` & `DelegationApproverUpdated` events
     * Reverts appropriately if operator was already delegated to someone (including themselves, i.e. they were already an operator)
     * @param operator and @param delegationApprover are fuzzed inputs
     */
    function testFuzz_registerAsOperator(
        address operator,
        address delegationApprover,
        string memory metadataURI
    ) public filterFuzzedAddressInputs(operator) {
        _registerOperator_expectEmit(
            RegisterAsOperatorEmitStruct({
                operator: operator,
                delegationApprover: delegationApprover,
                metadataURI: metadataURI
            })
        );
        cheats.prank(operator);
        delegationManager.registerAsOperator(delegationApprover, 0, metadataURI);

        // Storage checks
        assertEq(
            delegationApprover,
            delegationManager.delegationApprover(operator),
            "delegationApprover not set correctly"
        );
        assertEq(delegationManager.delegatedTo(operator), operator, "operator not delegated to self");
    }

    /// @notice Register two separate operators shouldn't revert
    function testFuzz_registerAsOperator_TwoSeparateOperatorsRegister(
        address operator1,
        address delegationApprover1,
        address operator2,
        address delegationApprover2
    ) public {
        cheats.assume(operator1 != operator2);
        // register operator1 with expected emits
        _registerOperator_expectEmit(
            RegisterAsOperatorEmitStruct({
                operator: operator1,
                delegationApprover: delegationApprover1,
                metadataURI: emptyStringForMetadataURI
            })
        );
        _registerOperator(operator1, delegationApprover1, emptyStringForMetadataURI);
        // register operator2 with expected emits
        _registerOperator_expectEmit(
            RegisterAsOperatorEmitStruct({
                operator: operator2,
                delegationApprover: delegationApprover2,
                metadataURI: emptyStringForMetadataURI
            })
        );
        _registerOperator(operator2, delegationApprover2, emptyStringForMetadataURI);
        assertTrue(
            delegationManager.isOperator(operator1),
            "operator1 not registered"
        );
        assertTrue(
            delegationManager.isOperator(operator2),
            "operator2 not registered"
        );
    }


    // @notice Verifies that a staker who is actively delegated to an operator cannot register as an operator (without first undelegating, at least)
    function testFuzz_Revert_registerAsOperator_cannotRegisterWhileDelegated(
        address staker,
        address delegationApprover
    ) public filterFuzzedAddressInputs(staker) {
        cheats.assume(staker != defaultOperator);

        // register *this contract* as an operator
        _registerOperatorWithBaseDetails(defaultOperator);

        // delegate from the `staker` to the operator
        cheats.startPrank(staker);
        ISignatureUtils.SignatureWithExpiry memory approverSignatureAndExpiry;
        delegationManager.delegateTo(defaultOperator, approverSignatureAndExpiry, emptySalt);

        // expect revert if attempt to register as operator
        cheats.expectRevert(ActivelyDelegated.selector);
        delegationManager.registerAsOperator(delegationApprover, 0, emptyStringForMetadataURI);

        cheats.stopPrank();
    }
    
    /// @notice Add test for registerAsOperator where the operator has existing deposits in strategies
    /// Assert:
    ///     depositShares == operatorShares == withdrawableShares
    ///     check operatorDetails hash encode matches the operatorDetails hash stored (call view function)
    function testFuzz_registerAsOperator_withDeposits(Randomness r) public rand(r) {
        uint256 shares = r.Uint256(1, MAX_STRATEGY_SHARES);
        // Set staker shares in StrategyManager
        IStrategy[] memory strategiesToReturn = new IStrategy[](1);
        strategiesToReturn[0] = strategyMock;
        uint256[] memory sharesToReturn = new uint256[](1);
        sharesToReturn[0] = shares;
        strategyManagerMock.setDeposits(defaultOperator, strategiesToReturn, sharesToReturn);

        // register operator, their own staker depositShares should increase their operatorShares
        _registerOperator_expectEmit(
            RegisterAsOperatorEmitStruct({
                operator: defaultOperator,
                delegationApprover: address(0),
                metadataURI: emptyStringForMetadataURI
            })
        );
        _registerOperatorWithBaseDetails(defaultOperator);
        uint256 operatorSharesAfter = delegationManager.operatorShares(defaultOperator, strategyMock);

        // check depositShares == operatorShares == withdrawableShares
        assertEq(operatorSharesAfter, shares, "operator shares not set correctly");
        (uint256[] memory withdrawableShares, ) = delegationManager.getWithdrawableShares(defaultOperator, strategiesToReturn);
        assertEq(
            withdrawableShares[0],
            shares,
            "withdrawable shares not set correctly"
        );
        assertEq(
            strategyManagerMock.stakerDepositShares(defaultOperator, strategyMock),
            shares,
            "staker deposit shares not set correctly"
        );
    }

    /**
     * @notice Tests that an operator can modify their OperatorDetails by calling `DelegationManager.modifyOperatorDetails`
     * Should be able to set any parameters, other than setting their `earningsReceiver` to the zero address or too high value for `stakerOptOutWindowBlocks`
     * The set parameters should match the desired parameters (correct storage update)
     * Properly emits an `DelegationApproverUpdated` event
     * Reverts appropriately if the caller is not an operator
     * Reverts if operator tries to decrease their `stakerOptOutWindowBlocks` parameter
     * @param delegationApprover1 and @param delegationApprover2 are fuzzed inputs
     */
    function testFuzz_modifyOperatorParameters(
        address delegationApprover1,
        address delegationApprover2
    ) public {
        _registerOperator_expectEmit(
            RegisterAsOperatorEmitStruct({
                operator: defaultOperator,
                delegationApprover: delegationApprover1,
                metadataURI: emptyStringForMetadataURI
            })
        );
        _registerOperator(defaultOperator, delegationApprover1, emptyStringForMetadataURI);

        cheats.startPrank(defaultOperator);

        cheats.expectEmit(true, true, true, true, address(delegationManager));
        emit DelegationApproverUpdated(defaultOperator, delegationApprover2);
        delegationManager.modifyOperatorDetails(defaultOperator, delegationApprover2);

        assertEq(
            delegationApprover2,
            delegationManager.delegationApprover(defaultOperator),
            "delegationApprover not set correctly"
        );
        assertEq(delegationManager.delegatedTo(defaultOperator), defaultOperator, "operator not delegated to self");
        // or else the transition is disallowed

        cheats.stopPrank();
    }

    // @notice Tests that an address which is not an operator cannot successfully call `updateOperatorMetadataURI`.
    function test_Revert_updateOperatorMetadataUri_notRegistered() public {
        assertFalse(delegationManager.isOperator(defaultOperator), "bad test setup");

        cheats.prank(defaultOperator);
        cheats.expectRevert(OperatorNotRegistered.selector);
        delegationManager.updateOperatorMetadataURI(defaultOperator, emptyStringForMetadataURI);
    }


    function test_Revert_updateOperatorMetadataUri_notOperator() public {
        cheats.expectRevert(OperatorNotRegistered.selector);
        delegationManager.modifyOperatorDetails(defaultOperator, defaultOperator);
    }

    /**
     * @notice Verifies that a staker cannot call cannot modify their `OperatorDetails` without first registering as an operator
     * @dev This is an important check to ensure that our definition of 'operator' remains consistent, in particular for preserving the
     * invariant that 'operators' are always delegated to themselves
     */
    function testFuzz_UpdateOperatorMetadataURI(string memory metadataURI) public {
        _registerOperatorWithBaseDetails(defaultOperator);

        // call `updateOperatorMetadataURI` and check for event
        cheats.prank(defaultOperator);
        cheats.expectEmit(true, true, true, true, address(delegationManager));
        emit OperatorMetadataURIUpdated(defaultOperator, metadataURI);
        delegationManager.updateOperatorMetadataURI(defaultOperator, metadataURI);
    }

    function testFuzz_UAM_modifyOperatorDetails(
        address delegationApprover
    ) public {
        // Set admin
        cheats.prank(defaultOperator);
        permissionController.setAppointee(
            defaultOperator,
            address(this),
            address(delegationManager),
            IDelegationManager.modifyOperatorDetails.selector
        );

        _registerOperatorWithBaseDetails(defaultOperator);

        // Modify operator details
        cheats.expectEmit(true, true, true, true, address(delegationManager));
        emit DelegationApproverUpdated(defaultOperator, delegationApprover);
        delegationManager.modifyOperatorDetails(defaultOperator, delegationApprover);

        // Check storage
        assertEq(
            delegationApprover,
            delegationManager.delegationApprover(defaultOperator),
            "delegationApprover not set correctly"
        );
    }

    function testFuzz_UAM_updateOperatorMetadataURI(string memory metadataURI) public {
        // Set admin
        cheats.prank(defaultOperator);
        permissionController.setAppointee(
            defaultOperator,
            address(this),
            address(delegationManager),
            IDelegationManager.updateOperatorMetadataURI.selector
        );

        _registerOperatorWithBaseDetails(defaultOperator);

        // call `updateOperatorMetadataURI` and check for event
        cheats.expectEmit(true, true, true, true, address(delegationManager));
        emit OperatorMetadataURIUpdated(defaultOperator, metadataURI);
        delegationManager.updateOperatorMetadataURI(defaultOperator, metadataURI);
    }
}

contract DelegationManagerUnitTests_delegateTo is DelegationManagerUnitTests {
    using ArrayLib for *;
    using SlashingLib for *;

    function test_Revert_WhenPaused() public {
        cheats.prank(defaultOperator);
        delegationManager.registerAsOperator(
            address(0),
            0,
            emptyStringForMetadataURI
        );

        // set the pausing flag
        cheats.prank(pauser);
        delegationManager.pause(2 ** PAUSED_NEW_DELEGATION);

        ISignatureUtils.SignatureWithExpiry memory approverSignatureAndExpiry;
        cheats.prank(defaultStaker);
        cheats.expectRevert(IPausable.CurrentlyPaused.selector);
        delegationManager.delegateTo(defaultOperator, approverSignatureAndExpiry, emptySalt);
    }

    /**
     * @notice Delegates from `staker` to an operator, then verifies that the `staker` cannot delegate to another `operator` (at least without first undelegating)
     */
    function testFuzz_Revert_WhenDelegateWhileDelegated(
        Randomness r,
        ISignatureUtils.SignatureWithExpiry memory approverSignatureAndExpiry
    ) public rand(r) {
        address staker = r.Address();
        address operator = r.Address();
        bytes32 salt = r.Bytes32();

        // delegate from the staker to an operator
        _registerOperatorWithBaseDetails(operator);
        _delegateToOperatorWhoAcceptsAllStakers(staker, operator);

        // try to delegate again and check that the call reverts
        cheats.prank(staker);
        cheats.expectRevert(ActivelyDelegated.selector);
        delegationManager.delegateTo(operator, approverSignatureAndExpiry, salt);
    }

    /// @notice Verifies that `staker` cannot delegate to an unregistered `operator`
    function testFuzz_Revert_WhenDelegateToUnregisteredOperator(Randomness r) public rand(r) {
        address staker = r.Address();
        address operator = r.Address();
        assertFalse(delegationManager.isOperator(operator), "incorrect test input?");

        // try to delegate and check that the call reverts
        cheats.prank(staker);
        cheats.expectRevert(OperatorNotRegistered.selector);
        ISignatureUtils.SignatureWithExpiry memory approverSignatureAndExpiry;
        delegationManager.delegateTo(operator, approverSignatureAndExpiry, emptySalt);
    }

    /**
     * @notice `staker` delegates to an operator who does not require any signature verification (i.e. the operator’s `delegationApprover` address is set to the zero address)
     * via the `staker` calling `DelegationManager.delegateTo`
     * The function should pass with any `operatorSignature` input (since it should be unused)
     * Assertion checks
     * - Properly emitted events from `delegateTo`
     * - depositShares incremented for staker correctly
     * - withdrawableShares are correct
     * - depositScalingFactor is updated correctly
     * - operatorShares increase by depositShares amount
     * - defaultOperator is an operator, staker is delegated to defaultOperator, staker is not an operator
     */
    function testFuzz_OperatorWhoAcceptsAllStakers_StrategyManagerShares(
        Randomness r,
        ISignatureUtils.SignatureWithExpiry memory approverSignatureAndExpiry
    ) public rand(r) {
        address staker = r.Address();
        bytes32 salt = r.Bytes32();
        uint256 shares = r.Uint256(1, MAX_STRATEGY_SHARES);

        _registerOperatorWithBaseDetails(defaultOperator);

        // verify that the salt hasn't been used before
        assertFalse(
            delegationManager.delegationApproverSaltIsSpent(
                delegationManager.delegationApprover(defaultOperator),
                salt
            ),
            "salt somehow spent too early?"
        );
        // Set staker shares in StrategyManager
        strategyManagerMock.addDeposit(staker, strategyMock, shares);
        // delegate from the `staker` to the operator
        cheats.prank(staker);
        _delegateTo_expectEmit_singleStrat(
            DelegateToSingleStratEmitStruct({
                staker: staker,
                operator: defaultOperator,
                strategy: strategyMock,
                depositShares: shares,
                depositScalingFactor: WAD
            })
        );
        delegationManager.delegateTo(defaultOperator, approverSignatureAndExpiry, salt);

        _assertDeposit({
            staker: staker,
            operator: defaultOperator,
            strategy: strategyMock,
            operatorSharesBefore: 0,
            withdrawableSharesBefore: 0,
            depositSharesBefore: 0,
            prevDsf: WAD,
            depositAmount: shares
        });
        assertTrue(delegationManager.isOperator(defaultOperator), "staker not registered as operator");
        assertEq(delegationManager.delegatedTo(staker), defaultOperator, "staker delegated to the wrong address");
        assertFalse(delegationManager.isOperator(staker), "staker incorrectly registered as operator");
        // verify that the salt is still marked as unused (since it wasn't checked or used)
        assertFalse(
            delegationManager.delegationApproverSaltIsSpent(
                delegationManager.delegationApprover(defaultOperator),
                salt
            ),
            "salt somehow spent too early?"
        );
    }

    /**
     * @notice `staker` delegates to an operator who does not require any signature verification (i.e. the operator’s `delegationApprover` address is set to the zero address)
     * via the `staker` calling `DelegationManager.delegateTo`. `staker` holds beaconChainETHStrategy Shares
     * The function should pass with any `operatorSignature` input (since it should be unused)
     * Assertion Checks
     * - Properly emitted events from `delegateTo`
     * - depositShares incremented for staker correctly
     * - withdrawableShares are correct
     * - depositScalingFactor is updated correctly
     * - operatorShares increase by depositShares amount
     * - defaultOperator is an operator, staker is delegated to defaultOperator, staker is not an operator
     * - That the staker withdrawableShares is <= operatorShares (less due to rounding from non-WAD maxMagnitude)
     */
    function testFuzz_OperatorWhoAcceptsAllStakers_beaconChainStrategyShares(
        Randomness r,
        ISignatureUtils.SignatureWithExpiry memory approverSignatureAndExpiry
    ) public rand(r) {
        address staker = r.Address();
        bytes32 salt = r.Bytes32();
        int256 beaconShares = int256(r.Uint256(1 gwei, MAX_ETH_SUPPLY));

        _registerOperatorWithBaseDetails(defaultOperator);
        // Set the operators magnitude
        _setOperatorMagnitude(defaultOperator, beaconChainETHStrategy, WAD);

        // verify that the salt hasn't been used before
        assertFalse(
            delegationManager.delegationApproverSaltIsSpent(
                delegationManager.delegationApprover(defaultOperator),
                salt
            ),
            "salt somehow spent too early?"
        );
        // Set staker shares in BeaconChainStrategy
        eigenPodManagerMock.setPodOwnerShares(staker, beaconShares);

        // delegate from the `staker` to the operator
        cheats.startPrank(staker);
        _delegateTo_expectEmit_singleStrat(
            DelegateToSingleStratEmitStruct({
                staker: staker,
                operator: defaultOperator,
                strategy: beaconChainETHStrategy,
                depositShares: uint256(beaconShares),
                depositScalingFactor: WAD
            })
        );
        delegationManager.delegateTo(defaultOperator, approverSignatureAndExpiry, salt);

        _assertDeposit({
            staker: staker,
            operator: defaultOperator,
            strategy: beaconChainETHStrategy,
            operatorSharesBefore: 0,
            withdrawableSharesBefore: 0,
            depositSharesBefore: 0,
            prevDsf: WAD,
            depositAmount: uint256(beaconShares)
        });
        assertTrue(delegationManager.isOperator(defaultOperator), "staker not registered as operator");
        assertEq(delegationManager.delegatedTo(staker), defaultOperator, "staker delegated to the wrong address");
        assertFalse(delegationManager.isOperator(staker), "staker incorrectly registered as operator");
        // verify that the salt is still marked as unused (since it wasn't checked or used)
        assertFalse(
            delegationManager.delegationApproverSaltIsSpent(
                delegationManager.delegationApprover(defaultOperator),
                salt
            ),
            "salt somehow spent too early?"
        );
        (uint256[] memory withdrawableShares, ) = delegationManager.getWithdrawableShares(staker, beaconChainETHStrategy.toArray());
        _assertWithdrawableAndOperatorShares(
            withdrawableShares[0],
            delegationManager.operatorShares(defaultOperator, beaconChainETHStrategy),
            "withdrawableShares not set correctly"
        );
    }

    /**
     * @notice `staker` delegates to an operator who does not require any signature verification (i.e. the operator’s `delegationApprover` address is set to the zero address)
     * but it should revert as the strategy has been fully slashed for the operator.
     * Assertion checks
     * - staker is not delegated to defaultOperator afterwards
     * - staker is not delegated
     * - staker is not registered as an operator
     * - salt is not spent
     */
    function testFuzz_Revert_OperatorWhoAcceptsAllStakers_AlreadySlashed100Percent_StrategyManagerShares(
        Randomness r
    ) public rand(r) {
        address staker = r.Address();
        uint256 shares = r.Uint256(1, MAX_STRATEGY_SHARES);

        _registerOperatorWithBaseDetails(defaultOperator);

        // Set staker shares in StrategyManager
        IStrategy[] memory strategiesToReturn = strategyMock.toArray();
        uint256[] memory sharesToReturn = shares.toArrayU256();
        strategyManagerMock.setDeposits(staker, strategiesToReturn, sharesToReturn);

        // Set the operators magnitude to be 0
        _setOperatorMagnitude(defaultOperator, strategyMock, 0);

        // delegate from the `staker` to the operator
        cheats.prank(staker);
        cheats.expectRevert(FullySlashed.selector);
        delegationManager.delegateTo(defaultOperator, emptyApproverSignatureAndExpiry, emptySalt);

        assertTrue(delegationManager.delegatedTo(staker) != defaultOperator, "staker should not be delegated to the operator");
        assertFalse(delegationManager.isDelegated(staker), "staker should not be delegated");
        assertFalse(delegationManager.isOperator(staker), "staker incorrectly registered as operator");
        // verify that the salt is still marked as unused (since it wasn't checked or used)
        assertFalse(
            delegationManager.delegationApproverSaltIsSpent(
                delegationManager.delegationApprover(defaultOperator),
                emptySalt
            ),
            "salt somehow spent too early?"
        );
    }

    /**
     * @notice `staker` delegates to an operator who does not require any signature verification (i.e. the operator’s `delegationApprover` address is set to the zero address)
     * but it should revert as the beaconChainStrategy has been fully slashed for the operator.
     * The function should pass with any `operatorSignature` input (since it should be unused)
     * Assertion checks
     * - beaconChainETHStrategy shares are unchanged for the operator
     * - staker is not delegated to defaultOperator afterwards
     * - staker is not delegated
     * - staker is not registered as an operator
     * - salt is not spent
     */
    function testFuzz_Revert_OperatorWhoAcceptsAllStakers_AlreadySlashed100Percent_BeaconChainStrategyShares(
        Randomness r,
        ISignatureUtils.SignatureWithExpiry memory approverSignatureAndExpiry
    ) public rand(r) {
        address staker = r.Address();
        bytes32 salt = r.Bytes32();
        int256 beaconShares = int256(r.Uint256(1 gwei, MAX_ETH_SUPPLY));

        _registerOperatorWithBaseDetails(defaultOperator);

        // verify that the salt hasn't been used before
        assertFalse(
            delegationManager.delegationApproverSaltIsSpent(
                delegationManager.delegationApprover(defaultOperator),
                salt
            ),
            "salt somehow spent too early?"
        );
        // Set staker shares in BeaconChainStrategy
        eigenPodManagerMock.setPodOwnerShares(staker, beaconShares);
        uint256 beaconSharesBefore = delegationManager.operatorShares(staker, beaconChainETHStrategy);

        // Set the operators magnitude for native restaking to be 0
        _setOperatorMagnitude(defaultOperator, beaconChainETHStrategy, 0);

        // delegate from the `staker` to the operator
        cheats.startPrank(staker);
        cheats.expectRevert(FullySlashed.selector);
        delegationManager.delegateTo(defaultOperator, approverSignatureAndExpiry, salt);
        uint256 beaconSharesAfter = delegationManager.operatorShares(defaultOperator, beaconChainETHStrategy);

        assertEq(
            beaconSharesBefore,
            beaconSharesAfter,
            "operator beaconchain shares should not have increased with negative shares"
        );
        assertTrue(delegationManager.delegatedTo(staker) != defaultOperator, "staker should not be delegated to the operator");
        assertFalse(delegationManager.isDelegated(staker), "staker should not be delegated");
        assertFalse(delegationManager.isOperator(staker), "staker incorrectly registered as operator");
        // verify that the salt is still marked as unused (since it wasn't checked or used)
        assertFalse(
            delegationManager.delegationApproverSaltIsSpent(
                delegationManager.delegationApprover(defaultOperator),
                salt
            ),
            "salt somehow spent too early?"
        );
    }

    /**
     * @notice `staker` delegates to an operator who does not require any signature verification (i.e. the operator’s `delegationApprover` address is set to the zero address)
     * and the strategy has already been slashed for the operator.
     * Assertion Checks
     * - Properly emitted events from `delegateTo`
     * - depositShares incremented for staker correctly
     * - withdrawableShares are correct
     * - depositScalingFactor is updated correctly
     * - operatorShares increase by depositShares amount
     * - defaultOperator is an operator, staker is delegated to defaultOperator, staker is not an operator
     * - That the staker withdrawableShares is <= operatorShares (less due to rounding from non-WAD maxMagnitude)
     */
    function testFuzz_OperatorWhoAcceptsAllStakers_AlreadySlashed_StrategyManagerShares(
        Randomness r
    ) public rand(r) {
        address staker = r.Address();
        uint256 shares = r.Uint256(1 gwei, MAX_STRATEGY_SHARES);
        uint64 maxMagnitude = r.Uint64(1, WAD);

        _registerOperatorWithBaseDetails(defaultOperator);
        strategyManagerMock.addDeposit(staker, strategyMock, shares);
        _setOperatorMagnitude(defaultOperator, strategyMock, maxMagnitude);

        // Expected staker scaling factor
        uint256 stakerScalingFactor = uint256(WAD).divWad(maxMagnitude);

        // delegate from the `staker` to the operator
        cheats.prank(staker);
        _delegateTo_expectEmit_singleStrat(
            DelegateToSingleStratEmitStruct({
                staker: staker,
                operator: defaultOperator,
                strategy: strategyMock,
                depositShares: shares,
                depositScalingFactor: stakerScalingFactor
            })
        );
        delegationManager.delegateTo(defaultOperator, emptyApproverSignatureAndExpiry, emptySalt);

        _assertDeposit({
            staker: staker,
            operator: defaultOperator,
            strategy: strategyMock,
            operatorSharesBefore: 0,
            withdrawableSharesBefore: 0,
            depositSharesBefore: 0,
            prevDsf: WAD,
            depositAmount: shares
        });
        assertTrue(delegationManager.isOperator(defaultOperator), "staker not registered as operator");
        assertEq(delegationManager.delegatedTo(staker), defaultOperator, "staker delegated to the wrong address");
        assertFalse(delegationManager.isOperator(staker), "staker incorrectly registered as operator");
        // verify that the salt is still marked as unused (since it wasn't checked or used)
        assertFalse(
            delegationManager.delegationApproverSaltIsSpent(
                delegationManager.delegationApprover(defaultOperator),
                emptySalt
            ),
            "salt somehow spent too early?"
        );

        (uint256[] memory withdrawableShares, ) = delegationManager.getWithdrawableShares(staker, strategyMock.toArray());
        _assertWithdrawableAndOperatorShares(
            withdrawableShares[0],
            delegationManager.operatorShares(defaultOperator, strategyMock),
            "withdrawableShares not set correctly"
        );
    }

    /**
     * @notice `staker` delegates to an operator who does not require any signature verification (i.e. the operator’s `delegationApprover` address is set to the zero address)
     * and the strategy has already been slashed for the operator. `staker` holds beaconChainETHStrategy Shares
     * Assertion Checks
     * - Properly emitted events from `delegateTo`
     * - depositShares incremented for staker correctly
     * - withdrawableShares are correct
     * - depositScalingFactor is updated correctly
     * - operatorShares increase by depositShares amount
     * - defaultOperator is an operator, staker is delegated to defaultOperator, staker is not an operator
     * - That the staker withdrawableShares is <= operatorShares (less due to rounding from non-WAD maxMagnitude)
     */
    function testFuzz_OperatorWhoAcceptsAllStakers_AlreadySlashed_beaconChainStrategyShares(
        Randomness r
    ) public rand(r) {
        address staker = r.Address();
        uint64 maxMagnitude = r.Uint64(1, WAD);
        int256 beaconShares = int256(r.Uint256(1 gwei, MAX_ETH_SUPPLY));

        // Register and set operator's magnitude
        _registerOperatorWithBaseDetails(defaultOperator);
        _setOperatorMagnitude(defaultOperator, beaconChainETHStrategy, maxMagnitude);

        // Set staker shares in BeaconChainStrategy
        eigenPodManagerMock.setPodOwnerShares(staker, beaconShares);

        // delegate from the `staker` to the operator, check for events emitted
        cheats.startPrank(staker);
        _delegateTo_expectEmit_singleStrat(
            DelegateToSingleStratEmitStruct({
                staker: staker,
                operator: defaultOperator,
                strategy: beaconChainETHStrategy,
                depositShares: beaconShares > 0 ? uint256(beaconShares) : 0,
                depositScalingFactor: uint256(WAD).divWad(maxMagnitude)
            })
        );
        delegationManager.delegateTo(defaultOperator, emptyApproverSignatureAndExpiry, emptySalt);

        _assertDeposit({
            staker: staker,
            operator: defaultOperator,
            strategy: beaconChainETHStrategy,
            operatorSharesBefore: 0,
            withdrawableSharesBefore: 0,
            depositSharesBefore: 0,
            prevDsf: WAD,
            depositAmount: uint256(beaconShares)
        });
        assertTrue(delegationManager.isOperator(defaultOperator), "staker not registered as operator");
        assertEq(delegationManager.delegatedTo(staker), defaultOperator, "staker delegated to the wrong address");
        assertFalse(delegationManager.isOperator(staker), "staker incorrectly registered as operator");
        // verify that the salt is still marked as unused (since it wasn't checked or used)
        assertFalse(
            delegationManager.delegationApproverSaltIsSpent(
                delegationManager.delegationApprover(defaultOperator),
                emptySalt
            ),
            "salt somehow spent too early?"
        );

        (
            uint256[] memory withdrawableShares,
        ) = delegationManager.getWithdrawableShares(staker, beaconChainETHStrategy.toArray());
        _assertWithdrawableAndOperatorShares(
            withdrawableShares[0],
            delegationManager.operatorShares(defaultOperator, beaconChainETHStrategy),
            "withdrawableShares not set correctly"
        );
    }

    /**
     * @notice `staker` delegates to an operator who does not require any signature verification (i.e. the operator’s `delegationApprover` address is set to the zero address)
     * and the strategy has already been slashed for the operator. `staker` holds beaconChainETHStrategy Shares and has been
     * slashed on the beaconChain resulting in a non-WAD beaconChainSlashingFactor.
     * Assertion Checks
     * - Properly emitted events from `delegateTo`
     * - depositShares incremented for staker correctly
     * - withdrawableShares are correct
     * - depositScalingFactor is updated correctly
     * - operatorShares increase by depositShares amount
     * - defaultOperator is an operator, staker is delegated to defaultOperator, staker is not an operator
     * - That the staker withdrawableShares is <= operatorShares (less due to rounding from non-WAD maxMagnitude)
     */
    function testFuzz_OperatorWhoAcceptsAllStakers_AlreadySlashedAVSAndBeaconChain_beaconChainStrategyShares(
        Randomness r
    ) public rand(r) {
        address staker = r.Address();
        uint64 maxMagnitude = r.Uint64(1, WAD);
        uint64 beaconChainSlashingFactor = r.Uint64(1, WAD - 1);
        int256 beaconShares = int256(r.Uint256(1 gwei, MAX_ETH_SUPPLY));

        // Register and set operator's magnitude
        _registerOperatorWithBaseDetails(defaultOperator);
        _setOperatorMagnitude(defaultOperator, beaconChainETHStrategy, maxMagnitude);
        eigenPodManagerMock.setBeaconChainSlashingFactor(staker, beaconChainSlashingFactor);
        // Set staker shares in BeaconChainStrategy
        eigenPodManagerMock.setPodOwnerShares(staker, beaconShares);

        // delegate from the `staker` to the operator, check for events emitted
        cheats.startPrank(staker);
        _delegateTo_expectEmit_singleStrat(
            DelegateToSingleStratEmitStruct({
                staker: staker,
                operator: defaultOperator,
                strategy: beaconChainETHStrategy,
                depositShares: beaconShares > 0 ? uint256(beaconShares) : 0,
                depositScalingFactor: uint256(WAD).divWad(maxMagnitude.mulWad(beaconChainSlashingFactor))
            })
        );
        delegationManager.delegateTo(defaultOperator, emptyApproverSignatureAndExpiry, emptySalt);

        _assertDeposit({
            staker: staker,
            operator: defaultOperator,
            strategy: beaconChainETHStrategy,
            operatorSharesBefore: 0,
            withdrawableSharesBefore: 0,
            depositSharesBefore: 0,
            prevDsf: WAD,
            depositAmount: uint256(beaconShares)
        });
        assertTrue(delegationManager.isOperator(defaultOperator), "staker not registered as operator");
        assertEq(delegationManager.delegatedTo(staker), defaultOperator, "staker delegated to the wrong address");
        assertFalse(delegationManager.isOperator(staker), "staker incorrectly registered as operator");
        // verify that the salt is still marked as unused (since it wasn't checked or used)
        assertFalse(
            delegationManager.delegationApproverSaltIsSpent(
                delegationManager.delegationApprover(defaultOperator),
                emptySalt
            ),
            "salt somehow spent too early?"
        );

        (
            uint256[] memory withdrawableShares,
        ) = delegationManager.getWithdrawableShares(staker, beaconChainETHStrategy.toArray());
        _assertWithdrawableAndOperatorShares(
            withdrawableShares[0],
            delegationManager.operatorShares(defaultOperator, beaconChainETHStrategy),
            "withdrawableShares not set correctly"
        );
    }

    /**
     * @notice `staker` delegates to an operator who does not require any signature verification (i.e. the operator’s `delegationApprover` address is set to the zero address)
     * via the `staker` calling `DelegationManager.delegateTo`
     * Similar to tests above but now with staker who has both EigenPod and StrategyManager shares.
     * Assertion Checks for strategyMock and beaconChainETHStrategy
     * - Properly emitted events from `delegateTo`
     * - depositShares incremented for staker correctly
     * - withdrawableShares are correct
     * - depositScalingFactor is updated correctly
     * - operatorShares increase by depositShares amount
     * - defaultOperator is an operator, staker is delegated to defaultOperator, staker is not an operator
     * - That the staker withdrawableShares is <= operatorShares (less due to rounding from non-WAD maxMagnitude)
     */
    function testFuzz_OperatorWhoAcceptsAllStakers_BeaconChainAndStrategyManagerShares(
        Randomness r,
        ISignatureUtils.SignatureWithExpiry memory approverSignatureAndExpiry
    ) public rand(r) {
        address staker = r.Address();
        bytes32 salt = r.Bytes32();
        int256 beaconShares = int256(r.Uint256(1 gwei, MAX_ETH_SUPPLY));
        uint256 shares = r.Uint256(1, MAX_STRATEGY_SHARES);

        _registerOperatorWithBaseDetails(defaultOperator);

        // verify that the salt hasn't been used before
        assertFalse(
            delegationManager.delegationApproverSaltIsSpent(
                delegationManager.delegationApprover(defaultOperator),
                salt
            ),
            "salt somehow spent too early?"
        );
        // Set staker shares in BeaconChainStrategy and StrategyMananger
        strategyManagerMock.addDeposit(staker, strategyMock, shares);
        eigenPodManagerMock.setPodOwnerShares(staker, beaconShares);
        (
            IStrategy[] memory strategiesToReturn,
            uint256[] memory sharesToReturn
        ) = delegationManager.getDepositedShares(staker);
        uint256[] memory depositScalingFactors = new uint256[](2);
        depositScalingFactors[0] = uint256(WAD);
        depositScalingFactors[1] = uint256(WAD);
        // delegate from the `staker` to the operator
        cheats.startPrank(staker);
        _delegateTo_expectEmit(
            DelegateToEmitStruct({
                staker: staker,
                operator: defaultOperator,
                strategies: strategiesToReturn,
                depositShares: sharesToReturn,
                depositScalingFactors: depositScalingFactors
            })
        );
        delegationManager.delegateTo(defaultOperator, approverSignatureAndExpiry, salt);
        cheats.stopPrank();

        _assertDeposit({
            staker: staker,
            operator: defaultOperator,
            strategy: beaconChainETHStrategy,
            operatorSharesBefore: 0,
            withdrawableSharesBefore: 0,
            depositSharesBefore: 0,
            prevDsf: WAD,
            depositAmount: uint256(beaconShares)
        });
        _assertDeposit({
            staker: staker,
            operator: defaultOperator,
            strategy: strategyMock,
            operatorSharesBefore: 0,
            withdrawableSharesBefore: 0,
            depositSharesBefore: 0,
            prevDsf: WAD,
            depositAmount: shares
        });
        (uint256[] memory withdrawableShares, ) = delegationManager.getWithdrawableShares(staker, strategiesToReturn);
        _assertWithdrawableAndOperatorShares(
            withdrawableShares[0],
            delegationManager.operatorShares(defaultOperator, strategyMock),
            "withdrawableShares not set correctly"
        );
        _assertWithdrawableAndOperatorShares(
            withdrawableShares[1],
            delegationManager.operatorShares(defaultOperator, beaconChainETHStrategy),
            "withdrawableShares not set correctly"
        );

        assertTrue(delegationManager.isOperator(defaultOperator), "staker not registered as operator");
        assertEq(delegationManager.delegatedTo(staker), defaultOperator, "staker delegated to the wrong address");
        assertFalse(delegationManager.isOperator(staker), "staker incorrectly registered as operator");
        // verify that the salt is still marked as unused (since it wasn't checked or used)
        assertFalse(
            delegationManager.delegationApproverSaltIsSpent(
                delegationManager.delegationApprover(defaultOperator),
                salt
            ),
            "salt somehow spent too early?"
        );
    }

    /**
     * @notice `defaultStaker` delegates to an operator who does not require any signature verification (i.e. the operator’s `delegationApprover` address is set to the zero address)
     * via the `defaultStaker` calling `DelegationManager.delegateTo`
     * Similar to tests above but now with staker who has both EigenPod and StrategyManager shares.
     * The operator has been slashed prior to deposit for both strategies.
     * Assertion Checks for strategyMock and beaconChainETHStrategy
     * - Properly emitted events from `delegateTo`
     * - depositShares incremented for staker correctly
     * - withdrawableShares are correct
     * - depositScalingFactor is updated correctly
     * - operatorShares increase by depositShares amount
     * - defaultOperator is an operator, defaultStaker is delegated to defaultOperator, defaultStaker is not an operator
     * - That the defaultStaker withdrawableShares is <= operatorShares (less due to rounding from non-WAD maxMagnitude)
     */
    function testFuzz_OperatorWhoAcceptsAllStakers_AlreadySlashed_BeaconChainAndStrategyManagerShares(
        Randomness r
    ) public rand(r) {
        // 1. register operator and setup values, magnitudes
        uint256 shares = r.Uint256(1, MAX_STRATEGY_SHARES);
        int256 beaconShares = int256(r.Uint256(1 gwei, MAX_ETH_SUPPLY));
        uint64 maxMagnitudeBeacon = r.Uint64(1, WAD);
        uint64 maxMagnitudeStrategy = r.Uint64(1, WAD);
        _registerOperatorWithBaseDetails(defaultOperator);
        _setOperatorMagnitude(defaultOperator, beaconChainETHStrategy, maxMagnitudeBeacon);
        _setOperatorMagnitude(defaultOperator, strategyMock, maxMagnitudeStrategy);

        // 2. Set staker shares in BeaconChainStrategy and StrategyMananger
        strategyManagerMock.addDeposit(defaultStaker, strategyMock, shares);
        eigenPodManagerMock.setPodOwnerShares(defaultStaker, beaconShares);
        (
            IStrategy[] memory strategiesToReturn,
            uint256[] memory sharesToReturn
        ) = delegationManager.getDepositedShares(defaultStaker);

        // 3. delegate from the `staker` to the operator with expected emitted events
        cheats.startPrank(defaultStaker);
        uint256[] memory depositScalingFactors = new uint256[](2);
        depositScalingFactors[0] = uint256(WAD).divWad(maxMagnitudeStrategy);
        depositScalingFactors[1] = uint256(WAD).divWad(maxMagnitudeBeacon);
        _delegateTo_expectEmit(
            DelegateToEmitStruct({
                staker: defaultStaker,
                operator: defaultOperator,
                strategies: strategiesToReturn,
                depositShares: sharesToReturn,
                depositScalingFactors: depositScalingFactors
            })
        );
        delegationManager.delegateTo(defaultOperator, emptyApproverSignatureAndExpiry, emptySalt);
        cheats.stopPrank();

        // 4. Assert correct end state values
        _assertDeposit({
            staker: defaultStaker,
            operator: defaultOperator,
            strategy: beaconChainETHStrategy,
            operatorSharesBefore: 0,
            withdrawableSharesBefore: 0,
            depositSharesBefore: 0,
            prevDsf: WAD,
            depositAmount: uint256(beaconShares)
        });
        _assertDeposit({
            staker: defaultStaker,
            operator: defaultOperator,
            strategy: strategyMock,
            operatorSharesBefore: 0,
            withdrawableSharesBefore: 0,
            depositSharesBefore: 0,
            prevDsf: WAD,
            depositAmount: shares
        });
        assertTrue(delegationManager.isOperator(defaultOperator), "defaultStaker not registered as operator");
        assertEq(delegationManager.delegatedTo(defaultStaker), defaultOperator, "defaultStaker delegated to the wrong address");
        assertFalse(delegationManager.isOperator(defaultStaker), "staker incorrectly registered as operator");
        // verify that the salt is still marked as unused (since it wasn't checked or used)
        assertFalse(
            delegationManager.delegationApproverSaltIsSpent(
                delegationManager.delegationApprover(defaultOperator),
                emptySalt
            ),
            "salt somehow spent too early?"
        );
        (uint256[] memory withdrawableShares, ) = delegationManager.getWithdrawableShares(defaultStaker, strategiesToReturn);
        _assertWithdrawableAndOperatorShares(
            withdrawableShares[0],
            delegationManager.operatorShares(defaultOperator, strategyMock),
            "withdrawable strategy shares not set correctly"
        );
        _assertWithdrawableAndOperatorShares(
            withdrawableShares[1],
            delegationManager.operatorShares(defaultOperator, beaconChainETHStrategy),
            "withdrawable beacon shares not set correctly"
        );
    }

    /**
     * @notice `staker` delegates to a operator who does not require any signature verification similar to test above.
     * In this scenario, staker doesn't have any delegatable shares and operator shares should not increase. Staker
     * should still be correctly delegated to the operator after the call.
     */
    function testFuzz_OperatorWhoAcceptsAllStakers_ZeroDelegatableShares(
        Randomness r,
        ISignatureUtils.SignatureWithExpiry memory approverSignatureAndExpiry
    ) public rand(r) {
        address staker = r.Address();
        bytes32 salt = r.Bytes32();
        _registerOperatorWithBaseDetails(defaultOperator);

        // verify that the salt hasn't been used before
        assertFalse(
            delegationManager.delegationApproverSaltIsSpent(
                delegationManager.delegationApprover(defaultOperator),
                salt
            ),
            "salt somehow spent too early?"
        );

        // delegate from the `staker` to the operator
        cheats.startPrank(staker);
        cheats.expectEmit(true, true, true, true, address(delegationManager));
        emit StakerDelegated(staker, defaultOperator);
        delegationManager.delegateTo(defaultOperator, approverSignatureAndExpiry, salt);
        cheats.stopPrank();

        assertTrue(delegationManager.isOperator(defaultOperator), "staker not registered as operator");
        assertEq(delegationManager.delegatedTo(staker), defaultOperator, "staker delegated to the wrong address");
        assertFalse(delegationManager.isOperator(staker), "staker incorrectly registered as operator");
        // verify that the salt is still marked as unused (since it wasn't checked or used)
        assertFalse(
            delegationManager.delegationApproverSaltIsSpent(
                delegationManager.delegationApprover(defaultOperator),
                salt
            ),
            "salt somehow spent too early?"
        );
    }

    /**
     * @notice Like `testDelegateToOperatorWhoRequiresECDSASignature` but using an invalid expiry on purpose and checking that reversion occurs
     */
    function testFuzz_Revert_WhenOperatorWhoRequiresECDSASignature_ExpiredDelegationApproverSignature(
        Randomness r
    ) public rand(r) {
        address staker = r.Address();
        bytes32 salt = r.Bytes32();
        uint256 expiry = r.Uint256(0, block.timestamp - 1);
        // roll to a very late timestamp
        skip(type(uint256).max / 2);

        _registerOperatorWithDelegationApprover(defaultOperator);

        // calculate the delegationSigner's signature
        ISignatureUtils.SignatureWithExpiry memory approverSignatureAndExpiry = _getApproverSignature(
            delegationSignerPrivateKey,
            staker,
            defaultOperator,
            salt,
            expiry
        );

        // delegate from the `staker` to the operator
        cheats.startPrank(staker);
        cheats.expectRevert(ISignatureUtils.SignatureExpired.selector);
        delegationManager.delegateTo(defaultOperator, approverSignatureAndExpiry, salt);
        cheats.stopPrank();
    }

    /**
     * @notice Like `testDelegateToOperatorWhoRequiresECDSASignature` but undelegating after delegating and trying the same approveSignature
     * and checking that reversion occurs with the same salt
     */
    function testFuzz_Revert_WhenOperatorWhoRequiresECDSASignature_PreviouslyUsedSalt(
        Randomness r
    ) public rand(r) {
        address staker = r.Address();
        bytes32 salt = r.Bytes32();
        uint256 expiry = r.Uint256(block.timestamp + 1, type(uint256).max);

        _registerOperatorWithDelegationApprover(defaultOperator);

        // verify that the salt hasn't been used before
        assertFalse(
            delegationManager.delegationApproverSaltIsSpent(
                delegationManager.delegationApprover(defaultOperator),
                salt
            ),
            "salt somehow spent too early?"
        );
        // calculate the delegationSigner's signature
        ISignatureUtils.SignatureWithExpiry memory approverSignatureAndExpiry = _getApproverSignature(
            delegationSignerPrivateKey,
            staker,
            defaultOperator,
            salt,
            expiry
        );

        // delegate from the `staker` to the operator, undelegate, and then try to delegate again with same approversalt
        // to check that call reverts
        cheats.startPrank(staker);
        delegationManager.delegateTo(defaultOperator, approverSignatureAndExpiry, salt);
        assertTrue(
            delegationManager.delegationApproverSaltIsSpent(
                delegationManager.delegationApprover(defaultOperator),
                salt
            ),
            "salt somehow spent not spent?"
        );
        delegationManager.undelegate(staker);
        cheats.expectRevert(SaltSpent.selector);
        delegationManager.delegateTo(defaultOperator, approverSignatureAndExpiry, salt);
        cheats.stopPrank();
    }

    /**
     * @notice Like `testDelegateToOperatorWhoRequiresECDSASignature` but using an incorrect signature on purpose and checking that reversion occurs
     */
    function testFuzz_Revert_WhenOperatorWhoRequiresECDSASignature_WithBadSignature(
        Randomness random
    ) public rand(random) {
        address staker = random.Address();
        uint256 expiry = random.Uint256(block.timestamp + 1, type(uint256).max);

        _registerOperatorWithDelegationApprover(defaultOperator);

        // calculate the signature
        ISignatureUtils.SignatureWithExpiry memory approverSignatureAndExpiry;
        approverSignatureAndExpiry.expiry = expiry;
        {
            bytes32 digestHash = delegationManager.calculateDelegationApprovalDigestHash(
                staker,
                defaultOperator,
                delegationManager.delegationApprover(defaultOperator),
                emptySalt,
                expiry
            );
            (uint8 v, bytes32 r, bytes32 s) = cheats.sign(delegationSignerPrivateKey, digestHash);
            // mess up the signature by flipping v's parity
            v = (v == 27 ? 28 : 27);
            approverSignatureAndExpiry.signature = abi.encodePacked(r, s, v);
        }

        // try to delegate from the `staker` to the operator, and check reversion
        cheats.startPrank(staker);
        cheats.expectRevert(ISignatureUtils.InvalidSignature.selector);
        delegationManager.delegateTo(defaultOperator, approverSignatureAndExpiry, emptySalt);
        cheats.stopPrank();
    }

    /**
     * @notice `staker` delegates to an operator who requires signature verification through an EOA (i.e. the operator’s `delegationApprover` address is set to a nonzero EOA)
     * via the `staker` calling `DelegationManager.delegateTo`
     * The function should pass *only with a valid ECDSA signature from the `delegationApprover`, OR if called by the operator or their delegationApprover themselves
     * Properly emits a `StakerDelegated` event
     * Staker is correctly delegated after the call (i.e. correct storage update)
     * Reverts if the staker is already delegated (to the operator or to anyone else)
     * Reverts if the ‘operator’ is not actually registered as an operator
     */
    function testFuzz_OperatorWhoRequiresECDSASignature(Randomness r) public rand(r) {
        address staker = r.Address();
        bytes32 salt = r.Bytes32();
        uint256 expiry = r.Uint256(block.timestamp, type(uint256).max);

        _registerOperatorWithDelegationApprover(defaultOperator);

        // verify that the salt hasn't been used before
        assertFalse(
            delegationManager.delegationApproverSaltIsSpent(
                delegationManager.delegationApprover(defaultOperator),
                salt
            ),
            "salt somehow spent too early?"
        );
        // calculate the delegationSigner's signature
        ISignatureUtils.SignatureWithExpiry memory approverSignatureAndExpiry = _getApproverSignature(
            delegationSignerPrivateKey,
            staker,
            defaultOperator,
            salt,
            expiry
        );

        // delegate from the `staker` to the operator
        cheats.startPrank(staker);
        cheats.expectEmit(true, true, true, true, address(delegationManager));
        emit StakerDelegated(staker, defaultOperator);
        delegationManager.delegateTo(defaultOperator, approverSignatureAndExpiry, salt);
        cheats.stopPrank();

        assertFalse(delegationManager.isOperator(staker), "staker incorrectly registered as operator");
        assertEq(delegationManager.delegatedTo(staker), defaultOperator, "staker delegated to the wrong address");
        assertFalse(delegationManager.isOperator(staker), "staker incorrectly registered as operator");

        if (staker == delegationManager.delegationApprover(defaultOperator)) {
            // verify that the salt is still marked as unused (since it wasn't checked or used)
            assertFalse(
                delegationManager.delegationApproverSaltIsSpent(
                    delegationManager.delegationApprover(defaultOperator),
                    salt
                ),
                "salt somehow spent too incorrectly?"
            );
        } else {
            // verify that the salt is marked as used
            assertTrue(
                delegationManager.delegationApproverSaltIsSpent(
                    delegationManager.delegationApprover(defaultOperator),
                    salt
                ),
                "salt somehow spent not spent?"
            );
        }
    }

    /**
     * @notice `staker` delegates to an operator who requires signature verification through an EOA (i.e. the operator’s `delegationApprover` address is set to a nonzero EOA)
     * via the `staker` calling `DelegationManager.delegateTo`
     * The function should pass *only with a valid ECDSA signature from the `delegationApprover`, OR if called by the operator or their delegationApprover themselves
     * Properly emits a `StakerDelegated` event
     * Staker is correctly delegated after the call (i.e. correct storage update)
     * Operator shares should increase by the amount of shares delegated
     * Reverts if the staker is already delegated (to the operator or to anyone else)
     * Reverts if the ‘operator’ is not actually registered as an operator
     */
    function testFuzz_OperatorWhoRequiresECDSASignature_StrategyManagerShares(
        Randomness r
    ) public rand(r) {
        address staker = r.Address();
        bytes32 salt = r.Bytes32();
        uint256 expiry = r.Uint256(block.timestamp, type(uint256).max);
        uint256 shares = r.Uint256(1, MAX_STRATEGY_SHARES);

        _registerOperatorWithDelegationApprover(defaultOperator);

        // verify that the salt hasn't been used before
        assertFalse(
            delegationManager.delegationApproverSaltIsSpent(
                delegationManager.delegationApprover(defaultOperator),
                salt
            ),
            "salt somehow spent too early?"
        );
        // calculate the delegationSigner's signature
        ISignatureUtils.SignatureWithExpiry memory approverSignatureAndExpiry = _getApproverSignature(
            delegationSignerPrivateKey,
            staker,
            defaultOperator,
            salt,
            expiry
        );

        // Set staker shares in StrategyManager
        strategyManagerMock.addDeposit(staker, strategyMock, shares);
        // delegate from the `staker` to the operator
        cheats.startPrank(staker);
        _delegateTo_expectEmit_singleStrat(
            DelegateToSingleStratEmitStruct({
                staker: staker,
                operator: defaultOperator,
                strategy: strategyMock,
                depositShares: shares,
                depositScalingFactor: WAD
            })
        );
        delegationManager.delegateTo(defaultOperator, approverSignatureAndExpiry, salt);
        cheats.stopPrank();
        _assertDeposit({
            staker: staker,
            operator: defaultOperator,
            strategy: strategyMock,
            operatorSharesBefore: 0,
            withdrawableSharesBefore: 0,
            depositSharesBefore: 0,
            prevDsf: WAD,
            depositAmount: shares
        });
        assertFalse(delegationManager.isOperator(staker), "staker incorrectly registered as operator");
        assertEq(delegationManager.delegatedTo(staker), defaultOperator, "staker delegated to the wrong address");
        assertFalse(delegationManager.isOperator(staker), "staker incorrectly registered as operator");
        (uint256[] memory withdrawableShares, ) = delegationManager.getWithdrawableShares(staker, strategyMock.toArray());
        _assertWithdrawableAndOperatorShares(
            withdrawableShares[0],
            delegationManager.operatorShares(defaultOperator, strategyMock),
            "withdrawableShares not set correctly"
        );

        if (staker == delegationManager.delegationApprover(defaultOperator)) {
            // verify that the salt is still marked as unused (since it wasn't checked or used)
            assertFalse(
                delegationManager.delegationApproverSaltIsSpent(
                    delegationManager.delegationApprover(defaultOperator),
                    salt
                ),
                "salt somehow spent too incorrectly?"
            );
        } else {
            // verify that the salt is marked as used
            assertTrue(
                delegationManager.delegationApproverSaltIsSpent(
                    delegationManager.delegationApprover(defaultOperator),
                    salt
                ),
                "salt somehow spent not spent?"
            );
        }
    }

    /**
     * @notice `staker` delegates to an operator who requires signature verification through an EOA (i.e. the operator’s `delegationApprover` address is set to a nonzero EOA)
     * via the `staker` calling `DelegationManager.delegateTo`
     * The function should pass *only with a valid ECDSA signature from the `delegationApprover`, OR if called by the operator or their delegationApprover themselves
     * Properly emits a `StakerDelegated` event
     * Staker is correctly delegated after the call (i.e. correct storage update)
     * Operator beaconShares should increase by the amount of shares delegated if beaconShares > 0
     * Reverts if the staker is already delegated (to the operator or to anyone else)
     * Reverts if the ‘operator’ is not actually registered as an operator
     */
    function testFuzz_OperatorWhoRequiresECDSASignature_BeaconChainStrategyShares(
        Randomness r
    ) public rand(r) {
        address staker = r.Address();
        bytes32 salt = r.Bytes32();
        uint256 expiry = r.Uint256(block.timestamp, type(uint256).max);
        int256 beaconShares = int256(r.Uint256(1 gwei, MAX_ETH_SUPPLY));

        _registerOperatorWithDelegationApprover(defaultOperator);

        // verify that the salt hasn't been used before
        assertFalse(
            delegationManager.delegationApproverSaltIsSpent(
                delegationManager.delegationApprover(defaultOperator),
                salt
            ),
            "salt somehow spent too early?"
        );
        // calculate the delegationSigner's signature
        ISignatureUtils.SignatureWithExpiry memory approverSignatureAndExpiry = _getApproverSignature(
            delegationSignerPrivateKey,
            staker,
            defaultOperator,
            salt,
            expiry
        );

        // Set staker shares in BeaconChainStrategy
        eigenPodManagerMock.setPodOwnerShares(staker, beaconShares);
        // delegate from the `staker` to the operator
        cheats.startPrank(staker);
        _delegateTo_expectEmit_singleStrat(
            DelegateToSingleStratEmitStruct({
                staker: staker,
                operator: defaultOperator,
                strategy: beaconChainETHStrategy,
                depositShares: uint256(beaconShares),
                depositScalingFactor: WAD
            })
        );
        delegationManager.delegateTo(defaultOperator, approverSignatureAndExpiry, salt);
        cheats.stopPrank();

        _assertDeposit({
            staker: staker,
            operator: defaultOperator,
            strategy: beaconChainETHStrategy,
            operatorSharesBefore: 0,
            withdrawableSharesBefore: 0,
            depositSharesBefore: 0,
            prevDsf: WAD,
            depositAmount: uint256(beaconShares)
        });
        (
            uint256[] memory withdrawableShares,
        ) = delegationManager.getWithdrawableShares(staker, beaconChainETHStrategy.toArray());
        _assertWithdrawableAndOperatorShares(
            withdrawableShares[0],
            delegationManager.operatorShares(defaultOperator, beaconChainETHStrategy),
            "withdrawableShares not set correctly"
        );
        assertFalse(delegationManager.isOperator(staker), "staker incorrectly registered as operator");
        assertEq(delegationManager.delegatedTo(staker), defaultOperator, "staker delegated to the wrong address");
        assertFalse(delegationManager.isOperator(staker), "staker incorrectly registered as operator");
        if (staker == delegationManager.delegationApprover(defaultOperator)) {
            // verify that the salt is still marked as unused (since it wasn't checked or used)
            assertFalse(
                delegationManager.delegationApproverSaltIsSpent(
                    delegationManager.delegationApprover(defaultOperator),
                    salt
                ),
                "salt somehow spent too incorrectly?"
            );
        } else {
            // verify that the salt is marked as used
            assertTrue(
                delegationManager.delegationApproverSaltIsSpent(
                    delegationManager.delegationApprover(defaultOperator),
                    salt
                ),
                "salt somehow spent not spent?"
            );
        }
    }

    /**
     * @notice `staker` delegates to an operator who requires signature verification through an EOA (i.e. the operator’s `delegationApprover` address is set to a nonzero EOA)
     * via the `staker` calling `DelegationManager.delegateTo`
     * The function should pass *only with a valid ECDSA signature from the `delegationApprover`, OR if called by the operator or their delegationApprover themselves
     * Properly emits a `StakerDelegated` event
     * Staker is correctly delegated after the call (i.e. correct storage update)
     * Operator beaconshares should increase by the amount of beaconShares delegated if beaconShares > 0
     * Operator strategy manager shares should icnrease by amount of shares
     * Reverts if the staker is already delegated (to the operator or to anyone else)
     * Reverts if the ‘operator’ is not actually registered as an operator
     */
    function testFuzz_OperatorWhoRequiresECDSASignature_BeaconChainAndStrategyManagerShares(
        Randomness r
    ) public rand(r) {
        address staker = r.Address();
        bytes32 salt = r.Bytes32();
        uint256 expiry = r.Uint256(block.timestamp, type(uint256).max);
        int256 beaconShares = int256(r.Uint256(1 gwei, MAX_ETH_SUPPLY));
        uint256 shares = r.Uint256(1, MAX_STRATEGY_SHARES);

        // filter inputs, since this will fail when the staker is already registered as an operator
        _registerOperatorWithDelegationApprover(defaultOperator);

        // verify that the salt hasn't been used before
        assertFalse(
            delegationManager.delegationApproverSaltIsSpent(
                delegationManager.delegationApprover(defaultOperator),
                salt
            ),
            "salt somehow spent too early?"
        );
        // calculate the delegationSigner's signature
        ISignatureUtils.SignatureWithExpiry memory approverSignatureAndExpiry = _getApproverSignature(
            delegationSignerPrivateKey,
            staker,
            defaultOperator,
            salt,
            expiry
        );

        // Set staker shares in BeaconChainStrategy and StrategyMananger
        uint256[] memory depositScalingFactors = new uint256[](2);
        depositScalingFactors[0] = uint256(WAD);
        depositScalingFactors[1] = uint256(WAD);
        strategyManagerMock.addDeposit(staker, strategyMock, shares);
        eigenPodManagerMock.setPodOwnerShares(staker, beaconShares);
        (
            IStrategy[] memory strategiesToReturn,
            uint256[] memory sharesToReturn
        ) = delegationManager.getDepositedShares(staker);
        // delegate from the `staker` to the operator
        cheats.startPrank(staker);
        _delegateTo_expectEmit(
            DelegateToEmitStruct({
                staker: staker,
                operator: defaultOperator,
                strategies: strategiesToReturn,
                depositShares: sharesToReturn,
                depositScalingFactors: depositScalingFactors
            })
        );
        delegationManager.delegateTo(defaultOperator, approverSignatureAndExpiry, salt);
        cheats.stopPrank();

        _assertDeposit({
            staker: staker,
            operator: defaultOperator,
            strategy: beaconChainETHStrategy,
            operatorSharesBefore: 0,
            withdrawableSharesBefore: 0,
            depositSharesBefore: 0,
            prevDsf: WAD,
            depositAmount: uint256(beaconShares)
        });
        _assertDeposit({
            staker: staker,
            operator: defaultOperator,
            strategy: strategyMock,
            operatorSharesBefore: 0,
            withdrawableSharesBefore: 0,
            depositSharesBefore: 0,
            prevDsf: WAD,
            depositAmount: shares
        });
        (uint256[] memory withdrawableShares, ) = delegationManager.getWithdrawableShares(staker, strategiesToReturn);
        _assertWithdrawableAndOperatorShares(
            withdrawableShares[0],
            delegationManager.operatorShares(defaultOperator, strategyMock),
            "withdrawableShares for strategy not set correctly"
        );
        _assertWithdrawableAndOperatorShares(
            withdrawableShares[1],
            delegationManager.operatorShares(defaultOperator, beaconChainETHStrategy),
            "withdrawableShares for beacon strategy not set correctly"
        );
        assertFalse(delegationManager.isOperator(staker), "staker incorrectly registered as operator");
        assertEq(delegationManager.delegatedTo(staker), defaultOperator, "staker delegated to the wrong address");
        assertFalse(delegationManager.isOperator(staker), "staker incorrectly registered as operator");
        if (staker == delegationManager.delegationApprover(defaultOperator)) {
            // verify that the salt is still marked as unused (since it wasn't checked or used)
            assertFalse(
                delegationManager.delegationApproverSaltIsSpent(
                    delegationManager.delegationApprover(defaultOperator),
                    salt
                ),
                "salt somehow spent too incorrectly?"
            );
        } else {
            // verify that the salt is marked as used
            assertTrue(
                delegationManager.delegationApproverSaltIsSpent(
                    delegationManager.delegationApprover(defaultOperator),
                    salt
                ),
                "salt somehow spent not spent?"
            );
        }
    }

    /**
     * @notice delegateTo test with operator's delegationApprover address set to a contract address
     * and check that reversion occurs when the signature is expired
     */
    function testFuzz_Revert_WhenOperatorWhoRequiresEIP1271Signature_ExpiredDelegationApproverSignature(
        Randomness r
    ) public rand(r) {
        address staker = r.Address();
        uint256 expiry = r.Uint256(0, block.timestamp - 1);
        uint256 currTimestamp = r.Uint256(block.timestamp, type(uint256).max);

        // roll to a late timestamp
        skip(currTimestamp);

        _registerOperatorWithDelegationApprover(defaultOperator);

        // create the signature struct
        ISignatureUtils.SignatureWithExpiry memory approverSignatureAndExpiry;
        approverSignatureAndExpiry.expiry = expiry;

        // try to delegate from the `staker` to the operator, and check reversion
        cheats.startPrank(staker);
        cheats.expectRevert(ISignatureUtils.SignatureExpired.selector);
        delegationManager.delegateTo(defaultOperator, approverSignatureAndExpiry, emptySalt);
        cheats.stopPrank();
    }

    /**
     * @notice delegateTo test with operator's delegationApprover address set to a contract address
     * and check that reversion occurs when the signature approverSalt is already used.
     * Performed by delegating to operator, undelegating, and trying to reuse the same signature
     */
    function testFuzz_Revert_WhenOperatorWhoRequiresEIP1271Signature_PreviouslyUsedSalt(
        Randomness r
    ) public rand(r) {
        address staker = r.Address();
        bytes32 salt = r.Bytes32();
        uint256 expiry = r.Uint256(block.timestamp, type(uint256).max);

        // register *this contract* as an operator
        // filter inputs, since this will fail when the staker is already registered as an operator
        _registerOperatorWith1271DelegationApprover(defaultOperator);

        // calculate the delegationSigner's signature
        ISignatureUtils.SignatureWithExpiry memory approverSignatureAndExpiry = _getApproverSignature(
            delegationSignerPrivateKey,
            staker,
            defaultOperator,
            salt,
            expiry
        );

        // delegate from the `staker` to the operator
        cheats.startPrank(staker);
        cheats.expectEmit(true, true, true, true, address(delegationManager));
        emit StakerDelegated(staker, defaultOperator);
        delegationManager.delegateTo(defaultOperator, approverSignatureAndExpiry, salt);
        delegationManager.undelegate(staker);
        // Reusing same signature should revert with salt already being used
        cheats.expectRevert(SaltSpent.selector);
        delegationManager.delegateTo(defaultOperator, approverSignatureAndExpiry, salt);
        cheats.stopPrank();
    }

    /**
     * @notice delegateTo test with operator's delegationApprover address set to a contract address that
     * is non compliant with EIP1271
     */
    function testFuzz_Revert_WhenOperatorWhoRequiresEIP1271Signature_NonCompliantWallet(
        Randomness r
    ) public rand(r) {
        address staker = r.Address();
        uint256 expiry = r.Uint256(block.timestamp, type(uint256).max);

        // deploy a ERC1271MaliciousMock contract that will return an incorrect value when called
        ERC1271MaliciousMock wallet = new ERC1271MaliciousMock();
        _registerOperator(defaultOperator, address(wallet), emptyStringForMetadataURI);

        // create the signature struct
        ISignatureUtils.SignatureWithExpiry memory approverSignatureAndExpiry;
        approverSignatureAndExpiry.expiry = expiry;

        // try to delegate from the `staker` to the operator, and check reversion
        cheats.startPrank(staker);
        // because the ERC1271MaliciousMock contract returns the wrong amount of data, we get a low-level "EvmError: Revert" message here rather than the error message bubbling up
        cheats.expectRevert();
        delegationManager.delegateTo(defaultOperator, approverSignatureAndExpiry, emptySalt);
        cheats.stopPrank();
    }

    /**
     * @notice delegateTo test with operator's delegationApprover address set to a contract address that
     * returns a value other than the EIP1271 "magic bytes" and checking that reversion occurs appropriately
     */
    function testFuzz_Revert_WhenOperatorWhoRequiresEIP1271Signature_IsValidSignatureFails(
        Randomness r
    ) public rand(r) {
        address staker = r.Address();
        bytes32 salt = r.Bytes32();
        uint256 expiry = r.Uint256(block.timestamp, type(uint256).max);

        // deploy a ERC1271WalletMock contract that will return an incorrect value when called
        // owner is the 0 address
        ERC1271WalletMock wallet = new ERC1271WalletMock(address(1));
        _registerOperator(defaultOperator, address(wallet), emptyStringForMetadataURI);

        // calculate the delegationSigner's but this is not the correct signature from the wallet contract
        // since the wallet owner is address(1)
        ISignatureUtils.SignatureWithExpiry memory approverSignatureAndExpiry = _getApproverSignature(
            delegationSignerPrivateKey,
            staker,
            defaultOperator,
            salt,
            expiry
        );

        // try to delegate from the `staker` to the operator, and check reversion
        cheats.startPrank(staker);
        // Signature should fail as the wallet will not return EIP1271_MAGICVALUE
        cheats.expectRevert(ISignatureUtils.InvalidSignature.selector);
        delegationManager.delegateTo(defaultOperator, approverSignatureAndExpiry, emptySalt);
        cheats.stopPrank();
    }

    /**
     * @notice `staker` delegates to an operator who requires signature verification through an EIP1271-compliant contract (i.e. the operator’s `delegationApprover` address is
     * set to a nonzero and code-containing address) via the `staker` calling `DelegationManager.delegateTo`
     * The function uses OZ's ERC1271WalletMock contract, and thus should pass *only when a valid ECDSA signature from the `owner` of the ERC1271WalletMock contract,
     * OR if called by the operator or their delegationApprover themselves
     * Properly emits a `StakerDelegated` event
     * Staker is correctly delegated after the call (i.e. correct storage update)
     * Reverts if the staker is already delegated (to the operator or to anyone else)
     * Reverts if the ‘operator’ is not actually registered as an operator
     */
    function testFuzz_OperatorWhoRequiresEIP1271Signature(Randomness r) public rand(r) {
        address staker = r.Address();
        bytes32 salt = r.Bytes32();
        uint256 expiry = r.Uint256(block.timestamp, type(uint256).max);

        _registerOperatorWith1271DelegationApprover(defaultOperator);

        // verify that the salt hasn't been used before
        assertFalse(
            delegationManager.delegationApproverSaltIsSpent(
                delegationManager.delegationApprover(defaultOperator),
                salt
            ),
            "salt somehow spent too early?"
        );
        // calculate the delegationSigner's signature
        ISignatureUtils.SignatureWithExpiry memory approverSignatureAndExpiry = _getApproverSignature(
            delegationSignerPrivateKey,
            staker,
            defaultOperator,
            salt,
            expiry
        );

        // delegate from the `staker` to the operator
        cheats.startPrank(staker);
        cheats.expectEmit(true, true, true, true, address(delegationManager));
        emit StakerDelegated(staker, defaultOperator);
        delegationManager.delegateTo(defaultOperator, approverSignatureAndExpiry, salt);
        cheats.stopPrank();

        assertTrue(delegationManager.isDelegated(staker), "staker not delegated correctly");
        assertEq(delegationManager.delegatedTo(staker), defaultOperator, "staker delegated to the wrong address");
        assertFalse(delegationManager.isOperator(staker), "staker incorrectly registered as operator");

        // check that the nonce incremented appropriately
        if (staker == defaultOperator || staker == delegationManager.delegationApprover(defaultOperator)) {
            // verify that the salt is still marked as unused (since it wasn't checked or used)
            assertFalse(
                delegationManager.delegationApproverSaltIsSpent(
                    delegationManager.delegationApprover(defaultOperator),
                    salt
                ),
                "salt somehow spent too incorrectly?"
            );
        } else {
            // verify that the salt is marked as used
            assertTrue(
                delegationManager.delegationApproverSaltIsSpent(
                    delegationManager.delegationApprover(defaultOperator),
                    salt
                ),
                "salt somehow spent not spent?"
            );
        }
    }
}

contract DelegationManagerUnitTests_increaseDelegatedShares is DelegationManagerUnitTests {
    using ArrayLib for *;
    using SlashingLib for *;
    using Math for *;

    /// @notice Verifies that `DelegationManager.increaseDelegatedShares` reverts if not called by the StrategyManager nor EigenPodManager
    function testFuzz_Revert_increaseDelegatedShares_invalidCaller(Randomness r) public rand(r) {
        address invalidCaller = r.Address();
        uint256 shares = r.Uint256(1, MAX_STRATEGY_SHARES);
        cheats.expectRevert(IDelegationManagerErrors.OnlyStrategyManagerOrEigenPodManager.selector);
        delegationManager.increaseDelegatedShares(invalidCaller, strategyMock, 0, shares);
    }

    /**
     * @notice Verifies that `DelegationManager.increaseDelegatedShares` reverts when operator slashed 100% for a strategy
     * and the staker has deposits in that strategy
     */
    function testFuzz_Revert_increaseDelegatedShares_slashedOperator100Percent(
        Randomness r
    ) public rand(r) {
        uint256 shares = r.Uint256(1, MAX_STRATEGY_SHARES);
        address staker = r.Address();

        // Register operator
        _registerOperatorWithBaseDetails(defaultOperator);
        // Set operator magnitude
        _setOperatorMagnitude({
            operator: defaultOperator,
            strategy: strategyMock,
            magnitude: 0
        });
        // delegate from the `staker` to the operator
        _delegateToOperatorWhoAcceptsAllStakers(staker, defaultOperator);

        uint256 _delegatedSharesBefore = delegationManager.operatorShares(
            delegationManager.delegatedTo(staker),
            strategyMock
        );

        cheats.prank(address(strategyManagerMock));
        cheats.expectRevert(FullySlashed.selector);
        delegationManager.increaseDelegatedShares(staker, strategyMock, 0, shares);

        uint256 delegatedSharesAfter = delegationManager.operatorShares(
            delegationManager.delegatedTo(staker),
            strategyMock
        );

        assertEq(delegatedSharesAfter, _delegatedSharesBefore, "delegated shares incremented incorrectly");
        assertEq(_delegatedSharesBefore, 0, "nonzero shares delegated to zero address!");
    }

    /**
     * @notice Verifies that `DelegationManager.increaseDelegatedShares` reverts when operator slashed 100% for a strategy
     * and the staker has deposits in that strategy. In this test case, the staker was initially deposited and delegated
     * to the operator before the operator was slashed 100%.
     * @dev Checks that withdrawable shares after 100% slashed is 0
     * @dev Checks that as a staker, redepositing after 100% slashed reverts
     */
    function testFuzz_Revert_increaseDelegatedShares_slashedOperator100PercentWithExistingStaker(
        Randomness r
    ) public rand(r) {
        address staker = r.Address();
        uint64 initialMagnitude = r.Uint64(1, WAD);
        uint256 existingShares = r.Uint256(1, MAX_STRATEGY_SHARES);
        uint256 shares = r.Uint256(existingShares, MAX_STRATEGY_SHARES);

        // 1. Register operator with initial operator magnitude and delegate staker to operator
        _registerOperatorWithBaseDetails(defaultOperator);
        _setOperatorMagnitude({
            operator: defaultOperator,
            strategy: strategyMock,
            magnitude: initialMagnitude
        });
        _delegateToOperatorWhoAcceptsAllStakers(staker, defaultOperator);
        // 2. set staker initial shares and increase delegated shares
        IStrategy[] memory strategiesDeposited = strategyMock.toArray();
        uint256[] memory sharesToReturn = existingShares.toArrayU256();
        strategyManagerMock.setDeposits(staker, strategiesDeposited, sharesToReturn);

        cheats.prank(address(strategyManagerMock));
        delegationManager.increaseDelegatedShares(staker, strategyMock, 0, existingShares);

        _assertDeposit({
            staker: staker,
            operator: defaultOperator,
            strategy: strategyMock,
            operatorSharesBefore: 0,
            withdrawableSharesBefore: 0,
            depositSharesBefore: 0,
            prevDsf: WAD,
            depositAmount: existingShares
        });
        (uint256[] memory withdrawableShares, ) = delegationManager.getWithdrawableShares(staker, strategiesDeposited);
        _assertWithdrawableAndOperatorShares(
            withdrawableShares[0],
            delegationManager.operatorShares(defaultOperator, strategyMock),
            "Shares not increased correctly"
        );
        // 3. Now set operator magnitude to 0 (100% slashed)
        _setOperatorMagnitude({
            operator: defaultOperator,
            strategy: strategyMock,
            magnitude: 0
        });

        // 4. Try to "redeposit" and expect a revert since strategy is 100% slashed
        // staker's withdrawable shares should also be 0 now
        cheats.prank(address(strategyManagerMock));
        cheats.expectRevert(FullySlashed.selector);
        delegationManager.increaseDelegatedShares(staker, strategyMock, existingShares, shares);

        (withdrawableShares, ) = delegationManager.getWithdrawableShares(staker, strategiesDeposited);
        assertEq(
            withdrawableShares[0],
            0,
            "All existing shares should be slashed"
        );
    }

    /// @notice Verifies that there is no change in operatorShares if the staker is not delegated
    function testFuzz_increaseDelegatedShares_noop(Randomness r) public rand(r) {
        address staker = r.Address();
        _registerOperatorWithBaseDetails(defaultOperator);
        assertFalse(delegationManager.isDelegated(staker), "bad test setup");

        cheats.prank(address(strategyManagerMock));
        delegationManager.increaseDelegatedShares(staker, strategyMock, 0, 0);
        assertEq(delegationManager.operatorShares(defaultOperator, strategyMock), 0, "shares should not have changed");
    }

    /**
     * @notice Verifies that `DelegationManager.increaseDelegatedShares` properly increases the delegated `shares` that the operator
     * who the `staker` is delegated to has in the strategy
     * Asserts:
     * - depositScalingFactor, depositShares, withdrawableShares, operatorShares after deposit
     * - correct operator shares after deposit

     * @dev Checks that there is no change if the staker is not delegated
     */
    function testFuzz_increaseDelegatedShares(Randomness r) public rand(r) {
        address staker = r.Address();
        uint256 shares = r.Uint256(1, MAX_STRATEGY_SHARES);
        bool delegateFromStakerToOperator = r.Boolean();

        // Register operator
        _registerOperatorWithBaseDetails(defaultOperator);
        // delegate from the `staker` to the operator *if `delegateFromStakerToOperator` is 'true'*
        if (delegateFromStakerToOperator) {
            _delegateToOperatorWhoAcceptsAllStakers(staker, defaultOperator);
        }
        uint256 delegatedSharesBefore = delegationManager.operatorShares(
            delegationManager.delegatedTo(staker),
            strategyMock
        );

        // deposit and increase delegated shares
        strategyManagerMock.addDeposit(staker, strategyMock, shares);
        if (delegationManager.isDelegated(staker)) {
            _increaseDelegatedShares_expectEmit(
                IncreaseDelegatedSharesEmitStruct({
                    staker: staker,
                    operator: delegationManager.delegatedTo(staker),
                    strategy: strategyMock,
                    sharesToIncrease: shares,
                    depositScalingFactor: WAD
                })
            );
        }
        cheats.prank(address(strategyManagerMock));
        delegationManager.increaseDelegatedShares(staker, strategyMock, 0, shares);
        _assertDeposit({
            staker: staker,
            operator: delegationManager.delegatedTo(staker),
            strategy: strategyMock,
            operatorSharesBefore: delegatedSharesBefore,
            withdrawableSharesBefore: 0,
            depositSharesBefore: 0,
            prevDsf: WAD,
            depositAmount: shares
        });

        // Assert correct end state values
        uint256 delegatedSharesAfter = delegationManager.operatorShares(defaultOperator, strategyMock);
        (uint256[] memory withdrawableShares, ) = delegationManager.getWithdrawableShares(staker, strategyMock.toArray());
        if (delegationManager.isDelegated(staker)) {
            _assertWithdrawableAndOperatorShares(
                withdrawableShares[0],
                delegatedSharesAfter,
                "Invalid withdrawable shares"
            );
        } else {
            assertEq(delegatedSharesAfter, delegatedSharesBefore, "delegated shares incremented incorrectly");
            assertEq(delegatedSharesBefore, 0, "nonzero shares delegated to zero address!");
        }
    }

    function testFuzz_increaseDelegatedShares_beaconChainShares(Randomness r) public rand(r) {
        address staker = r.Address();
        uint256 shares = r.Uint256(1, MAX_ETH_SUPPLY);
        uint64 beaconChainSlashingFactor = r.Uint64(1, WAD);

        // Register operator
        _registerOperatorWithBaseDetails(defaultOperator);
        // delegate from the `staker` to the operator *if `delegateFromStakerToOperator` is 'true'*
        _delegateToOperatorWhoAcceptsAllStakers(staker, defaultOperator);
        uint256 delegatedSharesBefore = delegationManager.operatorShares(
            delegationManager.delegatedTo(staker),
            beaconChainETHStrategy
        );

        // deposit and increase delegated shares
        eigenPodManagerMock.setPodOwnerShares(staker, int256(shares));
        eigenPodManagerMock.setBeaconChainSlashingFactor(staker, beaconChainSlashingFactor);
        _increaseDelegatedShares_expectEmit(
            IncreaseDelegatedSharesEmitStruct({
                staker: staker,
                operator: delegationManager.delegatedTo(staker),
                strategy: beaconChainETHStrategy,
                sharesToIncrease: shares,
                depositScalingFactor: uint256(WAD).divWad(beaconChainSlashingFactor)
            })
        );
        cheats.prank(address(strategyManagerMock));
        delegationManager.increaseDelegatedShares(staker, beaconChainETHStrategy, 0, shares);
        _assertDeposit({
            staker: staker,
            operator: defaultOperator,
            strategy: beaconChainETHStrategy,
            operatorSharesBefore: delegatedSharesBefore,
            withdrawableSharesBefore: 0,
            depositSharesBefore: 0,
            prevDsf: WAD,
            depositAmount: shares
        });

        // Assert correct end state values
        uint256 delegatedSharesAfter = delegationManager.operatorShares(defaultOperator, beaconChainETHStrategy);
        (uint256[] memory withdrawableShares, ) = delegationManager.getWithdrawableShares(staker, beaconChainETHStrategy.toArray());
        _assertWithdrawableAndOperatorShares(
            withdrawableShares[0],
            delegatedSharesAfter,
            "Invalid withdrawable shares"
        );
    }

    /**
     * @notice Verifies that `DelegationManager.increaseDelegatedShares` properly increases the delegated `shares` that the operator
     * who the `staker` is delegated to has in the strategy
     * @dev Checks that there is no change if the staker is not delegated
     */
    function testFuzz_increaseDelegatedShares_slashedOperator(Randomness r) public rand(r) {
        address staker = r.Address();
        uint256 shares = r.Uint256(1, MAX_STRATEGY_SHARES);
        uint64 magnitude = r.Uint64(1, WAD);
        bool delegateFromStakerToOperator = r.Boolean();

        // Register operator
        _registerOperatorWithBaseDetails(defaultOperator);
        
        // Set operator magnitude
        _setOperatorMagnitude(defaultOperator, strategyMock, magnitude);

        // delegate from the `staker` to the operator *if `delegateFromStakerToOperator` is 'true'*
        if (delegateFromStakerToOperator) {
            _delegateToOperatorWhoAcceptsAllStakers(staker, defaultOperator);
        }
        uint256 delegatedSharesBefore = delegationManager.operatorShares(
            delegationManager.delegatedTo(staker),
            strategyMock
        );

        strategyManagerMock.addDeposit(staker, strategyMock, shares);
        if (delegationManager.isDelegated(staker)) {
            _increaseDelegatedShares_expectEmit(
                IncreaseDelegatedSharesEmitStruct({
                    staker: staker,
                    operator: defaultOperator,
                    strategy: strategyMock,
                    sharesToIncrease: shares,
                    depositScalingFactor: uint256(WAD).divWad(magnitude)
                })
            );
        }
        cheats.prank(address(strategyManagerMock));
        delegationManager.increaseDelegatedShares(staker, strategyMock, 0, shares);

        _assertDeposit({
            staker: staker,
            operator: delegationManager.delegatedTo(staker),
            strategy: strategyMock,
            operatorSharesBefore: delegatedSharesBefore,
            withdrawableSharesBefore: 0,
            depositSharesBefore: 0,
            prevDsf: WAD,
            depositAmount: shares
        });

        // Assert correct values
        uint256 delegatedSharesAfter = delegationManager.operatorShares(defaultOperator, strategyMock);
        (uint256[] memory withdrawableShares, ) = delegationManager.getWithdrawableShares(staker, strategyMock.toArray());

        if (delegationManager.isDelegated(staker)) {
            _assertWithdrawableAndOperatorShares(
                withdrawableShares[0],
                delegatedSharesAfter,
                "Invalid withdrawable shares"
            );
        } else {
            assertEq(delegatedSharesAfter, delegatedSharesBefore, "delegated shares incremented incorrectly");
            assertEq(delegatedSharesBefore, 0, "nonzero shares delegated to zero address!");
        }
    }

    /**
     * @notice Verifies that `DelegationManager.increaseDelegatedShares` properly increases the delegated `shares` for the
     * `defaultOperator` who the staker is delegated to. Asserts for proper events emitted and correct withdrawable shares, 
     * despoitScalingFactor for the staker, and operator shares after deposit.
     */
    function testFuzz_increaseDelegatedShares_slashedOperatorAndBeaconChainShares(Randomness r) public rand(r) {
        address staker = r.Address();
        uint256 shares = r.Uint256(1, MAX_ETH_SUPPLY);
        uint64 maxMagnitude = r.Uint64(1, WAD);
        uint64 beaconChainSlashingFactor = r.Uint64(1, WAD);

        // Register operator
        _registerOperatorWithBaseDetails(defaultOperator);
        // Set operator magnitude
        _setOperatorMagnitude(defaultOperator, beaconChainETHStrategy, maxMagnitude);
        // delegate from the `staker` to the operator *if `delegateFromStakerToOperator` is 'true'*
        _delegateToOperatorWhoAcceptsAllStakers(staker, defaultOperator);
        uint256 delegatedSharesBefore = delegationManager.operatorShares(
            delegationManager.delegatedTo(staker),
            beaconChainETHStrategy
        );

        // deposit and increase delegated shares
        eigenPodManagerMock.setPodOwnerShares(staker, int256(shares));
        eigenPodManagerMock.setBeaconChainSlashingFactor(staker, beaconChainSlashingFactor);
        _increaseDelegatedShares_expectEmit(
            IncreaseDelegatedSharesEmitStruct({
                staker: staker,
                operator: delegationManager.delegatedTo(staker),
                strategy: beaconChainETHStrategy,
                sharesToIncrease: shares,
                depositScalingFactor: uint256(WAD).divWad(maxMagnitude.mulWad(beaconChainSlashingFactor))
            })
        );
        cheats.prank(address(strategyManagerMock));
        delegationManager.increaseDelegatedShares(staker, beaconChainETHStrategy, 0, shares);
        _assertDeposit({
            staker: staker,
            operator: defaultOperator,
            strategy: beaconChainETHStrategy,
            operatorSharesBefore: delegatedSharesBefore,
            withdrawableSharesBefore: 0,
            depositSharesBefore: 0,
            prevDsf: WAD,
            depositAmount: shares
        });

        // Assert correct end state values
        uint256 delegatedSharesAfter = delegationManager.operatorShares(defaultOperator, beaconChainETHStrategy);
        (uint256[] memory withdrawableShares, ) = delegationManager.getWithdrawableShares(staker, beaconChainETHStrategy.toArray());
        _assertWithdrawableAndOperatorShares(
            withdrawableShares[0],
            delegatedSharesAfter,
            "Invalid withdrawable shares"
        );
    }

    /**
     * @notice Verifies that `DelegationManager.increaseDelegatedShares` doesn't revert when operator slashed 100% for a strategy
     * and the staker has deposits in a separate strategy
     */
    function testFuzz_increaseDelegatedShares_slashedOperator100Percent(
        Randomness r
    ) public rand(r) {
        address staker = r.Address();
        uint256 shares = r.Uint256(1, MAX_STRATEGY_SHARES);
        uint64 magnitude = r.Uint64(1, WAD);
        IStrategy[] memory strategyArray = r.StrategyArray(1);
        IStrategy strategy = strategyArray[0];

        // Register operator
        _registerOperatorWithBaseDetails(defaultOperator);
        // Set operator magnitude for 100% slashed strategy
        _setOperatorMagnitude({
            operator: defaultOperator,
            strategy: strategyMock,
            magnitude: 0
        });
        // Set operator magnitude for non-100% slashed strategy
        _setOperatorMagnitude({
            operator: defaultOperator,
            strategy: strategy,
            magnitude: magnitude
        });
        // delegate from the `staker` to the operator
        _delegateToOperatorWhoAcceptsAllStakers(staker, defaultOperator);

        uint256 delegatedSharesBefore = delegationManager.operatorShares(
            delegationManager.delegatedTo(staker),
            strategy
        );

        // deposit and increaseDelegatedShares
        strategyManagerMock.addDeposit(staker, strategy, shares);
        uint256 slashingFactor = _getSlashingFactor(staker, strategy, magnitude);
        dsf.update(0, shares, slashingFactor);
        _increaseDelegatedShares_expectEmit(
            IncreaseDelegatedSharesEmitStruct({
                staker: staker,
                operator: defaultOperator,
                strategy: strategy,
                sharesToIncrease: shares,
                depositScalingFactor: dsf.scalingFactor()
            })
        );
        cheats.prank(address(strategyManagerMock));
        delegationManager.increaseDelegatedShares(staker, strategy, 0, shares);

        _assertDeposit({
            staker: staker,
            operator: defaultOperator,
            strategy: strategy,
            operatorSharesBefore: delegatedSharesBefore,
            withdrawableSharesBefore: 0,
            depositSharesBefore: 0,
            prevDsf: WAD,
            depositAmount: shares
        });

        // Assert correct end state values
        (uint256[] memory withdrawableShares, ) = delegationManager.getWithdrawableShares(staker, strategyArray);
        uint256 delegatedSharesAfter = delegationManager.operatorShares(
            delegationManager.delegatedTo(staker),
            strategy
        );
        _assertWithdrawableAndOperatorShares(
            withdrawableShares[0],
            delegatedSharesAfter,
            "Invalid withdrawable shares"
        );
    }

    /**
     * @notice A unique test setup where impact of rounding can clearly be observed here.
     * After making the initial deposit of 44182209037560531097078597505 shares, and the operator's magnitude is set to 999999999999990009,
     * Each subsequent deposit amount of 1000 actually results in LESS withdrawable shares for the staker. There in an increasing drift
     * between the operator's shares and the staker's withdrawable shares.
     * The test below results in a drift difference of 4.418e13
     */
    function test_increaseDelegatedShares_depositRepeatedly() public {
        uint64 initialMagnitude = 999999999999990009;
        uint256 shares = 44182209037560531097078597505;

        // register *this contract* as an operator
        _registerOperatorWithBaseDetails(defaultOperator);
        _setOperatorMagnitude(defaultOperator, strategyMock, initialMagnitude);
    
        // Set the staker deposits in the strategies
        IStrategy[] memory strategies = new IStrategy[](1);
        strategies[0] = strategyMock;
        strategyManagerMock.addDeposit(defaultStaker, strategyMock, shares);

        // delegate from the `defaultStaker` to the operator
        _delegateToOperatorWhoAcceptsAllStakers(defaultStaker, defaultOperator);

        {
            for (uint256 i = 0; i < 1000; ++i) {
                cheats.prank(address(strategyManagerMock));
                delegationManager.increaseDelegatedShares(defaultStaker, strategyMock, shares, 1000);
                shares += 1000;
                uint256[] memory newDepositSharesArray = new uint256[](1);
                newDepositSharesArray[0] = shares;

                strategyManagerMock.setDeposits(defaultStaker, strategies, newDepositSharesArray);
            }
        }

        (
            uint256[] memory withdrawableShares,
            uint256[] memory depositShares
        ) = delegationManager.getWithdrawableShares(defaultStaker, strategies);
        assertEq(depositShares[0], shares, "staker deposit shares not reset correctly");
        assertEq(
            delegationManager.operatorShares(defaultOperator, strategyMock) - withdrawableShares[0],
            44182209037566,
            "drift should be 4.418e13 from previous tests"
        );
    }
}

contract DelegationManagerUnitTests_decreaseDelegatedShares is DelegationManagerUnitTests {
    using ArrayLib for *;
    using SlashingLib for *;
    using Math for *;

    function testFuzz_Revert_decreaseDelegatedShares_invalidCaller(Randomness r) public rand(r) {
        address invalidCaller = r.Address();
        address staker = r.Address();
        uint256 shares = r.Uint256(1, MAX_STRATEGY_SHARES);
        uint64 beaconChainSlashingFactorDecrease = uint64(r.Uint256(0, WAD));
        cheats.expectRevert(IDelegationManagerErrors.OnlyEigenPodManager.selector);
        cheats.prank(invalidCaller);
        delegationManager.decreaseDelegatedShares(staker, shares, beaconChainSlashingFactorDecrease);
    }

    /// @notice Verifies that there is no change in operatorShares if the staker is not delegated
    function testFuzz_decreaseDelegatedShares_noop(Randomness r) public rand(r) {
        address staker = r.Address();
        uint256 shares = r.Uint256(1, MAX_STRATEGY_SHARES);
        uint64 beaconChainSlashingFactorDecrease = uint64(r.Uint256(0, WAD));

        // Register operator
        _registerOperatorWithBaseDetails(defaultOperator);
        assertFalse(delegationManager.isDelegated(staker), "bad test setup");

        cheats.prank(address(eigenPodManagerMock));
        delegationManager.decreaseDelegatedShares(staker, shares, beaconChainSlashingFactorDecrease);
        assertEq(delegationManager.operatorShares(defaultOperator, strategyMock), 0, "shares should not have changed");
    }

    /**
     * @notice Verifies that `decreaseDelegatedShares` properly updates the staker's withdrawable shares
     * and their delegated operator's shares are decreased by the correct amount.
     * Ensures that after the decrease, the staker's withdrawableShares <= operatorShares,
     * preventing any underflow for the operator's shares if they were all to be withdrawn.
     */
    function testFuzz_decreaseDelegatedShares_nonSlashedOperator(Randomness r) public rand(r) {
        int256 beaconShares = int256(r.Uint256(1, MAX_ETH_SUPPLY));
        uint256 sharesDecrease = r.Uint256(0, uint256(beaconShares) - 1);
        uint64 beaconChainSlashingFactor = r.Uint64(1, WAD);

        // 1. Setup staker and delegate to operator
        _registerOperatorWithBaseDetails(defaultOperator);
        eigenPodManagerMock.setPodOwnerShares(defaultStaker, beaconShares);
        eigenPodManagerMock.setBeaconChainSlashingFactor(defaultStaker, beaconChainSlashingFactor);
        _delegateToOperatorWhoAcceptsAllStakers(defaultStaker, defaultOperator);
        _assertDeposit({
            staker: defaultStaker,
            operator: defaultOperator,
            strategy: beaconChainETHStrategy,
            operatorSharesBefore: 0,
            withdrawableSharesBefore: 0,
            depositSharesBefore: 0,
            prevDsf: WAD,
            depositAmount: uint256(beaconShares)
        });

        // 2. Perform beaconChain slash + decreaseDelegatedShares()
        (
            uint64 prevBeaconSlashingFactor,
            uint64 newBeaconSlashingFactor
        ) = _setNewBeaconChainSlashingFactor(defaultStaker, beaconShares, sharesDecrease);
        uint64 beaconChainSlashingFactorDecrease = prevBeaconSlashingFactor - newBeaconSlashingFactor;
        assertEq(
            beaconChainSlashingFactor,
            prevBeaconSlashingFactor,
            "Bad test setup"
        );
        uint256 depositScalingFactor = uint256(WAD).divWad(beaconChainSlashingFactor);
        // expected operatorShares decreased for event
        uint256 operatorSharesToDecrease = _calcWithdrawableShares({
            depositShares: uint256(beaconShares),
            depositScalingFactor: depositScalingFactor,
            slashingFactor: beaconChainSlashingFactorDecrease
        });
        // expected events
        _decreaseDelegatedShares_expectEmit(
            DecreaseDelegatedSharesEmitStruct({
                staker: defaultStaker,
                operator: defaultOperator,
                sharesToDecrease: operatorSharesToDecrease
            })
        );
        cheats.prank(address(eigenPodManagerMock));
        delegationManager.decreaseDelegatedShares(defaultStaker, uint256(beaconShares), beaconChainSlashingFactorDecrease);

        // 3. Assert correct values
        uint256 expectedWithdrawableShares = _calcWithdrawableShares({
            depositShares: uint256(beaconShares),
            depositScalingFactor: depositScalingFactor,
            slashingFactor: newBeaconSlashingFactor
        });
        _assertSharesAfterBeaconSlash({
            staker: defaultStaker,
            withdrawableSharesBefore: uint256(beaconShares),
            expectedWithdrawableShares: expectedWithdrawableShares,
            prevBeaconSlashingFactor: prevBeaconSlashingFactor
        });
        // Assert correct end state values
        (uint256[] memory withdrawableSharesAfter, ) = delegationManager.getWithdrawableShares(defaultStaker, beaconChainETHStrategy.toArray());

        assertEq(
            delegationManager.operatorShares(defaultOperator, beaconChainETHStrategy) + operatorSharesToDecrease,
            uint256(beaconShares),
            "operator shares not decreased correctly"
        );

        _assertWithdrawableAndOperatorShares(
            withdrawableSharesAfter[0],
            delegationManager.operatorShares(defaultOperator, beaconChainETHStrategy),
            "Invalid withdrawable shares"
        );
    }

    /**
     * @notice Similar test to `testFuzz_decreaseDelegatedShares_nonSlashedOperator` but with
     * a pre-slashed operator (maxMagnitude < WAD).
     * Verifies that `decreaseDelegatedShares` properly updates the staker's withdrawable shares
     * and their delegated operator's shares are decreased by the correct amount.
     * Ensures that after the decrease, the staker's withdrawableShares <= operatorShares,
     * preventing any underflow for the operator's shares if they were all to be withdrawn.
     */
    function testFuzz_decreaseDelegatedShares_slashedOperator(Randomness r) public rand(r) {
        int256 beaconShares = int256(r.Uint256(1, MAX_ETH_SUPPLY));
        uint256 sharesDecrease = r.Uint256(0, uint256(beaconShares) - 1);
        uint64 maxMagnitude = r.Uint64(1, WAD - 1);
        uint64 beaconChainSlashingFactor = r.Uint64(1, WAD);

        // 1. Setup staker and delegate to operator
        _registerOperatorWithBaseDetails(defaultOperator);
        _setOperatorMagnitude(defaultOperator, beaconChainETHStrategy, maxMagnitude);
        eigenPodManagerMock.setPodOwnerShares(defaultStaker, beaconShares);
        eigenPodManagerMock.setBeaconChainSlashingFactor(defaultStaker, beaconChainSlashingFactor);
        _delegateToOperatorWhoAcceptsAllStakers(defaultStaker, defaultOperator);
        _assertDeposit({
            staker: defaultStaker,
            operator: defaultOperator,
            strategy: beaconChainETHStrategy,
            operatorSharesBefore: 0,
            withdrawableSharesBefore: 0,
            depositSharesBefore: 0,
            prevDsf: WAD,
            depositAmount: uint256(beaconShares)
        });

        // 2. Perform beaconChain slash + decreaseDelegatedShares()
        (
            uint64 prevBeaconSlashingFactor,
            uint64 newBeaconSlashingFactor
        ) = _setNewBeaconChainSlashingFactor(defaultStaker, beaconShares, sharesDecrease);
        uint64 beaconChainSlashingFactorDecrease = prevBeaconSlashingFactor - newBeaconSlashingFactor;
        assertEq(
            beaconChainSlashingFactor,
            prevBeaconSlashingFactor,
            "Bad test setup"
        );
        uint256 depositScalingFactor = uint256(WAD).divWad(maxMagnitude.mulWad(beaconChainSlashingFactor));
        // expected operatorShares decreased for event
        uint256 operatorSharesToDecrease = _calcWithdrawableShares({
            depositShares: uint256(beaconShares),
            depositScalingFactor: depositScalingFactor,
            slashingFactor: maxMagnitude.mulWad(beaconChainSlashingFactorDecrease)
        });
        // expected events
        _decreaseDelegatedShares_expectEmit(
            DecreaseDelegatedSharesEmitStruct({
                staker: defaultStaker,
                operator: defaultOperator,
                sharesToDecrease: operatorSharesToDecrease
            })
        );
        cheats.prank(address(eigenPodManagerMock));
        delegationManager.decreaseDelegatedShares(defaultStaker, uint256(beaconShares), beaconChainSlashingFactorDecrease);

        // 3. Assert correct values
        uint256 expectedWithdrawableShares = _calcWithdrawableShares({
            depositShares: uint256(beaconShares),
            depositScalingFactor: depositScalingFactor,
            slashingFactor: maxMagnitude.mulWad(newBeaconSlashingFactor)
        });
        _assertSharesAfterBeaconSlash({
            staker: defaultStaker,
            withdrawableSharesBefore: uint256(beaconShares),
            expectedWithdrawableShares: expectedWithdrawableShares,
            prevBeaconSlashingFactor: prevBeaconSlashingFactor
        });
        // Assert correct end state values
        (uint256[] memory withdrawableSharesAfter, ) = delegationManager.getWithdrawableShares(defaultStaker, beaconChainETHStrategy.toArray());

        assertEq(
            delegationManager.operatorShares(defaultOperator, beaconChainETHStrategy) + operatorSharesToDecrease,
            uint256(beaconShares),
            "operator shares not decreased correctly"
        );

        _assertWithdrawableAndOperatorShares(
            withdrawableSharesAfter[0],
            delegationManager.operatorShares(defaultOperator, beaconChainETHStrategy),
            "Invalid withdrawable shares"
        );
    }

    /**
     * @notice Verifies that if a staker's beaconChainSlashingFactor is reduced to 0 if their entire balance
     * is slashed. Their withdrawable shares should be 0 afterwards and decreasing operatorShares should
     * not underflow and revert either.
     */
    function testFuzz_decreaseDelegatedShares_entireBalance(Randomness r) public rand(r) {
        int256 beaconShares = int256(r.Uint256(1, MAX_ETH_SUPPLY));
        uint64 maxMagnitude = r.Uint64(1, WAD);
        uint64 beaconChainSlashingFactor = r.Uint64(1, WAD);

        // 1. Setup staker and delegate to operator
        _registerOperatorWithBaseDetails(defaultOperator);
        _setOperatorMagnitude(defaultOperator, beaconChainETHStrategy, maxMagnitude);
        eigenPodManagerMock.setPodOwnerShares(defaultStaker, beaconShares);
        eigenPodManagerMock.setBeaconChainSlashingFactor(defaultStaker, beaconChainSlashingFactor);
        _delegateToOperatorWhoAcceptsAllStakers(defaultStaker, defaultOperator);
        _assertDeposit({
            staker: defaultStaker,
            operator: defaultOperator,
            strategy: beaconChainETHStrategy,
            operatorSharesBefore: 0,
            withdrawableSharesBefore: 0,
            depositSharesBefore: 0,
            prevDsf: WAD,
            depositAmount: uint256(beaconShares)
        });

        // 2. Perform beaconChain slash + decreaseDelegatedShares()
        (
            uint64 prevBeaconSlashingFactor,
            uint64 newBeaconSlashingFactor
        ) = _setNewBeaconChainSlashingFactor(defaultStaker, beaconShares, uint256(beaconShares));
        assertEq(
            beaconChainSlashingFactor,
            prevBeaconSlashingFactor,
            "Bad test setup"
        );
        uint64 beaconChainSlashingFactorDecrease = prevBeaconSlashingFactor - newBeaconSlashingFactor;
        uint256 depositScalingFactor = uint256(WAD).divWad(maxMagnitude.mulWad(beaconChainSlashingFactor));
        // expected operatorShares decreased for event
        uint256 operatorSharesToDecrease = _calcWithdrawableShares({
            depositShares: uint256(beaconShares),
            depositScalingFactor: depositScalingFactor,
            slashingFactor: maxMagnitude.mulWad(beaconChainSlashingFactorDecrease)
        });
        // expected events
        _decreaseDelegatedShares_expectEmit(
            DecreaseDelegatedSharesEmitStruct({
                staker: defaultStaker,
                operator: defaultOperator,
                sharesToDecrease: operatorSharesToDecrease
            })
        );
        cheats.prank(address(eigenPodManagerMock));
        delegationManager.decreaseDelegatedShares(defaultStaker, uint256(beaconShares), prevBeaconSlashingFactor);

        // 3. Assert correct values
        uint256 expectedWithdrawableShares = _calcWithdrawableShares({
            depositShares: uint256(beaconShares),
            depositScalingFactor: depositScalingFactor,
            slashingFactor: maxMagnitude.mulWad(newBeaconSlashingFactor)
        });
        assertEq(
            expectedWithdrawableShares,
            0,
            "All shares should be slashed"
        );
        assertEq(
            eigenPodManagerMock.beaconChainSlashingFactor(defaultStaker),
            0,
            "beaconChainSlashingFactor should be 0"
        );
        _assertSharesAfterBeaconSlash({
            staker: defaultStaker,
            withdrawableSharesBefore: uint256(beaconShares),
            expectedWithdrawableShares: expectedWithdrawableShares,
            prevBeaconSlashingFactor: prevBeaconSlashingFactor
        });
        assertEq(
            delegationManager.operatorShares(defaultOperator, beaconChainETHStrategy) + operatorSharesToDecrease,
            uint256(beaconShares),
            "operator shares not decreased correctly"
        );
    }
}

contract DelegationManagerUnitTests_undelegate is DelegationManagerUnitTests {
    using SlashingLib for uint256;
    using ArrayLib for *;
    using Math for uint256;

    // @notice Verifies that undelegating is not possible when the "undelegation paused" switch is flipped
    function testFuzz_Revert_undelegate_paused(Randomness r) public rand(r) {
        address staker = r.Address();
        address operator = r.Address();
        _registerOperatorWithBaseDetails(operator);
        _delegateToOperatorWhoAcceptsAllStakers(staker, operator);
        // set the pausing flag
        cheats.prank(pauser);
        delegationManager.pause(2 ** PAUSED_ENTER_WITHDRAWAL_QUEUE);

        cheats.prank(staker);
        cheats.expectRevert(IPausable.CurrentlyPaused.selector);
        delegationManager.undelegate(staker);
    }

    function testFuzz_Revert_undelegate_notDelegated(Randomness r) public rand(r) {
        address undelegatedStaker = r.Address();
        assertFalse(delegationManager.isDelegated(undelegatedStaker), "bad test setup");

        cheats.prank(undelegatedStaker);
        cheats.expectRevert(NotActivelyDelegated.selector);
        delegationManager.undelegate(undelegatedStaker);
    }

    // @notice Verifies that an operator cannot undelegate from themself (this should always be forbidden)
    function testFuzz_Revert_undelegate_stakerIsOperator(Randomness r) public rand(r) {
        address operator = r.Address();
        _registerOperatorWithBaseDetails(operator);

        cheats.prank(operator);
        cheats.expectRevert(OperatorsCannotUndelegate.selector);
        delegationManager.undelegate(operator);
    }

    /**
     * @notice verifies that `DelegationManager.undelegate` reverts if trying to undelegate an operator from themselves
     */
    function testFuzz_Revert_undelegate_operatorCannotForceUndelegateThemself(
        Randomness r
    ) public rand(r) {
        address delegationApprover = r.Address();
        bool callFromOperatorOrApprover = r.Boolean();

        // register *this contract* as an operator with the default `delegationApprover`
        _registerOperatorWithDelegationApprover(defaultOperator);

        address caller;
        if (callFromOperatorOrApprover) {
            caller = delegationApprover;
        } else {
            caller = defaultOperator;
        }

        // try to call the `undelegate` function and check for reversion
        cheats.prank(caller);
        cheats.expectRevert(OperatorsCannotUndelegate.selector);
        delegationManager.undelegate(defaultOperator);
    }

    function test_Revert_undelegate_zeroAddress() public {
        _registerOperatorWithBaseDetails(defaultOperator);
        _delegateToOperatorWhoAcceptsAllStakers(address(0), defaultOperator);

        cheats.prank(address(0));
        cheats.expectRevert(IPausable.InputAddressZero.selector);
        delegationManager.undelegate(address(0));
    }

    /**
     * @notice Verifies that the `undelegate` function has proper access controls (can only be called by the operator who the `staker` has delegated
     * to or the operator's `delegationApprover`), or the staker themselves
     */
    function testFuzz_Revert_undelegate_invalidCaller(Randomness r) public rand(r) {
        address invalidCaller = r.Address();
        address staker = r.Address();

        _registerOperatorWithDelegationApprover(defaultOperator);
        _delegateToOperatorWhoRequiresSig(staker, defaultOperator);

        cheats.prank(invalidCaller);
        cheats.expectRevert(CallerCannotUndelegate.selector);
        delegationManager.undelegate(staker);
    }

    /**
     * Staker is undelegated from an operator, via a call to `undelegate`, properly originating from the staker's address.
     * Reverts if the staker is themselves an operator (i.e. they are delegated to themselves)
     * Does nothing if the staker is already undelegated
     * Properly undelegates the staker, i.e. the staker becomes “delegated to” the zero address, and `isDelegated(staker)` returns ‘false’
     * Emits a `StakerUndelegated` event
     */
    function testFuzz_undelegate_noDelegateableShares(Randomness r) public rand(r) {
        address staker = r.Address();
        
        // register *this contract* as an operator and delegate from the `staker` to them
        _registerOperatorWithBaseDetails(defaultOperator);
        _delegateToOperatorWhoAcceptsAllStakers(staker, defaultOperator);

        cheats.expectEmit(true, true, true, true, address(delegationManager));
        emit StakerUndelegated(staker, delegationManager.delegatedTo(staker));
        cheats.prank(staker);
        bytes32[] memory withdrawalRoots = delegationManager.undelegate(staker);

        assertEq(withdrawalRoots.length, 0, "withdrawalRoot should be an empty array");
        assertEq(
            delegationManager.delegatedTo(staker),
            address(0),
            "undelegated staker should be delegated to zero address"
        );
        assertFalse(delegationManager.isDelegated(staker), "staker not undelegated");
    }

    /**
     * @notice Verifies that the `undelegate` function allows for a force undelegation
     */
    function testFuzz_undelegate_forceUndelegation_noDelegateableShares(Randomness r) public rand(r) {
        address staker = r.Address();
        bytes32 salt = r.Bytes32();
        bool callFromOperatorOrApprover = r.Boolean();

        _registerOperatorWithDelegationApprover(defaultOperator);
        _delegateToOperatorWhoRequiresSig(staker, defaultOperator, salt);

        address caller;
        if (callFromOperatorOrApprover) {
            caller = defaultApprover;
        } else {
            caller = defaultOperator;
        }

        Withdrawal memory withdrawal;
        _undelegate_expectEmit_singleStrat(
            UndelegateEmitStruct({
                staker: staker,
                operator: defaultOperator,
                strategy: IStrategy(address(0)),
                depositSharesQueued: 0,
                operatorSharesDecreased: 0,
                withdrawal: withdrawal,
                withdrawalRoot: bytes32(0),
                depositScalingFactor: WAD,
                forceUndelegated: true
            })
        );
        cheats.prank(caller);
        bytes32[] memory withdrawalRoots = delegationManager.undelegate(staker);

        assertEq(withdrawalRoots.length, 0, "withdrawalRoot should be an empty array");
        assertEq(
            delegationManager.delegatedTo(staker),
            address(0),
            "undelegated staker should be delegated to zero address"
        );
        assertFalse(delegationManager.isDelegated(staker), "staker not undelegated");
    }

    /**
     * @notice Verifies that the `undelegate` function properly queues a withdrawal for all shares of the staker
     */
    function testFuzz_undelegate_nonSlashedOperator(Randomness r) public rand(r) {
        uint256 shares = r.Uint256(1, MAX_STRATEGY_SHARES);
        IStrategy[] memory strategyArray = r.StrategyArray(1);
        IStrategy strategy = strategyArray[0];

        // Set the staker deposits in the strategies
        strategyManagerMock.addDeposit(defaultStaker, strategy, shares);

        // register *this contract* as an operator and delegate from the `staker` to them
        _registerOperatorWithBaseDetails(defaultOperator);
        _delegateToOperatorWhoAcceptsAllStakers(defaultStaker, defaultOperator);

        _assertDeposit({
            staker: defaultStaker,
            operator: defaultOperator,
            strategy: strategy,
            operatorSharesBefore: 0,
            withdrawableSharesBefore: 0,
            depositSharesBefore: 0,
            prevDsf: WAD,
            depositAmount: shares
        });

        // Format queued withdrawal
        (
            ,
            Withdrawal memory withdrawal,
            bytes32 withdrawalRoot
        ) = _setUpQueueWithdrawalsSingleStrat({
            staker: defaultStaker,
            withdrawer: defaultStaker,
            strategy: strategy,
            depositSharesToWithdraw: shares
        });

        // Undelegate the staker
        _undelegate_expectEmit_singleStrat(
            UndelegateEmitStruct({
                staker: defaultStaker,
                operator: defaultOperator,
                strategy: strategy,
                depositSharesQueued: shares,
                operatorSharesDecreased: shares,
                withdrawal: withdrawal,
                withdrawalRoot: withdrawalRoot,
                depositScalingFactor: WAD,
                forceUndelegated: false
            })
        );
        cheats.prank(defaultStaker);
        delegationManager.undelegate(defaultStaker);

        // Checks - delegation status
        assertEq(
            delegationManager.delegatedTo(defaultStaker),
            address(0),
            "undelegated staker should be delegated to zero address"
=======

    struct DecreaseDelegatedSharesEmitStruct {
        address staker;
        address operator;
        uint256 sharesToDecrease;
    }

    function _decreaseDelegatedShares_expectEmit(DecreaseDelegatedSharesEmitStruct memory params) internal {
        cheats.expectEmit(true, true, true, true, address(delegationManager));
        emit OperatorSharesDecreased(params.operator, params.staker, beaconChainETHStrategy, params.sharesToDecrease);
    }

    struct QueueWithdrawalsEmitStruct {
        address staker;
        address operator;
        QueuedWithdrawalParams[] queuedWithdrawalParams;
        Withdrawal withdrawal;
        bytes32 withdrawalRoot;
    }

    function _queueWithdrawals_expectEmit(QueueWithdrawalsEmitStruct memory params) internal {
        for (uint256 i = 0; i < params.queuedWithdrawalParams.length; i++) {
            uint256[] memory sharesToWithdraw = new uint256[](params.queuedWithdrawalParams[i].strategies.length);
            for (uint256 j = 0; j < params.queuedWithdrawalParams[i].strategies.length; j++) {
                uint256 depositScalingFactor = delegationManager.depositScalingFactor(defaultStaker, params.queuedWithdrawalParams[i].strategies[j]);
                uint256 newMaxMagnitude = allocationManagerMock.getMaxMagnitudes(params.operator, params.queuedWithdrawalParams[i].strategies)[j];
                sharesToWithdraw[j] = _calcWithdrawableShares(
                    params.queuedWithdrawalParams[i].depositShares[j],
                    depositScalingFactor,
                    newMaxMagnitude
                );

                cheats.expectEmit(true, true, true, true, address(delegationManager));
                emit OperatorSharesDecreased(
                    params.operator,
                    params.staker,
                    params.queuedWithdrawalParams[i].strategies[j],
                    sharesToWithdraw[j]
                );
            }
            cheats.expectEmit(true, true, true, true, address(delegationManager));
            emit SlashingWithdrawalQueued(params.withdrawalRoot, params.withdrawal, sharesToWithdraw);
        }
    }

    struct CompleteQueuedWithdrawalEmitStruct {
        Withdrawal withdrawal;
        IERC20[] tokens;
        bool receiveAsTokens;
    }

    function _completeQueuedWithdrawal_expectEmit(CompleteQueuedWithdrawalEmitStruct memory params) internal {
        if (!params.receiveAsTokens) {
            address operator = delegationManager.delegatedTo(params.withdrawal.staker);
            uint64[] memory slashingFactors = new uint64[](params.withdrawal.strategies.length);
            slashingFactors = allocationManagerMock.getMaxMagnitudes(operator, params.withdrawal.strategies);

            // receiving as shares so check for OperatorSharesIncrease and DepositScalingFactor updated
            for (uint256 i = 0; i < params.withdrawal.strategies.length; i++) {
                // Get updated deposit scaling factor
                uint256 curDepositShares;
                if (params.withdrawal.strategies[i] == beaconChainETHStrategy) {
                    curDepositShares = uint256(eigenPodManagerMock.stakerDepositShares(params.withdrawal.staker, address(0)));
                    slashingFactors[i] = uint64(slashingFactors[i]
                        .mulWad(eigenPodManagerMock.beaconChainSlashingFactor(params.withdrawal.staker))
                    );
                } else {
                    curDepositShares = strategyManagerMock.stakerDepositShares(params.withdrawal.staker, params.withdrawal.strategies[i]);
                }

                uint256 sharesToWithdraw = _calcCompletedWithdrawnShares(
                    params.withdrawal.scaledShares[i],
                    slashingFactors[i]
                );

                uint256 expectedDepositScalingFactor = _calcDepositScalingFactor({
                    prevDsf: delegationManager.depositScalingFactor(params.withdrawal.staker, params.withdrawal.strategies[i]),
                    prevDepositShares: curDepositShares,
                    addedDepositShares: sharesToWithdraw,
                    slashingFactor: slashingFactors[i]
                });
                cheats.expectEmit(true, true, true, true, address(delegationManager));
                emit DepositScalingFactorUpdated(
                    params.withdrawal.staker,
                    params.withdrawal.strategies[i],
                    expectedDepositScalingFactor
                );

                if (operator != address(0)) {
                    cheats.expectEmit(true, true, true, true, address(delegationManager));
                    emit OperatorSharesIncreased(
                        operator,
                        params.withdrawal.staker,
                        params.withdrawal.strategies[i],
                        sharesToWithdraw
                    );    
                }
            }
        }

        emit SlashingWithdrawalCompleted(
            delegationManager.calculateWithdrawalRoot(params.withdrawal)
        );
    }

    struct CompleteQueuedWithdrawalsEmitStruct {
        Withdrawal[] withdrawals;
        IERC20[][] tokens;
        bool[] receiveAsTokens;
    }

    function _completeQueuedWithdrawals_expectEmit(
        CompleteQueuedWithdrawalsEmitStruct memory params
    ) internal {
        for (uint256 i = 0; i < params.withdrawals.length; i++) {
            _completeQueuedWithdrawal_expectEmit(
                CompleteQueuedWithdrawalEmitStruct({
                    withdrawal: params.withdrawals[i],
                    tokens: params.tokens[i],
                    receiveAsTokens: params.receiveAsTokens[i]
                })
            );
        }
    }

    struct BurnOperatorSharesEmitStruct {
        address operator;
        IStrategy strategy;
        uint256 sharesToDecrease;
        uint256 sharesToBurn;
    }

    function _burnOperatorShares_expectEmit(BurnOperatorSharesEmitStruct memory params) internal {
        cheats.expectEmit(true, true, true, true, address(delegationManager));
        emit OperatorSharesDecreased(params.operator, address(0), params.strategy, params.sharesToDecrease);
        cheats.expectEmit(true, true, true, true, address(delegationManager));
        emit OperatorSharesBurned(params.operator, params.strategy, params.sharesToBurn);
    }

    /// -----------------------------------------------------------------------
    /// Slashing Lib helpers
    /// Logic is essentially copied from SlashingLib to test the calculations
    /// and to avoid using the same library in the tests
    /// -----------------------------------------------------------------------

    /// @notice Calculates the exact withdrawable shares
    function _calcWithdrawableShares(
        uint256 depositShares,
        uint256 depositScalingFactor,
        uint256 slashingFactor
    ) internal pure returns (uint256) {
        return depositShares
            .mulWad(depositScalingFactor)
            .mulWad(slashingFactor);
    }

    function _calcCompletedWithdrawnShares(
        uint256 scaledShares,
        uint256 slashingFactor
    ) internal pure returns (uint256) {
        return scaledShares.mulWad(slashingFactor);
    }

    /// @notice Calculates the new deposit scaling factor after a deposit
    function _calcDepositScalingFactor(
        uint256 prevDsf,
        uint256 prevDepositShares,
        uint256 addedDepositShares,
        uint256 slashingFactor
    ) internal pure returns (uint256) {
        if (prevDepositShares == 0) return uint256(WAD).divWad(slashingFactor);

        uint256 currWithdrawableShares = _calcWithdrawableShares(
            prevDepositShares,
            prevDsf,
            slashingFactor
        );

        uint256 newWithdrawableShares = currWithdrawableShares + addedDepositShares;

        uint256 newDsf = newWithdrawableShares
            .divWad(prevDepositShares + addedDepositShares)
            .divWad(slashingFactor);

        return newDsf;
    }

    function _calcSlashedAmount(
        uint256 operatorShares,
        uint64 prevMaxMagnitude,
        uint64 newMaxMagnitude
    ) internal pure returns (uint256 slashedAmount, uint256 operatorSharesAfterSlash) {
        operatorSharesAfterSlash = operatorShares.mulDiv(newMaxMagnitude, prevMaxMagnitude, Math.Rounding.Up);
        slashedAmount = operatorShares - operatorSharesAfterSlash;
    }

    /// -----------------------------------------------------------------------
    /// Helper Assertions
    /// -----------------------------------------------------------------------

    /// @notice Asserts for depositShares, withdrawableShares, and depositScalingFactor after a deposit
    function _assertDeposit(
        address staker,
        address operator,
        IStrategy strategy,
        uint256 operatorSharesBefore,
        uint256 withdrawableSharesBefore,
        uint256 depositSharesBefore,
        uint256 prevDsf,
        uint256 depositAmount
    ) internal view {
        (
            uint256[] memory withdrawableShares,
            uint256[] memory depositShares
        ) = delegationManager.getWithdrawableShares(staker, strategy.toArray());
        // Check deposit shares added correctly
        assertEq(
            depositShares[0],
            depositSharesBefore + depositAmount,
            "depositShares should be equal to depositSharesBefore + depositAmount"
        );
        // Check withdrawable shares are increased, with rounding error
        assertApproxEqRel(
            withdrawableShares[0],
            withdrawableSharesBefore + depositAmount,
            APPROX_REL_DIFF,
            "withdrawableShares should be equal to existingDepositShares - depositShares"
        );
        // Check the new dsf is accurate
        uint256 expectedWithdrawableShares;
        uint256 expectedDsf;
        {
            uint64 maxMagnitude = allocationManagerMock.getMaxMagnitude(operator, strategy);
            uint256 slashingFactor = _getSlashingFactor(staker, strategy, maxMagnitude);
            expectedDsf = _calcDepositScalingFactor(
                prevDsf,
                depositSharesBefore,
                depositAmount,
                slashingFactor
            );
            expectedWithdrawableShares = _calcWithdrawableShares(
                depositSharesBefore + depositAmount,
                expectedDsf,
                slashingFactor
            );
        }
        // Check the new dsf is accurate
        assertEq(
            expectedDsf,
            delegationManager.depositScalingFactor(staker, strategy),
            "depositScalingFactor should be equal to expectedDsf"
        );
        // Check new operatorShares increased correctly
        if (operator != address(0)) {
            assertEq(
                operatorSharesBefore + depositAmount,
                delegationManager.operatorShares(operator, strategy),
                "OperatorShares not increased correctly"
            );
        }
        // Check the newly calculated withdrawable shares are correct
        assertEq(
            withdrawableShares[0],
            expectedWithdrawableShares,
            "withdrawableShares should be equal to expectedWithdrawableShares"
        );
    }

    /// @notice Asserts for depositShares, and operatorShares decremented properly after a withdrawal
    function _assertWithdrawal(
        address staker,
        address operator,
        IStrategy strategy,
        uint256 operatorSharesBefore,
        uint256 depositSharesBefore,
        uint256 depositSharesWithdrawn,
        uint256 depositScalingFactor,
        uint256 slashingFactor
    ) internal view {
        (
            uint256[] memory withdrawableShares,
            uint256[] memory depositShares
        ) = delegationManager.getWithdrawableShares(staker, strategy.toArray());
        // Check deposit shares decreased correctly
        assertEq(
            depositShares[0],
            depositSharesBefore - depositSharesWithdrawn,
            "depositShares should be equal to depositSharesBefore - depositSharesWithdrawn"
        );
        // Check withdrawable shares are decreased, with rounding error
        uint256 expectedWithdrawableShares = _calcWithdrawableShares(
            depositSharesBefore - depositSharesWithdrawn,
            depositScalingFactor,
            slashingFactor
        );
        assertEq(
            withdrawableShares[0],
            expectedWithdrawableShares,
            "withdrawableShares should be equal to expectedWithdrawableShares"
        );
        // Check operatorShares decreased properly
        uint256 expectedWithdrawnShares = _calcWithdrawableShares(
            depositSharesWithdrawn,
            depositScalingFactor,
            slashingFactor
        );
        assertEq(
            operatorSharesBefore - expectedWithdrawnShares,
            delegationManager.operatorShares(operator, strategy),
            "OperatorShares not decreased correctly"
        );
    }

    struct AssertCompletedWithdrawalStruct {
        address staker;
        address currentOperator;
        Withdrawal withdrawal;
        bool receiveAsTokens;
        uint256[] operatorSharesBefore;
        uint256[] withdrawableSharesBefore;
        uint256[] depositSharesBefore;
        uint256[] prevDepositScalingFactors;
        uint256[] slashingFactors;
        uint64 beaconChainSlashingFactor;
    }

    /**
     * @notice Asserts for a queuedWithdrawal that its root is no longer pending and the withdrawal no longer exists
     * Also checks if the withdrawal is completed as shares that the current operator shares are increased appropriately
     * with the staker's depositScalingFactor updated.
     * NOTE: assumes no duplicate strategies in the withdrawal
     */
    function _assertCompletedWithdrawal(
        AssertCompletedWithdrawalStruct memory params
    ) internal view {
        assertTrue(
            delegationManager.delegatedTo(params.staker) == params.currentOperator,
            "staker should be delegated to currentOperator"
        );

        _assertWithdrawalRootsComplete(params.staker, params.withdrawal.toArray());
        // Check operator and staker shares if receiving as shares
        if (params.receiveAsTokens) {
            for (uint256 i = 0; i < params.withdrawal.strategies.length; i++) {
                {
                    // assert deposit and withdrawable shares unchanged
                    (
                        uint256[] memory withdrawableShares,
                        uint256[] memory depositShares
                    ) = delegationManager.getWithdrawableShares(params.staker, params.withdrawal.strategies[i].toArray());
                    assertEq(
                        params.withdrawableSharesBefore[i],
                        withdrawableShares[0],
                        "withdrawableShares should be equal to withdrawableSharesBefore"
                    );
                    assertEq(
                        params.depositSharesBefore[i],
                        depositShares[0],
                        "depositShares should be equal to depositSharesBefore"
                    );
                }
                // assert operatorShares unchanged
                assertEq(
                    params.operatorSharesBefore[i],
                    delegationManager.operatorShares(params.currentOperator, params.withdrawal.strategies[i]),
                    "OperatorShares should be equal to operatorSharesBefore"
                );
                // assert dsf is unchanged
                assertEq(
                    params.prevDepositScalingFactors[i],
                    delegationManager.depositScalingFactor(params.staker, params.withdrawal.strategies[i]),
                    "depositScalingFactor should be equal to prevDepositScalingFactors"
                );
            }
        } else {
            for (uint256 i = 0; i < params.withdrawal.strategies.length; i++) {
                // calculate shares to complete withdraw and add back as shares
                if (params.withdrawal.strategies[i] == beaconChainETHStrategy) {
                    params.slashingFactors[i] = uint64(params.slashingFactors[i].mulWad(params.beaconChainSlashingFactor));
                }
                uint256 sharesToAddBack = _calcCompletedWithdrawnShares(
                    params.withdrawal.scaledShares[i],
                    params.slashingFactors[i]
                );
                // assert deposit shares, withdrawable shares, and operator shares, and depositScalingFactor
                _assertDeposit({
                    staker: params.staker,
                    operator: params.currentOperator,
                    strategy: params.withdrawal.strategies[i],
                    operatorSharesBefore: params.operatorSharesBefore[i],
                    withdrawableSharesBefore: params.withdrawableSharesBefore[i],
                    depositSharesBefore: params.depositSharesBefore[i],
                    prevDsf: params.prevDepositScalingFactors[i],
                    depositAmount: sharesToAddBack
                });
            }
        }
    }

    /// @notice assert withdrawals completed are reflected as completed in storage for the withdrawal root and staker
    function _assertWithdrawalRootsComplete(
        address staker,
        Withdrawal[] memory withdrawals
    ) internal view {
        for (uint256 i = 0; i < withdrawals.length; ++i) {
            // Check the withdrawal root is no longer pending
            // and also doesn't exist in storage for the staker
            bytes32 withdrawalRootToCheck = delegationManager.calculateWithdrawalRoot(withdrawals[i]);
            assertFalse(
                delegationManager.pendingWithdrawals(withdrawalRootToCheck),
                "withdrawalRoot not pending"
            );
            (Withdrawal[] memory withdrawalsInStorage, ) = delegationManager.getQueuedWithdrawals(staker);
            for (uint256 j = 0; j < withdrawalsInStorage.length; ++j) {
                assertTrue(
                    withdrawalRootToCheck != delegationManager.calculateWithdrawalRoot(withdrawalsInStorage[j]),
                    "withdrawal should not exist in storage"
                );
            }
        }
    }

    function _assertOperatorSharesAfterSlash(
        address operator,
        IStrategy strategy,
        uint256 operatorSharesBefore,
        uint64 prevMaxMagnitude,
        uint64 newMaxMagnitude
    ) internal view returns (uint256 sharesToDecrement, uint256 operatorSharesAfterSlash) {
        (sharesToDecrement, operatorSharesAfterSlash) = _calcSlashedAmount({
            operatorShares: operatorSharesBefore,
            prevMaxMagnitude: prevMaxMagnitude,
            newMaxMagnitude: newMaxMagnitude
        });

        assertEq(
            operatorSharesAfterSlash,
            delegationManager.operatorShares(operator, strategy),
            "OperatorShares should be equal to operatorSharesAfterSlash"
        );
        assertEq(
            delegationManager.operatorShares(operator, strategy) + sharesToDecrement,
            operatorSharesBefore,
            "OperatorShares + sharesToDecrement should be equal to operatorSharesBefore"
        );
    }

    function _assertSharesAfterSlash(
        address staker,
        IStrategy strategy,
        uint256 withdrawableSharesBefore,
        uint256 expectedWithdrawableShares,
        uint256 prevMaxMagnitude,
        uint256 currMaxMagnitude
    ) internal view {
        (uint256[] memory withdrawableShares, ) = delegationManager.getWithdrawableShares(staker, strategy.toArray());

        assertApproxEqRel(
            uint256(withdrawableSharesBefore).mulDiv(currMaxMagnitude, prevMaxMagnitude),
            withdrawableShares[0],
            APPROX_REL_DIFF,
            "withdrawableShares should be equal to withdrawableSharesBefore * currMaxMagnitude / prevMaxMagnitude"
        );

        assertEq(
            withdrawableShares[0],
            expectedWithdrawableShares,
            "withdrawableShares should be equal to expectedWithdrawableShares"
        );
    }

    function _assertSharesAfterBeaconSlash(
        address staker,
        uint256 withdrawableSharesBefore,
        uint256 expectedWithdrawableShares,
        uint256 prevBeaconSlashingFactor
    ) internal view {
        (uint256[] memory withdrawableShares, ) = delegationManager.getWithdrawableShares(staker, beaconChainETHStrategy.toArray());
        uint256 currBeaconSlashingFactor = eigenPodManagerMock.beaconChainSlashingFactor(defaultStaker);
        assertEq(
            withdrawableShares[0],
            expectedWithdrawableShares,
            "withdrawableShares should be equal to expectedWithdrawableShares"
        );
        assertApproxEqRel(
            uint256(withdrawableSharesBefore).mulDiv(currBeaconSlashingFactor, prevBeaconSlashingFactor),
            withdrawableShares[0],
            APPROX_REL_DIFF,
            "withdrawableShares should be equal to withdrawableSharesBefore * currBeaconSlashingFactor / prevBeaconChainSlashingFactor"
        );
    }

    /// @notice Due to rounding, withdrawable shares and operator shares may not align even if the operator
    /// only has the single staker with deposits. 
    function _assertWithdrawableAndOperatorShares(
        uint256 withdrawableShares,
        uint256 operatorShares,
        string memory errorMessage
    ) internal pure {
        if (withdrawableShares > 0 ) {
            assertApproxEqRel(
                withdrawableShares,
                operatorShares,
                APPROX_REL_DIFF,
                errorMessage
            );    
        } else {

        }
        assertLe(
            withdrawableShares,
            operatorShares,
            "withdrawableShares should be less than or equal to operatorShares"
>>>>>>> 85e12bab
        );
        assertFalse(delegationManager.isDelegated(defaultStaker), "staker not undelegated");
        // Checks - operator & staker shares
        _assertWithdrawal({
            staker: defaultStaker,
            operator: defaultOperator,
            strategy: strategy,
            operatorSharesBefore: shares,
            depositSharesBefore: shares,
            depositSharesWithdrawn: shares,
            depositScalingFactor: uint256(WAD),
            slashingFactor: uint256(WAD)
        });
    }

    /**
<<<<<<< HEAD
     * @notice Verifies that the `undelegate` function properly queues a withdrawal for all shares of the staker
     * @notice The operator should have its shares slashed prior to the staker's deposit
     */
    function testFuzz_undelegate_preSlashedOperator(Randomness r) public rand(r) {
        uint256 shares = r.Uint256(1, MAX_STRATEGY_SHARES);
        uint64 operatorMagnitude = r.Uint64(1, WAD);
        IStrategy strategy =  IStrategy(r.Address());

        // register *this contract* as an operator & set its slashed magnitude
        _registerOperatorWithBaseDetails(defaultOperator);
        _setOperatorMagnitude(defaultOperator, strategy, operatorMagnitude);
    
        // Set the staker deposits in the strategies
        strategyManagerMock.addDeposit(defaultStaker, strategy, shares);

        // delegate from the `staker` to them
        _delegateToOperatorWhoAcceptsAllStakers(defaultStaker, defaultOperator);
        _assertDeposit({
            staker: defaultStaker,
            operator: defaultOperator,
            strategy: strategy,
            operatorSharesBefore: 0,
            withdrawableSharesBefore: 0,
            depositSharesBefore: 0,
            prevDsf: uint256(WAD).divWad(operatorMagnitude),
            depositAmount: shares
        });
        
        // Format queued withdrawal
        (
            ,
            Withdrawal memory withdrawal,
            bytes32 withdrawalRoot
        ) = _setUpQueueWithdrawalsSingleStrat({
            staker: defaultStaker,
            withdrawer: defaultStaker,
            strategy: strategy,
            depositSharesToWithdraw: shares
        });

        // Calculate operatorShares decreased, may be off of shares due to rounding
        uint256 depositScalingFactor = delegationManager.depositScalingFactor(defaultStaker, strategy);
        assertTrue(depositScalingFactor > WAD, "bad test setup");
        uint256 operatorSharesDecreased = _calcWithdrawableShares(
            shares,
            depositScalingFactor,
            operatorMagnitude
        );
        assertLe(operatorSharesDecreased, shares, "operatorSharesDecreased should be <= shares");

        // Undelegate the staker
        _undelegate_expectEmit_singleStrat(
            UndelegateEmitStruct({
                staker: defaultStaker,
                operator: defaultOperator,
                strategy: strategy,
                depositSharesQueued: shares,
                operatorSharesDecreased: operatorSharesDecreased,
                withdrawal: withdrawal,
                withdrawalRoot: withdrawalRoot,
                depositScalingFactor: WAD,
                forceUndelegated: false
            })
        );
        cheats.prank(defaultStaker);
        delegationManager.undelegate(defaultStaker);

        // Checks - delegation status
        assertEq(
            delegationManager.delegatedTo(defaultStaker),
            address(0),
            "undelegated staker should be delegated to zero address"
        );
        assertFalse(delegationManager.isDelegated(defaultStaker), "staker not undelegated");

        // Checks - operator & staker shares
        _assertWithdrawal({
            staker: defaultStaker,
            operator: defaultOperator,
            strategy: strategy,
            operatorSharesBefore: shares,
            depositSharesBefore: shares,
            depositSharesWithdrawn: shares,
            depositScalingFactor: uint256(WAD).divWad(operatorMagnitude),
            slashingFactor: uint256(operatorMagnitude)
        });
        (uint256[] memory stakerWithdrawableShares, ) = delegationManager.getWithdrawableShares(defaultStaker, strategy.toArray());
        assertEq(stakerWithdrawableShares[0], 0, "staker withdrawable shares not calculated correctly");
    }

    /**
     * @notice Verifies that the `undelegate` function properly queues a withdrawal for all shares of the staker
     * @notice The operator should have its shares slashed prior to the staker's deposit
     */
    function testFuzz_undelegate_slashedWhileStaked(Randomness r) public rand(r) {
        uint256 shares = r.Uint256(1, MAX_STRATEGY_SHARES);
        uint64 prevMaxMagnitude = r.Uint64(2, WAD);
        uint64 newMaxMagnitude = r.Uint64(1, prevMaxMagnitude - 1);
        IStrategy strategy = IStrategy(r.Address());

        // register *this contract* as an operator
        _registerOperatorWithBaseDetails(defaultOperator);
        _setOperatorMagnitude(defaultOperator, strategy, prevMaxMagnitude);
    
        // Set the staker deposits in the strategies
        strategyManagerMock.addDeposit(defaultStaker, strategy, shares);
                
        // delegate from the `defaultStaker` to the operator
        _delegateToOperatorWhoAcceptsAllStakers(defaultStaker, defaultOperator);
        _assertDeposit({
            staker: defaultStaker,
            operator: defaultOperator,
            strategy: strategy,
            operatorSharesBefore: 0,
            withdrawableSharesBefore: 0,
            depositSharesBefore: 0,
            prevDsf: WAD,
            depositAmount: shares
        });

        assertEq(
            delegationManager.operatorShares(defaultOperator, strategy),
            shares,
            "operatorShares should increment correctly"
        );

        // Set operator magnitude
        {
            (uint256[] memory withdrawableSharesBefore, ) = delegationManager.getWithdrawableShares(defaultStaker, strategy.toArray());
            uint256 delegatedSharesBefore = delegationManager.operatorShares(defaultOperator, strategy);
            _setOperatorMagnitude(defaultOperator, strategy, newMaxMagnitude);
            cheats.prank(address(allocationManagerMock));
            delegationManager.burnOperatorShares(defaultOperator, strategy, prevMaxMagnitude, newMaxMagnitude);
            (, uint256 operatorSharesAfterSlash) = _assertOperatorSharesAfterSlash({
                operator: defaultOperator,
                strategy: strategy,
                operatorSharesBefore: delegatedSharesBefore,
                prevMaxMagnitude: prevMaxMagnitude,
                newMaxMagnitude: newMaxMagnitude
            });

            uint256 expectedWithdrawable = _calcWithdrawableShares(
                shares, 
                uint256(WAD).divWad(prevMaxMagnitude),
                _getSlashingFactor(defaultStaker, strategy, newMaxMagnitude)
            );
            _assertSharesAfterSlash({
                staker: defaultStaker,
                strategy: strategy,
                withdrawableSharesBefore: withdrawableSharesBefore[0],
                expectedWithdrawableShares: expectedWithdrawable,
                prevMaxMagnitude: prevMaxMagnitude,
                currMaxMagnitude: newMaxMagnitude
            });

            // Get withdrawable shares
            (uint256[] memory withdrawableSharesAfter, uint256[] memory depositSharesAfter) = delegationManager.getWithdrawableShares(defaultStaker, strategy.toArray());
            _assertWithdrawableAndOperatorShares(withdrawableSharesAfter[0], operatorSharesAfterSlash, "Invalid withdrawable shares");
            assertEq(depositSharesAfter[0], shares, "Invalid deposit shares");
            assertEq(
                delegationManager.depositScalingFactor(defaultStaker, strategy),
                uint256(WAD).divWad(prevMaxMagnitude),
                "bad test setup"
=======
     * @notice Assertion checks after queuing a withdrawal. Reads withdrawals set in storage in test
     * - Asserts exact match of Withdrawal struct exists in storage
     * - Asserts Withdrawal root is pending
     */
    function _assertQueuedWithdrawalExists(
        address staker
    ) internal view {
        for (uint256 i = 0; i < stakerQueuedWithdrawals[staker].length; ++i) {
            Withdrawal memory withdrawal = stakerQueuedWithdrawals[staker][i];        
            bytes32 withdrawalRootToCheck = delegationManager.calculateWithdrawalRoot(withdrawal);
            assertTrue(
                delegationManager.pendingWithdrawals(withdrawalRootToCheck),
                "withdrawalRoot not pending"
            );

            (Withdrawal[] memory withdrawals, ) = delegationManager.getQueuedWithdrawals(staker);
            for (uint256 j = 0; j < withdrawals.length; ++j) {
                if (withdrawalRootToCheck == delegationManager.calculateWithdrawalRoot(withdrawals[j])) {
                    assertEq(
                        withdrawals[j].staker,
                        withdrawal.staker
                    );
                    assertEq(
                        withdrawals[j].withdrawer,
                        withdrawal.withdrawer
                    );
                    assertEq(
                        withdrawals[j].delegatedTo,
                        withdrawal.delegatedTo
                    );
                    assertEq(
                        withdrawals[j].nonce,
                        withdrawal.nonce
                    );
                    assertEq(
                        withdrawals[j].startBlock,
                        withdrawal.startBlock
                    );
                    assertEq(
                        withdrawals[j].scaledShares.length,
                        withdrawal.scaledShares.length
                    );
                    for (uint256 k = 0; k < withdrawal.scaledShares.length; ++k) {
                        assertEq(
                            withdrawals[j].scaledShares[k],
                            withdrawal.scaledShares[k]
                        );
                        assertEq(
                            address(withdrawals[j].strategies[k]),
                            address(withdrawal.strategies[k])
                        );
                    }
                }
            }
        }
    }

    /**
     * @notice Assertion checks after queuing a withdrawal. Reads withdrawals set in storage in test
     * - Asserts exact match of Withdrawal struct exists in storage
     * - Asserts Withdrawal root is pending
     */
    function _assertQueuedWithdrawalExists(
        address staker,
        Withdrawal memory withdrawal
    ) internal view {
        bytes32 withdrawalRootToCheck = delegationManager.calculateWithdrawalRoot(withdrawal);
        assertTrue(
            delegationManager.pendingWithdrawals(withdrawalRootToCheck),
            "withdrawalRoot not pending"
        );

        (Withdrawal[] memory withdrawals, ) = delegationManager.getQueuedWithdrawals(staker);
        for (uint256 i = 0; i < withdrawals.length; ++i) {
            assertEq(
                withdrawals[i].staker,
                withdrawal.staker
            );
            assertEq(
                withdrawals[i].withdrawer,
                withdrawal.withdrawer
            );
            assertEq(
                withdrawals[i].delegatedTo,
                withdrawal.delegatedTo
            );
            assertEq(
                withdrawals[i].nonce,
                withdrawal.nonce
            );
            assertEq(
                withdrawals[i].startBlock,
                withdrawal.startBlock
            );
            assertEq(
                withdrawals[i].scaledShares.length,
                withdrawal.scaledShares.length
>>>>>>> 85e12bab
            );
            for (uint256 j = 0; j < withdrawal.scaledShares.length; ++j) {
                assertEq(
                    withdrawals[i].scaledShares[j],
                    withdrawal.scaledShares[j]
                );
                assertEq(
                    address(withdrawals[i].strategies[j]),
                    address(withdrawal.strategies[j])
                );
            }
        }
<<<<<<< HEAD

        // Format queued withdrawal
        (uint256[] memory withdrawableShares, uint256[] memory depositShares) = delegationManager.getWithdrawableShares(defaultStaker, strategy.toArray());
        uint256 operatorSharesBefore = delegationManager.operatorShares(defaultOperator, strategy);
        {
            (
                ,
                Withdrawal memory withdrawal,
                bytes32 withdrawalRoot
            ) = _setUpQueueWithdrawalsSingleStrat({
                staker: defaultStaker,
                withdrawer: defaultStaker,
                strategy: strategy,
                depositSharesToWithdraw: shares
            });

            // Undelegate the staker
            _undelegate_expectEmit_singleStrat(
                UndelegateEmitStruct({
                    staker: defaultStaker,
                    operator: defaultOperator,
                    strategy: strategy,
                    depositSharesQueued: shares,
                    operatorSharesDecreased: withdrawableShares[0],
                    withdrawal: withdrawal,
                    withdrawalRoot: withdrawalRoot,
                    depositScalingFactor: WAD,
                    forceUndelegated: false
                })
            );
            cheats.prank(defaultStaker);
            delegationManager.undelegate(defaultStaker);
        }

        // Checks - delegation status
        assertEq(
            delegationManager.delegatedTo(defaultStaker),
            address(0),
            "undelegated staker should be delegated to zero address"
        );
        assertFalse(delegationManager.isDelegated(defaultStaker), "staker not undelegated");

        // Checks - operator & staker shares
        _assertWithdrawal({
            staker: defaultStaker,
            operator: defaultOperator,
            strategy: strategy,
            operatorSharesBefore: operatorSharesBefore,
            depositSharesBefore: shares,
            depositSharesWithdrawn: shares,
            depositScalingFactor: uint256(WAD).divWad(prevMaxMagnitude),
            slashingFactor: uint256(newMaxMagnitude)
        });

        (withdrawableShares, depositShares) = delegationManager.getWithdrawableShares(defaultStaker, strategy.toArray());
        assertEq(withdrawableShares[0], 0, "staker withdrawable shares not calculated correctly");
        assertEq(depositShares[0], 0, "staker deposit shares not reset correctly");
    }

    /**
     * @notice Verifies that the `undelegate` function properly undelegates a staker even though their shares
     * were slashed entirely.
     */
    function testFuzz_undelegate_slashedOperator100PercentWhileStaked(Randomness r) public rand(r) {
        uint256 shares = r.Uint256(1, MAX_STRATEGY_SHARES);
        IStrategy[] memory strategyArray = r.StrategyArray(1);
        IStrategy strategy = strategyArray[0];
=======
    }
}

contract DelegationManagerUnitTests_Initialization_Setters is DelegationManagerUnitTests {
    function test_initialization() public view {
        assertEq(
            address(delegationManager.strategyManager()),
            address(strategyManagerMock),
            "constructor / initializer incorrect, strategyManager set wrong"
        );
        assertEq(
            address(delegationManager.pauserRegistry()),
            address(pauserRegistry),
            "constructor / initializer incorrect, pauserRegistry set wrong"
        );
        assertEq(
            address(delegationManager.eigenPodManager()),
            address(eigenPodManagerMock),
            "constructor / initializer incorrect, eigenPodManager set wrong"
        );
        assertEq(
            address(delegationManager.allocationManager()),
            address(allocationManagerMock),
            "constructor / initializer incorrect, allocationManager set wrong"
        );
        assertEq(
            delegationManager.minWithdrawalDelayBlocks(),
            MIN_WITHDRAWAL_DELAY_BLOCKS,
            "constructor / initializer incorrect, MIN_WITHDRAWAL_DELAY set wrong"
        );
        assertEq(delegationManager.owner(), address(this), "constructor / initializer incorrect, owner set wrong");
        assertEq(delegationManager.paused(), 0, "constructor / initializer incorrect, paused status set wrong");
    }

    /// @notice Verifies that the DelegationManager cannot be iniitalized multiple times
    function test_initialize_revert_reinitialization() public {
        cheats.expectRevert("Initializable: contract is already initialized");
        delegationManager.initialize(address(this), 0);
    }
}

contract DelegationManagerUnitTests_RegisterModifyOperator is DelegationManagerUnitTests {
    function test_registerAsOperator_revert_paused() public {
        // set the pausing flag
        cheats.prank(pauser);
        delegationManager.pause(2 ** PAUSED_NEW_DELEGATION);

        cheats.expectRevert(IPausable.CurrentlyPaused.selector);
        delegationManager.registerAsOperator(address(0), 0, emptyStringForMetadataURI);
    }

    // @notice Verifies that someone cannot successfully call `DelegationManager.registerAsOperator(delegationApprover)` again after registering for the first time
    function testFuzz_registerAsOperator_revert_cannotRegisterMultipleTimes(
        address delegationApprover
    ) public {
        // Register once
        cheats.startPrank(defaultOperator);
        delegationManager.registerAsOperator(delegationApprover, 0, emptyStringForMetadataURI);

        // Expect revert when register again
        cheats.expectRevert(ActivelyDelegated.selector);
        delegationManager.registerAsOperator(delegationApprover, 0, emptyStringForMetadataURI);
        cheats.stopPrank();
    }

    /**
     * @notice `operator` registers via calling `DelegationManager.registerAsOperator(delegationApprover, metadataURI)`
     * Should be able to set any parameters, other than too high value for `stakerOptOutWindowBlocks`
     * The set parameters should match the desired parameters (correct storage update)
     * Operator becomes delegated to themselves
     * Properly emits events – especially the `OperatorRegistered` event, but also `StakerDelegated` & `DelegationApproverUpdated` events
     * Reverts appropriately if operator was already delegated to someone (including themselves, i.e. they were already an operator)
     * @param operator and @param delegationApprover are fuzzed inputs
     */
    function testFuzz_registerAsOperator(
        address operator,
        address delegationApprover,
        string memory metadataURI
    ) public filterFuzzedAddressInputs(operator) {
        _registerOperator_expectEmit(
            RegisterAsOperatorEmitStruct({
                operator: operator,
                delegationApprover: delegationApprover,
                metadataURI: metadataURI
            })
        );
        cheats.prank(operator);
        delegationManager.registerAsOperator(delegationApprover, 0, metadataURI);

        // Storage checks
        assertEq(
            delegationApprover,
            delegationManager.delegationApprover(operator),
            "delegationApprover not set correctly"
        );
        assertEq(delegationManager.delegatedTo(operator), operator, "operator not delegated to self");
    }

    /// @notice Register two separate operators shouldn't revert
    function testFuzz_registerAsOperator_TwoSeparateOperatorsRegister(
        address operator1,
        address delegationApprover1,
        address operator2,
        address delegationApprover2
    ) public {
        cheats.assume(operator1 != operator2);
        // register operator1 with expected emits
        _registerOperator_expectEmit(
            RegisterAsOperatorEmitStruct({
                operator: operator1,
                delegationApprover: delegationApprover1,
                metadataURI: emptyStringForMetadataURI
            })
        );
        _registerOperator(operator1, delegationApprover1, emptyStringForMetadataURI);
        // register operator2 with expected emits
        _registerOperator_expectEmit(
            RegisterAsOperatorEmitStruct({
                operator: operator2,
                delegationApprover: delegationApprover2,
                metadataURI: emptyStringForMetadataURI
            })
        );
        _registerOperator(operator2, delegationApprover2, emptyStringForMetadataURI);
        assertTrue(
            delegationManager.isOperator(operator1),
            "operator1 not registered"
        );
        assertTrue(
            delegationManager.isOperator(operator2),
            "operator2 not registered"
        );
    }


    // @notice Verifies that a staker who is actively delegated to an operator cannot register as an operator (without first undelegating, at least)
    function testFuzz_Revert_registerAsOperator_cannotRegisterWhileDelegated(
        address staker,
        address delegationApprover
    ) public filterFuzzedAddressInputs(staker) {
        cheats.assume(staker != defaultOperator);
>>>>>>> 85e12bab

        // register *this contract* as an operator
        _registerOperatorWithBaseDetails(defaultOperator);

<<<<<<< HEAD
        // Set the staker deposits in the strategies
        strategyManagerMock.addDeposit(defaultStaker, strategy, shares);

        // delegate from the `defaultStaker` to the operator
        _delegateToOperatorWhoAcceptsAllStakers(defaultStaker, defaultOperator);
        _assertDeposit({
            staker: defaultStaker,
            operator: defaultOperator,
            strategy: strategy,
            operatorSharesBefore: 0,
            withdrawableSharesBefore: 0,
            depositSharesBefore: 0,
            prevDsf: WAD,
            depositAmount: shares
        });

        // Set operator magnitude
        uint64 operatorMagnitude = 0;
        uint256 operatorSharesAfterSlash;
        {
            _setOperatorMagnitude(defaultOperator, strategy, operatorMagnitude);
            cheats.prank(address(allocationManagerMock));
            delegationManager.burnOperatorShares(defaultOperator, strategy, WAD, 0);
            operatorSharesAfterSlash = delegationManager.operatorShares(defaultOperator, strategy);
            assertEq(operatorSharesAfterSlash, 0, "operator shares not fully slashed");
        }

        (
            ,
            Withdrawal memory withdrawal,
            bytes32 withdrawalRoot
        ) = _setUpQueueWithdrawalsSingleStrat({
            staker: defaultStaker,
            withdrawer: defaultStaker,
            strategy: strategy,
            depositSharesToWithdraw: shares
        });

        uint256 depositScalingFactor = delegationManager.depositScalingFactor(defaultStaker, strategy);
        assertEq(depositScalingFactor, WAD, "bad test setup");
        // Get withdrawable and deposit shares
        {
            (
                uint256[] memory withdrawableSharesBefore,
                uint256[] memory depositSharesBefore
            ) = delegationManager.getWithdrawableShares(defaultStaker, strategyArray);
            assertEq(
                withdrawableSharesBefore[0],
                0,
                "withdrawable shares should be 0 after being slashed fully"
            );
            assertEq(
                depositSharesBefore[0],
                shares,
                "deposit shares should be unchanged after being slashed fully"
            );
        }

        // Undelegate the staker
        _undelegate_expectEmit_singleStrat(
            UndelegateEmitStruct({
                staker: defaultStaker,
                operator: defaultOperator,
                strategy: strategy,
                depositSharesQueued: shares,
                operatorSharesDecreased: 0,
                withdrawal: withdrawal,
                withdrawalRoot: withdrawalRoot,
                depositScalingFactor: WAD,
                forceUndelegated: false
            })
        );
        cheats.prank(defaultStaker);
        delegationManager.undelegate(defaultStaker);

        // Checks - delegation status
        assertEq(
            delegationManager.delegatedTo(defaultStaker),
            address(0),
            "undelegated staker should be delegated to zero address"
        );
        assertFalse(delegationManager.isDelegated(defaultStaker), "staker not undelegated");

        // Checks - operator & staker shares
        _assertWithdrawal({
            staker: defaultStaker,
            operator: defaultOperator,
            strategy: strategy,
            operatorSharesBefore: 0,
            depositSharesBefore: shares,
            depositSharesWithdrawn: shares,
            depositScalingFactor: uint256(WAD),
            slashingFactor: 0
        });

        assertEq(delegationManager.operatorShares(defaultOperator, strategy), 0, "operator shares not decreased correctly");
        (
            uint256[] memory stakerWithdrawableShares,
            uint256[] memory depositShares
        ) = delegationManager.getWithdrawableShares(defaultStaker, strategyArray);
        assertEq(stakerWithdrawableShares[0], 0, "staker withdrawable shares not calculated correctly");
        assertEq(depositShares[0], 0, "staker deposit shares not reset correctly");
    }

    function testFuzz_undelegate_slashedOperatorCloseTo100(Randomness r) public rand(r) {
        address[] memory stakers = r.StakerArray(r.Uint32(1, 8));
        uint64 prevMaxMagnitude = r.Uint64(2, WAD);
        uint64 newMaxMagnitude = 1;

        // 1. register *this contract* as an operator
        _registerOperatorWithBaseDetails(defaultOperator);
        _setOperatorMagnitude(defaultOperator, strategyMock, prevMaxMagnitude);
    
        // 2. Stakers deposits in the strategyMock
        {
            for (uint256 i = 0; i < stakers.length; ++i) {
                uint256 shares = r.Uint256(1, MAX_STRATEGY_SHARES);
                strategyManagerMock.addDeposit(
                    stakers[i],
                    strategyMock,
                    shares
                );
                stakerDepositShares[stakers[i]] = shares;
            }
        }

        // 3. Delegate from the `stakers` to the operator
        {
            uint256 totalWithdrawable = 0;
            for (uint256 i = 0; i < stakers.length; ++i) {
                {
                    uint256 operatorSharesBefore = delegationManager.operatorShares(defaultOperator, strategyMock);
                    _delegateToOperatorWhoAcceptsAllStakers(stakers[i], defaultOperator);
                    _assertDeposit({
                        staker: stakers[i],
                        operator: defaultOperator,
                        strategy: strategyMock,
                        operatorSharesBefore: operatorSharesBefore,
                        withdrawableSharesBefore: 0,
                        depositSharesBefore: 0,
                        prevDsf: WAD,
                        depositAmount: stakerDepositShares[stakers[i]]
                    });
                }

                (uint256[] memory withdrawableSharesBefore, ) = delegationManager.getWithdrawableShares(stakers[i], strategyMock.toArray());
                totalWithdrawable += withdrawableSharesBefore[0];
            }
            assertLe(
                totalWithdrawable, delegationManager.operatorShares(defaultOperator, strategyMock), "should be <= op shares due to rounding"
            );
        }

        // 4. Slash operator - Set operator magnitude and call burnOperatorShares
        {
            uint256 operatorSharesBefore = delegationManager.operatorShares(defaultOperator, strategyMock);
            _setOperatorMagnitude(defaultOperator, strategyMock, newMaxMagnitude);

            cheats.prank(address(allocationManagerMock));
            delegationManager.burnOperatorShares(defaultOperator, strategyMock, prevMaxMagnitude, newMaxMagnitude);
            _assertOperatorSharesAfterSlash({
                operator: defaultOperator,
                strategy: strategyMock,
                operatorSharesBefore: operatorSharesBefore,
                prevMaxMagnitude: prevMaxMagnitude,
                newMaxMagnitude: newMaxMagnitude
            });
        }

        // 5. Undelegate the stakers with expected events
        uint256 totalOperatorSharesDecreased = 0;
        for (uint256 i = 0; i < stakers.length; ++i) {
            (
                ,
                Withdrawal memory withdrawal,
                bytes32 withdrawalRoot
            ) = _setUpQueueWithdrawalsSingleStrat({
                staker: stakers[i],
                withdrawer: stakers[i],
                strategy: strategyMock,
                depositSharesToWithdraw: stakerDepositShares[stakers[i]]
            });
            uint256 operatorSharesDecreased = _calcWithdrawableShares(
                stakerDepositShares[stakers[i]],
                delegationManager.depositScalingFactor(stakers[i], strategyMock),
                newMaxMagnitude
            );
            _undelegate_expectEmit_singleStrat(
                UndelegateEmitStruct({
                    staker: stakers[i],
                    operator: defaultOperator,
                    strategy: strategyMock,
                    depositSharesQueued: stakerDepositShares[stakers[i]],
                    operatorSharesDecreased: operatorSharesDecreased,
                    withdrawal: withdrawal,
                    withdrawalRoot: withdrawalRoot,
                    depositScalingFactor: WAD,
                    forceUndelegated: false
                })
            );

            cheats.prank(stakers[i]);
            delegationManager.undelegate(stakers[i]);

            totalOperatorSharesDecreased += operatorSharesDecreased;
        }

        // 6. Checks - delegation status and staker,operator shares
        assertEq(
            delegationManager.delegatedTo(defaultStaker),
            address(0),
            "undelegated staker should be delegated to zero address"
=======
        // delegate from the `staker` to the operator
        cheats.startPrank(staker);
        ISignatureUtils.SignatureWithExpiry memory approverSignatureAndExpiry;
        delegationManager.delegateTo(defaultOperator, approverSignatureAndExpiry, emptySalt);

        // expect revert if attempt to register as operator
        cheats.expectRevert(ActivelyDelegated.selector);
        delegationManager.registerAsOperator(delegationApprover, 0, emptyStringForMetadataURI);

        cheats.stopPrank();
    }
    
    /// @notice Add test for registerAsOperator where the operator has existing deposits in strategies
    /// Assert:
    ///     depositShares == operatorShares == withdrawableShares
    ///     check operatorDetails hash encode matches the operatorDetails hash stored (call view function)
    function testFuzz_registerAsOperator_withDeposits(Randomness r) public rand(r) {
        uint256 shares = r.Uint256(1, MAX_STRATEGY_SHARES);
        // Set staker shares in StrategyManager
        IStrategy[] memory strategiesToReturn = new IStrategy[](1);
        strategiesToReturn[0] = strategyMock;
        uint256[] memory sharesToReturn = new uint256[](1);
        sharesToReturn[0] = shares;
        strategyManagerMock.setDeposits(defaultOperator, strategiesToReturn, sharesToReturn);

        // register operator, their own staker depositShares should increase their operatorShares
        _registerOperator_expectEmit(
            RegisterAsOperatorEmitStruct({
                operator: defaultOperator,
                delegationApprover: address(0),
                metadataURI: emptyStringForMetadataURI
            })
        );
        _registerOperatorWithBaseDetails(defaultOperator);
        uint256 operatorSharesAfter = delegationManager.operatorShares(defaultOperator, strategyMock);

        // check depositShares == operatorShares == withdrawableShares
        assertEq(operatorSharesAfter, shares, "operator shares not set correctly");
        (uint256[] memory withdrawableShares, ) = delegationManager.getWithdrawableShares(defaultOperator, strategiesToReturn);
        assertEq(
            withdrawableShares[0],
            shares,
            "withdrawable shares not set correctly"
        );
        assertEq(
            strategyManagerMock.stakerDepositShares(defaultOperator, strategyMock),
            shares,
            "staker deposit shares not set correctly"
>>>>>>> 85e12bab
        );
        assertFalse(delegationManager.isDelegated(defaultStaker), "staker not undelegated");
        for (uint256 i = 0; i < stakers.length; ++i) {
            (
                uint256[] memory stakerWithdrawableShares,
                uint256[] memory stakerDepositShares
            ) = delegationManager.getWithdrawableShares(stakers[i], strategyMock.toArray());
            assertEq(stakerWithdrawableShares[0], 0, "staker withdrawable shares not calculated correctly");
            assertEq(stakerDepositShares[0], 0, "staker deposit shares not reset correctly");
        }
    }

    /**
<<<<<<< HEAD
     * @notice Given an operator with slashed magnitude, delegate, undelegate, and then delegate back to the same operator with
     * completing withdrawals as shares. This should result in the operatorShares after the second delegation being <= the shares from the first delegation.
     */
    function testFuzz_undelegate_delegateAgainWithRounding(Randomness r) public rand(r) {
        uint256 shares = r.Uint256(1, MAX_STRATEGY_SHARES);
        // set magnitude to 66% to ensure rounding when calculating `toShares`
        uint64 operatorMagnitude = 333333333333333333;
=======
     * @notice Tests that an operator can modify their OperatorDetails by calling `DelegationManager.modifyOperatorDetails`
     * Should be able to set any parameters, other than setting their `earningsReceiver` to the zero address or too high value for `stakerOptOutWindowBlocks`
     * The set parameters should match the desired parameters (correct storage update)
     * Properly emits an `DelegationApproverUpdated` event
     * Reverts appropriately if the caller is not an operator
     * Reverts if operator tries to decrease their `stakerOptOutWindowBlocks` parameter
     * @param delegationApprover1 and @param delegationApprover2 are fuzzed inputs
     */
    function testFuzz_modifyOperatorParameters(
        address delegationApprover1,
        address delegationApprover2
    ) public {
        _registerOperator_expectEmit(
            RegisterAsOperatorEmitStruct({
                operator: defaultOperator,
                delegationApprover: delegationApprover1,
                metadataURI: emptyStringForMetadataURI
            })
        );
        _registerOperator(defaultOperator, delegationApprover1, emptyStringForMetadataURI);

        cheats.startPrank(defaultOperator);

        cheats.expectEmit(true, true, true, true, address(delegationManager));
        emit DelegationApproverUpdated(defaultOperator, delegationApprover2);
        delegationManager.modifyOperatorDetails(defaultOperator, delegationApprover2);

        assertEq(
            delegationApprover2,
            delegationManager.delegationApprover(defaultOperator),
            "delegationApprover not set correctly"
        );
        assertEq(delegationManager.delegatedTo(defaultOperator), defaultOperator, "operator not delegated to self");
        // or else the transition is disallowed

        cheats.stopPrank();
    }

    // @notice Tests that an address which is not an operator cannot successfully call `updateOperatorMetadataURI`.
    function test_Revert_updateOperatorMetadataUri_notRegistered() public {
        assertFalse(delegationManager.isOperator(defaultOperator), "bad test setup");

        cheats.prank(defaultOperator);
        cheats.expectRevert(OperatorNotRegistered.selector);
        delegationManager.updateOperatorMetadataURI(defaultOperator, emptyStringForMetadataURI);
    }


    function test_Revert_updateOperatorMetadataUri_notOperator() public {
        cheats.expectRevert(OperatorNotRegistered.selector);
        delegationManager.modifyOperatorDetails(defaultOperator, defaultOperator);
    }

    /**
     * @notice Verifies that a staker cannot call cannot modify their `OperatorDetails` without first registering as an operator
     * @dev This is an important check to ensure that our definition of 'operator' remains consistent, in particular for preserving the
     * invariant that 'operators' are always delegated to themselves
     */
    function testFuzz_UpdateOperatorMetadataURI(string memory metadataURI) public {
        _registerOperatorWithBaseDetails(defaultOperator);

        // call `updateOperatorMetadataURI` and check for event
        cheats.prank(defaultOperator);
        cheats.expectEmit(true, true, true, true, address(delegationManager));
        emit OperatorMetadataURIUpdated(defaultOperator, metadataURI);
        delegationManager.updateOperatorMetadataURI(defaultOperator, metadataURI);
    }

    function testFuzz_UAM_modifyOperatorDetails(
        address delegationApprover
    ) public {
        // Set admin
        cheats.prank(defaultOperator);
        permissionController.setAppointee(
            defaultOperator,
            address(this),
            address(delegationManager),
            IDelegationManager.modifyOperatorDetails.selector
        );

        _registerOperatorWithBaseDetails(defaultOperator);

        // Modify operator details
        cheats.expectEmit(true, true, true, true, address(delegationManager));
        emit DelegationApproverUpdated(defaultOperator, delegationApprover);
        delegationManager.modifyOperatorDetails(defaultOperator, delegationApprover);

        // Check storage
        assertEq(
            delegationApprover,
            delegationManager.delegationApprover(defaultOperator),
            "delegationApprover not set correctly"
        );
    }

    function testFuzz_UAM_updateOperatorMetadataURI(string memory metadataURI) public {
        // Set admin
        cheats.prank(defaultOperator);
        permissionController.setAppointee(
            defaultOperator,
            address(this),
            address(delegationManager),
            IDelegationManager.updateOperatorMetadataURI.selector
        );

        _registerOperatorWithBaseDetails(defaultOperator);

        // call `updateOperatorMetadataURI` and check for event
        cheats.expectEmit(true, true, true, true, address(delegationManager));
        emit OperatorMetadataURIUpdated(defaultOperator, metadataURI);
        delegationManager.updateOperatorMetadataURI(defaultOperator, metadataURI);
    }
}

contract DelegationManagerUnitTests_delegateTo is DelegationManagerUnitTests {
    using ArrayLib for *;
    using SlashingLib for *;

    function test_Revert_WhenPaused() public {
        cheats.prank(defaultOperator);
        delegationManager.registerAsOperator(
            address(0),
            0,
            emptyStringForMetadataURI
        );

        // set the pausing flag
        cheats.prank(pauser);
        delegationManager.pause(2 ** PAUSED_NEW_DELEGATION);

        ISignatureUtils.SignatureWithExpiry memory approverSignatureAndExpiry;
        cheats.prank(defaultStaker);
        cheats.expectRevert(IPausable.CurrentlyPaused.selector);
        delegationManager.delegateTo(defaultOperator, approverSignatureAndExpiry, emptySalt);
    }

    /**
     * @notice Delegates from `staker` to an operator, then verifies that the `staker` cannot delegate to another `operator` (at least without first undelegating)
     */
    function testFuzz_Revert_WhenDelegateWhileDelegated(
        Randomness r,
        ISignatureUtils.SignatureWithExpiry memory approverSignatureAndExpiry
    ) public rand(r) {
        address staker = r.Address();
        address operator = r.Address();
        bytes32 salt = r.Bytes32();

        // delegate from the staker to an operator
        _registerOperatorWithBaseDetails(operator);
        _delegateToOperatorWhoAcceptsAllStakers(staker, operator);

        // try to delegate again and check that the call reverts
        cheats.prank(staker);
        cheats.expectRevert(ActivelyDelegated.selector);
        delegationManager.delegateTo(operator, approverSignatureAndExpiry, salt);
    }

    /// @notice Verifies that `staker` cannot delegate to an unregistered `operator`
    function testFuzz_Revert_WhenDelegateToUnregisteredOperator(Randomness r) public rand(r) {
        address staker = r.Address();
        address operator = r.Address();
        assertFalse(delegationManager.isOperator(operator), "incorrect test input?");

        // try to delegate and check that the call reverts
        cheats.prank(staker);
        cheats.expectRevert(OperatorNotRegistered.selector);
        ISignatureUtils.SignatureWithExpiry memory approverSignatureAndExpiry;
        delegationManager.delegateTo(operator, approverSignatureAndExpiry, emptySalt);
    }

    /**
     * @notice `staker` delegates to an operator who does not require any signature verification (i.e. the operator’s `delegationApprover` address is set to the zero address)
     * via the `staker` calling `DelegationManager.delegateTo`
     * The function should pass with any `operatorSignature` input (since it should be unused)
     * Assertion checks
     * - Properly emitted events from `delegateTo`
     * - depositShares incremented for staker correctly
     * - withdrawableShares are correct
     * - depositScalingFactor is updated correctly
     * - operatorShares increase by depositShares amount
     * - defaultOperator is an operator, staker is delegated to defaultOperator, staker is not an operator
     */
    function testFuzz_OperatorWhoAcceptsAllStakers_StrategyManagerShares(
        Randomness r,
        ISignatureUtils.SignatureWithExpiry memory approverSignatureAndExpiry
    ) public rand(r) {
        address staker = r.Address();
        bytes32 salt = r.Bytes32();
        uint256 shares = r.Uint256(1, MAX_STRATEGY_SHARES);
>>>>>>> 85e12bab

        // register *this contract* as an operator & set its slashed magnitude
        _registerOperatorWithBaseDetails(defaultOperator);
        _setOperatorMagnitude(defaultOperator, strategyMock, operatorMagnitude);

<<<<<<< HEAD
        // Set the staker deposits in the strategies
        strategyManagerMock.addDeposit(defaultStaker, strategyMock, shares);

        // delegate from the `staker` to them
        _delegateToOperatorWhoAcceptsAllStakers(defaultStaker, defaultOperator);
        _assertDeposit({
            staker: defaultStaker,
            operator: defaultOperator,
            strategy: strategyMock,
            operatorSharesBefore: 0,
            withdrawableSharesBefore: 0,
            depositSharesBefore: 0,
            prevDsf: WAD,
            depositAmount: shares
        });
        uint256 operatorSharesBefore = delegationManager.operatorShares(defaultOperator, strategyMock);

        // Format queued withdrawal
        (
            ,
            Withdrawal memory withdrawal,
            bytes32 withdrawalRoot
        ) = _setUpQueueWithdrawalsSingleStrat({
            staker: defaultStaker,
            withdrawer: defaultStaker,
            strategy: strategyMock,
            depositSharesToWithdraw: shares
        });

        uint256 slashingFactor = _getSlashingFactor(defaultStaker, strategyMock, operatorMagnitude);
        uint256 operatorSharesDecreased = _calcWithdrawableShares(
            shares,
            delegationManager.depositScalingFactor(defaultStaker, strategyMock),
            slashingFactor
        );

        // Undelegate the staker
        cheats.prank(defaultStaker);
        _undelegate_expectEmit_singleStrat(
            UndelegateEmitStruct({
                staker: defaultStaker,
                operator: defaultOperator,
                strategy: strategyMock,
                depositSharesQueued: shares,
                operatorSharesDecreased: operatorSharesDecreased,
                withdrawal: withdrawal,
                withdrawalRoot: withdrawalRoot,
                depositScalingFactor: WAD,
                forceUndelegated: false
            })
        );
        delegationManager.undelegate(defaultStaker);

        // Checks - delegation status
        assertEq(
            delegationManager.delegatedTo(defaultStaker),
            address(0),
            "undelegated staker should be delegated to zero address"
        );
        assertFalse(delegationManager.isDelegated(defaultStaker), "staker not undelegated");
        // Checks - operator & staker shares
        _assertWithdrawal({
            staker: defaultStaker,
            operator: defaultOperator,
            strategy: strategyMock,
            operatorSharesBefore: operatorSharesBefore,
            depositSharesBefore: shares,
            depositSharesWithdrawn: shares,
            depositScalingFactor: uint256(WAD).divWad(operatorMagnitude),
            slashingFactor: operatorMagnitude
        });
        (uint256[] memory stakerWithdrawableShares, ) = delegationManager.getWithdrawableShares(defaultStaker, strategyMock.toArray());
        assertEq(stakerWithdrawableShares[0], 0, "staker withdrawable shares not calculated correctly");

        // // Re-delegate the staker to the operator again. The shares should have increased but may be less than from before due to rounding
        _delegateToOperatorWhoAcceptsAllStakers(defaultStaker, defaultOperator);
        // complete withdrawal as shares, should add back delegated shares to operator due to delegating again
        IERC20[] memory tokens = new IERC20[](1);
        tokens[0] = IERC20(strategyMock.underlyingToken());
        cheats.roll(withdrawal.startBlock + delegationManager.minWithdrawalDelayBlocks());
        cheats.prank(defaultStaker);
        delegationManager.completeQueuedWithdrawal(withdrawal, tokens, false);

        uint256 operatorSharesAfter = delegationManager.operatorShares(defaultOperator, strategyMock);
        assertLe(operatorSharesAfter, operatorSharesBefore, "operator shares should be less than or equal to before due to potential rounding");
    }
}

contract DelegationManagerUnitTests_redelegate is DelegationManagerUnitTests {    
    // @notice Verifies that redelegating is not possible when the "delegation paused" switch is flipped
    function testFuzz_Revert_redelegate_delegatePaused(Randomness r) public {
        address staker = r.Address();
        address newOperator = r.Address();

        // register *this contract* as an operator and delegate from the `staker` to them
        _registerOperatorWithBaseDetails(defaultOperator);
        _registerOperatorWithBaseDetails(newOperator);
        _delegateToOperatorWhoAcceptsAllStakers(staker, defaultOperator);

        // set the pausing flag
        cheats.prank(pauser);
        delegationManager.pause(2 ** PAUSED_NEW_DELEGATION);

        cheats.prank(staker);
        cheats.expectRevert(IPausable.CurrentlyPaused.selector);
        delegationManager.redelegate(newOperator, emptyApproverSignatureAndExpiry, emptySalt);
    }

    // @notice Verifies that redelegating is not possible when the "undelegation paused" switch is flipped
    function testFuzz_Revert_redelegate_undelegatePaused(Randomness r) public {
        address staker = r.Address();
        address newOperator = r.Address();

        // register *this contract* as an operator and delegate from the `staker` to them
        _registerOperatorWithBaseDetails(defaultOperator);
        _registerOperatorWithBaseDetails(newOperator);
        _delegateToOperatorWhoAcceptsAllStakers(staker, defaultOperator);

        // set the pausing flag
        cheats.prank(pauser);
        delegationManager.pause(2 ** PAUSED_ENTER_WITHDRAWAL_QUEUE);

        cheats.prank(staker);
        cheats.expectRevert(IPausable.CurrentlyPaused.selector);
        delegationManager.redelegate(newOperator, emptyApproverSignatureAndExpiry, emptySalt);
    }

    function testFuzz_Revert_redelegate_notDelegated(Randomness r) public {
        address undelegatedStaker = r.Address();
        assertFalse(delegationManager.isDelegated(undelegatedStaker), "bad test setup");

        _registerOperatorWithBaseDetails(defaultOperator);

        cheats.prank(undelegatedStaker);
        cheats.expectRevert(NotActivelyDelegated.selector);
        delegationManager.redelegate(defaultOperator, emptyApproverSignatureAndExpiry, emptySalt);
    }

    // @notice Verifies that an operator cannot undelegate from themself (this should always be forbidden)
    function testFuzz_Revert_redelegate_stakerIsOperator(Randomness r) public {
        address operator = r.Address();
        _registerOperatorWithBaseDetails(operator);
        _registerOperatorWithBaseDetails(defaultOperator);

        cheats.prank(operator);
        cheats.expectRevert(OperatorsCannotUndelegate.selector);
        delegationManager.redelegate(defaultOperator, emptyApproverSignatureAndExpiry, emptySalt);
    }

    /// @notice Verifies that `staker` cannot redelegate to an unregistered `operator`
    function testFuzz_Revert_redelegateToUnregisteredOperator(Randomness r) public {
        address staker = r.Address();
        address operator = r.Address();
        assertFalse(delegationManager.isOperator(operator), "incorrect test input?");

        _registerOperatorWithBaseDetails(defaultOperator);
        _delegateToOperatorWhoAcceptsAllStakers(staker, defaultOperator);

        // try to delegate and check that the call reverts
        cheats.prank(staker);
        cheats.expectRevert(OperatorNotRegistered.selector);
        delegationManager.redelegate(operator, emptyApproverSignatureAndExpiry, emptySalt);
    }

=======
        // verify that the salt hasn't been used before
        assertFalse(
            delegationManager.delegationApproverSaltIsSpent(
                delegationManager.delegationApprover(defaultOperator),
                salt
            ),
            "salt somehow spent too early?"
        );
        // Set staker shares in StrategyManager
        strategyManagerMock.addDeposit(staker, strategyMock, shares);
        // delegate from the `staker` to the operator
        cheats.prank(staker);
        _delegateTo_expectEmit_singleStrat(
            DelegateToSingleStratEmitStruct({
                staker: staker,
                operator: defaultOperator,
                strategy: strategyMock,
                depositShares: shares,
                depositScalingFactor: WAD
            })
        );
        delegationManager.delegateTo(defaultOperator, approverSignatureAndExpiry, salt);

        _assertDeposit({
            staker: staker,
            operator: defaultOperator,
            strategy: strategyMock,
            operatorSharesBefore: 0,
            withdrawableSharesBefore: 0,
            depositSharesBefore: 0,
            prevDsf: WAD,
            depositAmount: shares
        });
        assertTrue(delegationManager.isOperator(defaultOperator), "staker not registered as operator");
        assertEq(delegationManager.delegatedTo(staker), defaultOperator, "staker delegated to the wrong address");
        assertFalse(delegationManager.isOperator(staker), "staker incorrectly registered as operator");
        // verify that the salt is still marked as unused (since it wasn't checked or used)
        assertFalse(
            delegationManager.delegationApproverSaltIsSpent(
                delegationManager.delegationApprover(defaultOperator),
                salt
            ),
            "salt somehow spent too early?"
        );
    }

    /**
     * @notice `staker` delegates to an operator who does not require any signature verification (i.e. the operator’s `delegationApprover` address is set to the zero address)
     * via the `staker` calling `DelegationManager.delegateTo`. `staker` holds beaconChainETHStrategy Shares
     * The function should pass with any `operatorSignature` input (since it should be unused)
     * Assertion Checks
     * - Properly emitted events from `delegateTo`
     * - depositShares incremented for staker correctly
     * - withdrawableShares are correct
     * - depositScalingFactor is updated correctly
     * - operatorShares increase by depositShares amount
     * - defaultOperator is an operator, staker is delegated to defaultOperator, staker is not an operator
     * - That the staker withdrawableShares is <= operatorShares (less due to rounding from non-WAD maxMagnitude)
     */
    function testFuzz_OperatorWhoAcceptsAllStakers_beaconChainStrategyShares(
        Randomness r,
        ISignatureUtils.SignatureWithExpiry memory approverSignatureAndExpiry
    ) public rand(r) {
        address staker = r.Address();
        bytes32 salt = r.Bytes32();
        int256 beaconShares = int256(r.Uint256(1 gwei, MAX_ETH_SUPPLY));

        _registerOperatorWithBaseDetails(defaultOperator);
        // Set the operators magnitude
        _setOperatorMagnitude(defaultOperator, beaconChainETHStrategy, WAD);

        // verify that the salt hasn't been used before
        assertFalse(
            delegationManager.delegationApproverSaltIsSpent(
                delegationManager.delegationApprover(defaultOperator),
                salt
            ),
            "salt somehow spent too early?"
        );
        // Set staker shares in BeaconChainStrategy
        eigenPodManagerMock.setPodOwnerShares(staker, beaconShares);

        // delegate from the `staker` to the operator
        cheats.startPrank(staker);
        _delegateTo_expectEmit_singleStrat(
            DelegateToSingleStratEmitStruct({
                staker: staker,
                operator: defaultOperator,
                strategy: beaconChainETHStrategy,
                depositShares: uint256(beaconShares),
                depositScalingFactor: WAD
            })
        );
        delegationManager.delegateTo(defaultOperator, approverSignatureAndExpiry, salt);

        _assertDeposit({
            staker: staker,
            operator: defaultOperator,
            strategy: beaconChainETHStrategy,
            operatorSharesBefore: 0,
            withdrawableSharesBefore: 0,
            depositSharesBefore: 0,
            prevDsf: WAD,
            depositAmount: uint256(beaconShares)
        });
        assertTrue(delegationManager.isOperator(defaultOperator), "staker not registered as operator");
        assertEq(delegationManager.delegatedTo(staker), defaultOperator, "staker delegated to the wrong address");
        assertFalse(delegationManager.isOperator(staker), "staker incorrectly registered as operator");
        // verify that the salt is still marked as unused (since it wasn't checked or used)
        assertFalse(
            delegationManager.delegationApproverSaltIsSpent(
                delegationManager.delegationApprover(defaultOperator),
                salt
            ),
            "salt somehow spent too early?"
        );
        (uint256[] memory withdrawableShares, ) = delegationManager.getWithdrawableShares(staker, beaconChainETHStrategy.toArray());
        _assertWithdrawableAndOperatorShares(
            withdrawableShares[0],
            delegationManager.operatorShares(defaultOperator, beaconChainETHStrategy),
            "withdrawableShares not set correctly"
        );
    }

    /**
     * @notice `staker` delegates to an operator who does not require any signature verification (i.e. the operator’s `delegationApprover` address is set to the zero address)
     * but it should revert as the strategy has been fully slashed for the operator.
     * Assertion checks
     * - staker is not delegated to defaultOperator afterwards
     * - staker is not delegated
     * - staker is not registered as an operator
     * - salt is not spent
     */
    function testFuzz_Revert_OperatorWhoAcceptsAllStakers_AlreadySlashed100Percent_StrategyManagerShares(
        Randomness r
    ) public rand(r) {
        address staker = r.Address();
        uint256 shares = r.Uint256(1, MAX_STRATEGY_SHARES);

        _registerOperatorWithBaseDetails(defaultOperator);

        // Set staker shares in StrategyManager
        IStrategy[] memory strategiesToReturn = strategyMock.toArray();
        uint256[] memory sharesToReturn = shares.toArrayU256();
        strategyManagerMock.setDeposits(staker, strategiesToReturn, sharesToReturn);

        // Set the operators magnitude to be 0
        _setOperatorMagnitude(defaultOperator, strategyMock, 0);

        // delegate from the `staker` to the operator
        cheats.prank(staker);
        cheats.expectRevert(FullySlashed.selector);
        delegationManager.delegateTo(defaultOperator, emptyApproverSignatureAndExpiry, emptySalt);

        assertTrue(delegationManager.delegatedTo(staker) != defaultOperator, "staker should not be delegated to the operator");
        assertFalse(delegationManager.isDelegated(staker), "staker should not be delegated");
        assertFalse(delegationManager.isOperator(staker), "staker incorrectly registered as operator");
        // verify that the salt is still marked as unused (since it wasn't checked or used)
        assertFalse(
            delegationManager.delegationApproverSaltIsSpent(
                delegationManager.delegationApprover(defaultOperator),
                emptySalt
            ),
            "salt somehow spent too early?"
        );
    }

    /**
     * @notice `staker` delegates to an operator who does not require any signature verification (i.e. the operator’s `delegationApprover` address is set to the zero address)
     * but it should revert as the beaconChainStrategy has been fully slashed for the operator.
     * The function should pass with any `operatorSignature` input (since it should be unused)
     * Assertion checks
     * - beaconChainETHStrategy shares are unchanged for the operator
     * - staker is not delegated to defaultOperator afterwards
     * - staker is not delegated
     * - staker is not registered as an operator
     * - salt is not spent
     */
    function testFuzz_Revert_OperatorWhoAcceptsAllStakers_AlreadySlashed100Percent_BeaconChainStrategyShares(
        Randomness r,
        ISignatureUtils.SignatureWithExpiry memory approverSignatureAndExpiry
    ) public rand(r) {
        address staker = r.Address();
        bytes32 salt = r.Bytes32();
        int256 beaconShares = int256(r.Uint256(1 gwei, MAX_ETH_SUPPLY));

        _registerOperatorWithBaseDetails(defaultOperator);

        // verify that the salt hasn't been used before
        assertFalse(
            delegationManager.delegationApproverSaltIsSpent(
                delegationManager.delegationApprover(defaultOperator),
                salt
            ),
            "salt somehow spent too early?"
        );
        // Set staker shares in BeaconChainStrategy
        eigenPodManagerMock.setPodOwnerShares(staker, beaconShares);
        uint256 beaconSharesBefore = delegationManager.operatorShares(staker, beaconChainETHStrategy);

        // Set the operators magnitude for native restaking to be 0
        _setOperatorMagnitude(defaultOperator, beaconChainETHStrategy, 0);

        // delegate from the `staker` to the operator
        cheats.startPrank(staker);
        cheats.expectRevert(FullySlashed.selector);
        delegationManager.delegateTo(defaultOperator, approverSignatureAndExpiry, salt);
        uint256 beaconSharesAfter = delegationManager.operatorShares(defaultOperator, beaconChainETHStrategy);

        assertEq(
            beaconSharesBefore,
            beaconSharesAfter,
            "operator beaconchain shares should not have increased with negative shares"
        );
        assertTrue(delegationManager.delegatedTo(staker) != defaultOperator, "staker should not be delegated to the operator");
        assertFalse(delegationManager.isDelegated(staker), "staker should not be delegated");
        assertFalse(delegationManager.isOperator(staker), "staker incorrectly registered as operator");
        // verify that the salt is still marked as unused (since it wasn't checked or used)
        assertFalse(
            delegationManager.delegationApproverSaltIsSpent(
                delegationManager.delegationApprover(defaultOperator),
                salt
            ),
            "salt somehow spent too early?"
        );
    }

    /**
     * @notice `staker` delegates to an operator who does not require any signature verification (i.e. the operator’s `delegationApprover` address is set to the zero address)
     * and the strategy has already been slashed for the operator.
     * Assertion Checks
     * - Properly emitted events from `delegateTo`
     * - depositShares incremented for staker correctly
     * - withdrawableShares are correct
     * - depositScalingFactor is updated correctly
     * - operatorShares increase by depositShares amount
     * - defaultOperator is an operator, staker is delegated to defaultOperator, staker is not an operator
     * - That the staker withdrawableShares is <= operatorShares (less due to rounding from non-WAD maxMagnitude)
     */
    function testFuzz_OperatorWhoAcceptsAllStakers_AlreadySlashed_StrategyManagerShares(
        Randomness r
    ) public rand(r) {
        address staker = r.Address();
        uint256 shares = r.Uint256(1 gwei, MAX_STRATEGY_SHARES);
        uint64 maxMagnitude = r.Uint64(1, WAD);

        _registerOperatorWithBaseDetails(defaultOperator);
        strategyManagerMock.addDeposit(staker, strategyMock, shares);
        _setOperatorMagnitude(defaultOperator, strategyMock, maxMagnitude);

        // Expected staker scaling factor
        uint256 stakerScalingFactor = uint256(WAD).divWad(maxMagnitude);

        // delegate from the `staker` to the operator
        cheats.prank(staker);
        _delegateTo_expectEmit_singleStrat(
            DelegateToSingleStratEmitStruct({
                staker: staker,
                operator: defaultOperator,
                strategy: strategyMock,
                depositShares: shares,
                depositScalingFactor: stakerScalingFactor
            })
        );
        delegationManager.delegateTo(defaultOperator, emptyApproverSignatureAndExpiry, emptySalt);

        _assertDeposit({
            staker: staker,
            operator: defaultOperator,
            strategy: strategyMock,
            operatorSharesBefore: 0,
            withdrawableSharesBefore: 0,
            depositSharesBefore: 0,
            prevDsf: WAD,
            depositAmount: shares
        });
        assertTrue(delegationManager.isOperator(defaultOperator), "staker not registered as operator");
        assertEq(delegationManager.delegatedTo(staker), defaultOperator, "staker delegated to the wrong address");
        assertFalse(delegationManager.isOperator(staker), "staker incorrectly registered as operator");
        // verify that the salt is still marked as unused (since it wasn't checked or used)
        assertFalse(
            delegationManager.delegationApproverSaltIsSpent(
                delegationManager.delegationApprover(defaultOperator),
                emptySalt
            ),
            "salt somehow spent too early?"
        );

        (uint256[] memory withdrawableShares, ) = delegationManager.getWithdrawableShares(staker, strategyMock.toArray());
        _assertWithdrawableAndOperatorShares(
            withdrawableShares[0],
            delegationManager.operatorShares(defaultOperator, strategyMock),
            "withdrawableShares not set correctly"
        );
    }

    /**
     * @notice `staker` delegates to an operator who does not require any signature verification (i.e. the operator’s `delegationApprover` address is set to the zero address)
     * and the strategy has already been slashed for the operator. `staker` holds beaconChainETHStrategy Shares
     * Assertion Checks
     * - Properly emitted events from `delegateTo`
     * - depositShares incremented for staker correctly
     * - withdrawableShares are correct
     * - depositScalingFactor is updated correctly
     * - operatorShares increase by depositShares amount
     * - defaultOperator is an operator, staker is delegated to defaultOperator, staker is not an operator
     * - That the staker withdrawableShares is <= operatorShares (less due to rounding from non-WAD maxMagnitude)
     */
    function testFuzz_OperatorWhoAcceptsAllStakers_AlreadySlashed_beaconChainStrategyShares(
        Randomness r
    ) public rand(r) {
        address staker = r.Address();
        uint64 maxMagnitude = r.Uint64(1, WAD);
        int256 beaconShares = int256(r.Uint256(1 gwei, MAX_ETH_SUPPLY));

        // Register and set operator's magnitude
        _registerOperatorWithBaseDetails(defaultOperator);
        _setOperatorMagnitude(defaultOperator, beaconChainETHStrategy, maxMagnitude);

        // Set staker shares in BeaconChainStrategy
        eigenPodManagerMock.setPodOwnerShares(staker, beaconShares);

        // delegate from the `staker` to the operator, check for events emitted
        cheats.startPrank(staker);
        _delegateTo_expectEmit_singleStrat(
            DelegateToSingleStratEmitStruct({
                staker: staker,
                operator: defaultOperator,
                strategy: beaconChainETHStrategy,
                depositShares: beaconShares > 0 ? uint256(beaconShares) : 0,
                depositScalingFactor: uint256(WAD).divWad(maxMagnitude)
            })
        );
        delegationManager.delegateTo(defaultOperator, emptyApproverSignatureAndExpiry, emptySalt);

        _assertDeposit({
            staker: staker,
            operator: defaultOperator,
            strategy: beaconChainETHStrategy,
            operatorSharesBefore: 0,
            withdrawableSharesBefore: 0,
            depositSharesBefore: 0,
            prevDsf: WAD,
            depositAmount: uint256(beaconShares)
        });
        assertTrue(delegationManager.isOperator(defaultOperator), "staker not registered as operator");
        assertEq(delegationManager.delegatedTo(staker), defaultOperator, "staker delegated to the wrong address");
        assertFalse(delegationManager.isOperator(staker), "staker incorrectly registered as operator");
        // verify that the salt is still marked as unused (since it wasn't checked or used)
        assertFalse(
            delegationManager.delegationApproverSaltIsSpent(
                delegationManager.delegationApprover(defaultOperator),
                emptySalt
            ),
            "salt somehow spent too early?"
        );

        (
            uint256[] memory withdrawableShares,
        ) = delegationManager.getWithdrawableShares(staker, beaconChainETHStrategy.toArray());
        _assertWithdrawableAndOperatorShares(
            withdrawableShares[0],
            delegationManager.operatorShares(defaultOperator, beaconChainETHStrategy),
            "withdrawableShares not set correctly"
        );
    }

    /**
     * @notice `staker` delegates to an operator who does not require any signature verification (i.e. the operator’s `delegationApprover` address is set to the zero address)
     * and the strategy has already been slashed for the operator. `staker` holds beaconChainETHStrategy Shares and has been
     * slashed on the beaconChain resulting in a non-WAD beaconChainSlashingFactor.
     * Assertion Checks
     * - Properly emitted events from `delegateTo`
     * - depositShares incremented for staker correctly
     * - withdrawableShares are correct
     * - depositScalingFactor is updated correctly
     * - operatorShares increase by depositShares amount
     * - defaultOperator is an operator, staker is delegated to defaultOperator, staker is not an operator
     * - That the staker withdrawableShares is <= operatorShares (less due to rounding from non-WAD maxMagnitude)
     */
    function testFuzz_OperatorWhoAcceptsAllStakers_AlreadySlashedAVSAndBeaconChain_beaconChainStrategyShares(
        Randomness r
    ) public rand(r) {
        address staker = r.Address();
        uint64 maxMagnitude = r.Uint64(1, WAD);
        uint64 beaconChainSlashingFactor = r.Uint64(1, WAD - 1);
        int256 beaconShares = int256(r.Uint256(1 gwei, MAX_ETH_SUPPLY));

        // Register and set operator's magnitude
        _registerOperatorWithBaseDetails(defaultOperator);
        _setOperatorMagnitude(defaultOperator, beaconChainETHStrategy, maxMagnitude);
        eigenPodManagerMock.setBeaconChainSlashingFactor(staker, beaconChainSlashingFactor);
        // Set staker shares in BeaconChainStrategy
        eigenPodManagerMock.setPodOwnerShares(staker, beaconShares);

        // delegate from the `staker` to the operator, check for events emitted
        cheats.startPrank(staker);
        _delegateTo_expectEmit_singleStrat(
            DelegateToSingleStratEmitStruct({
                staker: staker,
                operator: defaultOperator,
                strategy: beaconChainETHStrategy,
                depositShares: beaconShares > 0 ? uint256(beaconShares) : 0,
                depositScalingFactor: uint256(WAD).divWad(maxMagnitude.mulWad(beaconChainSlashingFactor))
            })
        );
        delegationManager.delegateTo(defaultOperator, emptyApproverSignatureAndExpiry, emptySalt);

        _assertDeposit({
            staker: staker,
            operator: defaultOperator,
            strategy: beaconChainETHStrategy,
            operatorSharesBefore: 0,
            withdrawableSharesBefore: 0,
            depositSharesBefore: 0,
            prevDsf: WAD,
            depositAmount: uint256(beaconShares)
        });
        assertTrue(delegationManager.isOperator(defaultOperator), "staker not registered as operator");
        assertEq(delegationManager.delegatedTo(staker), defaultOperator, "staker delegated to the wrong address");
        assertFalse(delegationManager.isOperator(staker), "staker incorrectly registered as operator");
        // verify that the salt is still marked as unused (since it wasn't checked or used)
        assertFalse(
            delegationManager.delegationApproverSaltIsSpent(
                delegationManager.delegationApprover(defaultOperator),
                emptySalt
            ),
            "salt somehow spent too early?"
        );

        (
            uint256[] memory withdrawableShares,
        ) = delegationManager.getWithdrawableShares(staker, beaconChainETHStrategy.toArray());
        _assertWithdrawableAndOperatorShares(
            withdrawableShares[0],
            delegationManager.operatorShares(defaultOperator, beaconChainETHStrategy),
            "withdrawableShares not set correctly"
        );
    }

    /**
     * @notice `staker` delegates to an operator who does not require any signature verification (i.e. the operator’s `delegationApprover` address is set to the zero address)
     * via the `staker` calling `DelegationManager.delegateTo`
     * Similar to tests above but now with staker who has both EigenPod and StrategyManager shares.
     * Assertion Checks for strategyMock and beaconChainETHStrategy
     * - Properly emitted events from `delegateTo`
     * - depositShares incremented for staker correctly
     * - withdrawableShares are correct
     * - depositScalingFactor is updated correctly
     * - operatorShares increase by depositShares amount
     * - defaultOperator is an operator, staker is delegated to defaultOperator, staker is not an operator
     * - That the staker withdrawableShares is <= operatorShares (less due to rounding from non-WAD maxMagnitude)
     */
    function testFuzz_OperatorWhoAcceptsAllStakers_BeaconChainAndStrategyManagerShares(
        Randomness r,
        ISignatureUtils.SignatureWithExpiry memory approverSignatureAndExpiry
    ) public rand(r) {
        address staker = r.Address();
        bytes32 salt = r.Bytes32();
        int256 beaconShares = int256(r.Uint256(1 gwei, MAX_ETH_SUPPLY));
        uint256 shares = r.Uint256(1, MAX_STRATEGY_SHARES);

        _registerOperatorWithBaseDetails(defaultOperator);

        // verify that the salt hasn't been used before
        assertFalse(
            delegationManager.delegationApproverSaltIsSpent(
                delegationManager.delegationApprover(defaultOperator),
                salt
            ),
            "salt somehow spent too early?"
        );
        // Set staker shares in BeaconChainStrategy and StrategyMananger
        strategyManagerMock.addDeposit(staker, strategyMock, shares);
        eigenPodManagerMock.setPodOwnerShares(staker, beaconShares);
        (
            IStrategy[] memory strategiesToReturn,
            uint256[] memory sharesToReturn
        ) = delegationManager.getDepositedShares(staker);
        uint256[] memory depositScalingFactors = new uint256[](2);
        depositScalingFactors[0] = uint256(WAD);
        depositScalingFactors[1] = uint256(WAD);
        // delegate from the `staker` to the operator
        cheats.startPrank(staker);
        _delegateTo_expectEmit(
            DelegateToEmitStruct({
                staker: staker,
                operator: defaultOperator,
                strategies: strategiesToReturn,
                depositShares: sharesToReturn,
                depositScalingFactors: depositScalingFactors
            })
        );
        delegationManager.delegateTo(defaultOperator, approverSignatureAndExpiry, salt);
        cheats.stopPrank();

        _assertDeposit({
            staker: staker,
            operator: defaultOperator,
            strategy: beaconChainETHStrategy,
            operatorSharesBefore: 0,
            withdrawableSharesBefore: 0,
            depositSharesBefore: 0,
            prevDsf: WAD,
            depositAmount: uint256(beaconShares)
        });
        _assertDeposit({
            staker: staker,
            operator: defaultOperator,
            strategy: strategyMock,
            operatorSharesBefore: 0,
            withdrawableSharesBefore: 0,
            depositSharesBefore: 0,
            prevDsf: WAD,
            depositAmount: shares
        });
        (uint256[] memory withdrawableShares, ) = delegationManager.getWithdrawableShares(staker, strategiesToReturn);
        _assertWithdrawableAndOperatorShares(
            withdrawableShares[0],
            delegationManager.operatorShares(defaultOperator, strategyMock),
            "withdrawableShares not set correctly"
        );
        _assertWithdrawableAndOperatorShares(
            withdrawableShares[1],
            delegationManager.operatorShares(defaultOperator, beaconChainETHStrategy),
            "withdrawableShares not set correctly"
        );

        assertTrue(delegationManager.isOperator(defaultOperator), "staker not registered as operator");
        assertEq(delegationManager.delegatedTo(staker), defaultOperator, "staker delegated to the wrong address");
        assertFalse(delegationManager.isOperator(staker), "staker incorrectly registered as operator");
        // verify that the salt is still marked as unused (since it wasn't checked or used)
        assertFalse(
            delegationManager.delegationApproverSaltIsSpent(
                delegationManager.delegationApprover(defaultOperator),
                salt
            ),
            "salt somehow spent too early?"
        );
    }

    /**
     * @notice `defaultStaker` delegates to an operator who does not require any signature verification (i.e. the operator’s `delegationApprover` address is set to the zero address)
     * via the `defaultStaker` calling `DelegationManager.delegateTo`
     * Similar to tests above but now with staker who has both EigenPod and StrategyManager shares.
     * The operator has been slashed prior to deposit for both strategies.
     * Assertion Checks for strategyMock and beaconChainETHStrategy
     * - Properly emitted events from `delegateTo`
     * - depositShares incremented for staker correctly
     * - withdrawableShares are correct
     * - depositScalingFactor is updated correctly
     * - operatorShares increase by depositShares amount
     * - defaultOperator is an operator, defaultStaker is delegated to defaultOperator, defaultStaker is not an operator
     * - That the defaultStaker withdrawableShares is <= operatorShares (less due to rounding from non-WAD maxMagnitude)
     */
    function testFuzz_OperatorWhoAcceptsAllStakers_AlreadySlashed_BeaconChainAndStrategyManagerShares(
        Randomness r
    ) public rand(r) {
        // 1. register operator and setup values, magnitudes
        uint256 shares = r.Uint256(1, MAX_STRATEGY_SHARES);
        int256 beaconShares = int256(r.Uint256(1 gwei, MAX_ETH_SUPPLY));
        uint64 maxMagnitudeBeacon = r.Uint64(1, WAD);
        uint64 maxMagnitudeStrategy = r.Uint64(1, WAD);
        _registerOperatorWithBaseDetails(defaultOperator);
        _setOperatorMagnitude(defaultOperator, beaconChainETHStrategy, maxMagnitudeBeacon);
        _setOperatorMagnitude(defaultOperator, strategyMock, maxMagnitudeStrategy);

        // 2. Set staker shares in BeaconChainStrategy and StrategyMananger
        strategyManagerMock.addDeposit(defaultStaker, strategyMock, shares);
        eigenPodManagerMock.setPodOwnerShares(defaultStaker, beaconShares);
        (
            IStrategy[] memory strategiesToReturn,
            uint256[] memory sharesToReturn
        ) = delegationManager.getDepositedShares(defaultStaker);

        // 3. delegate from the `staker` to the operator with expected emitted events
        cheats.startPrank(defaultStaker);
        uint256[] memory depositScalingFactors = new uint256[](2);
        depositScalingFactors[0] = uint256(WAD).divWad(maxMagnitudeStrategy);
        depositScalingFactors[1] = uint256(WAD).divWad(maxMagnitudeBeacon);
        _delegateTo_expectEmit(
            DelegateToEmitStruct({
                staker: defaultStaker,
                operator: defaultOperator,
                strategies: strategiesToReturn,
                depositShares: sharesToReturn,
                depositScalingFactors: depositScalingFactors
            })
        );
        delegationManager.delegateTo(defaultOperator, emptyApproverSignatureAndExpiry, emptySalt);
        cheats.stopPrank();

        // 4. Assert correct end state values
        _assertDeposit({
            staker: defaultStaker,
            operator: defaultOperator,
            strategy: beaconChainETHStrategy,
            operatorSharesBefore: 0,
            withdrawableSharesBefore: 0,
            depositSharesBefore: 0,
            prevDsf: WAD,
            depositAmount: uint256(beaconShares)
        });
        _assertDeposit({
            staker: defaultStaker,
            operator: defaultOperator,
            strategy: strategyMock,
            operatorSharesBefore: 0,
            withdrawableSharesBefore: 0,
            depositSharesBefore: 0,
            prevDsf: WAD,
            depositAmount: shares
        });
        assertTrue(delegationManager.isOperator(defaultOperator), "defaultStaker not registered as operator");
        assertEq(delegationManager.delegatedTo(defaultStaker), defaultOperator, "defaultStaker delegated to the wrong address");
        assertFalse(delegationManager.isOperator(defaultStaker), "staker incorrectly registered as operator");
        // verify that the salt is still marked as unused (since it wasn't checked or used)
        assertFalse(
            delegationManager.delegationApproverSaltIsSpent(
                delegationManager.delegationApprover(defaultOperator),
                emptySalt
            ),
            "salt somehow spent too early?"
        );
        (uint256[] memory withdrawableShares, ) = delegationManager.getWithdrawableShares(defaultStaker, strategiesToReturn);
        _assertWithdrawableAndOperatorShares(
            withdrawableShares[0],
            delegationManager.operatorShares(defaultOperator, strategyMock),
            "withdrawable strategy shares not set correctly"
        );
        _assertWithdrawableAndOperatorShares(
            withdrawableShares[1],
            delegationManager.operatorShares(defaultOperator, beaconChainETHStrategy),
            "withdrawable beacon shares not set correctly"
        );
    }

    /**
     * @notice `staker` delegates to a operator who does not require any signature verification similar to test above.
     * In this scenario, staker doesn't have any delegatable shares and operator shares should not increase. Staker
     * should still be correctly delegated to the operator after the call.
     */
    function testFuzz_OperatorWhoAcceptsAllStakers_ZeroDelegatableShares(
        Randomness r,
        ISignatureUtils.SignatureWithExpiry memory approverSignatureAndExpiry
    ) public rand(r) {
        address staker = r.Address();
        bytes32 salt = r.Bytes32();
        _registerOperatorWithBaseDetails(defaultOperator);

        // verify that the salt hasn't been used before
        assertFalse(
            delegationManager.delegationApproverSaltIsSpent(
                delegationManager.delegationApprover(defaultOperator),
                salt
            ),
            "salt somehow spent too early?"
        );

        // delegate from the `staker` to the operator
        cheats.startPrank(staker);
        cheats.expectEmit(true, true, true, true, address(delegationManager));
        emit StakerDelegated(staker, defaultOperator);
        delegationManager.delegateTo(defaultOperator, approverSignatureAndExpiry, salt);
        cheats.stopPrank();

        assertTrue(delegationManager.isOperator(defaultOperator), "staker not registered as operator");
        assertEq(delegationManager.delegatedTo(staker), defaultOperator, "staker delegated to the wrong address");
        assertFalse(delegationManager.isOperator(staker), "staker incorrectly registered as operator");
        // verify that the salt is still marked as unused (since it wasn't checked or used)
        assertFalse(
            delegationManager.delegationApproverSaltIsSpent(
                delegationManager.delegationApprover(defaultOperator),
                salt
            ),
            "salt somehow spent too early?"
        );
    }

    /**
     * @notice Like `testDelegateToOperatorWhoRequiresECDSASignature` but using an invalid expiry on purpose and checking that reversion occurs
     */
    function testFuzz_Revert_WhenOperatorWhoRequiresECDSASignature_ExpiredDelegationApproverSignature(
        Randomness r
    ) public rand(r) {
        address staker = r.Address();
        bytes32 salt = r.Bytes32();
        uint256 expiry = r.Uint256(0, block.timestamp - 1);
        // roll to a very late timestamp
        skip(type(uint256).max / 2);

        _registerOperatorWithDelegationApprover(defaultOperator);

        // calculate the delegationSigner's signature
        ISignatureUtils.SignatureWithExpiry memory approverSignatureAndExpiry = _getApproverSignature(
            delegationSignerPrivateKey,
            staker,
            defaultOperator,
            salt,
            expiry
        );

        // delegate from the `staker` to the operator
        cheats.startPrank(staker);
        cheats.expectRevert(ISignatureUtils.SignatureExpired.selector);
        delegationManager.delegateTo(defaultOperator, approverSignatureAndExpiry, salt);
        cheats.stopPrank();
    }

    /**
     * @notice Like `testDelegateToOperatorWhoRequiresECDSASignature` but undelegating after delegating and trying the same approveSignature
     * and checking that reversion occurs with the same salt
     */
    function testFuzz_Revert_WhenOperatorWhoRequiresECDSASignature_PreviouslyUsedSalt(
        Randomness r
    ) public rand(r) {
        address staker = r.Address();
        bytes32 salt = r.Bytes32();
        uint256 expiry = r.Uint256(block.timestamp + 1, type(uint256).max);

        _registerOperatorWithDelegationApprover(defaultOperator);

        // verify that the salt hasn't been used before
        assertFalse(
            delegationManager.delegationApproverSaltIsSpent(
                delegationManager.delegationApprover(defaultOperator),
                salt
            ),
            "salt somehow spent too early?"
        );
        // calculate the delegationSigner's signature
        ISignatureUtils.SignatureWithExpiry memory approverSignatureAndExpiry = _getApproverSignature(
            delegationSignerPrivateKey,
            staker,
            defaultOperator,
            salt,
            expiry
        );

        // delegate from the `staker` to the operator, undelegate, and then try to delegate again with same approversalt
        // to check that call reverts
        cheats.startPrank(staker);
        delegationManager.delegateTo(defaultOperator, approverSignatureAndExpiry, salt);
        assertTrue(
            delegationManager.delegationApproverSaltIsSpent(
                delegationManager.delegationApprover(defaultOperator),
                salt
            ),
            "salt somehow spent not spent?"
        );
        delegationManager.undelegate(staker);
        cheats.expectRevert(SaltSpent.selector);
        delegationManager.delegateTo(defaultOperator, approverSignatureAndExpiry, salt);
        cheats.stopPrank();
    }

    /**
     * @notice Like `testDelegateToOperatorWhoRequiresECDSASignature` but using an incorrect signature on purpose and checking that reversion occurs
     */
    function testFuzz_Revert_WhenOperatorWhoRequiresECDSASignature_WithBadSignature(
        Randomness random
    ) public rand(random) {
        address staker = random.Address();
        uint256 expiry = random.Uint256(block.timestamp + 1, type(uint256).max);

        _registerOperatorWithDelegationApprover(defaultOperator);

        // calculate the signature
        ISignatureUtils.SignatureWithExpiry memory approverSignatureAndExpiry;
        approverSignatureAndExpiry.expiry = expiry;
        {
            bytes32 digestHash = delegationManager.calculateDelegationApprovalDigestHash(
                staker,
                defaultOperator,
                delegationManager.delegationApprover(defaultOperator),
                emptySalt,
                expiry
            );
            (uint8 v, bytes32 r, bytes32 s) = cheats.sign(delegationSignerPrivateKey, digestHash);
            // mess up the signature by flipping v's parity
            v = (v == 27 ? 28 : 27);
            approverSignatureAndExpiry.signature = abi.encodePacked(r, s, v);
        }

        // try to delegate from the `staker` to the operator, and check reversion
        cheats.startPrank(staker);
        cheats.expectRevert(ISignatureUtils.InvalidSignature.selector);
        delegationManager.delegateTo(defaultOperator, approverSignatureAndExpiry, emptySalt);
        cheats.stopPrank();
    }

    /**
     * @notice `staker` delegates to an operator who requires signature verification through an EOA (i.e. the operator’s `delegationApprover` address is set to a nonzero EOA)
     * via the `staker` calling `DelegationManager.delegateTo`
     * The function should pass *only with a valid ECDSA signature from the `delegationApprover`, OR if called by the operator or their delegationApprover themselves
     * Properly emits a `StakerDelegated` event
     * Staker is correctly delegated after the call (i.e. correct storage update)
     * Reverts if the staker is already delegated (to the operator or to anyone else)
     * Reverts if the ‘operator’ is not actually registered as an operator
     */
    function testFuzz_OperatorWhoRequiresECDSASignature(Randomness r) public rand(r) {
        address staker = r.Address();
        bytes32 salt = r.Bytes32();
        uint256 expiry = r.Uint256(block.timestamp, type(uint256).max);

        _registerOperatorWithDelegationApprover(defaultOperator);

        // verify that the salt hasn't been used before
        assertFalse(
            delegationManager.delegationApproverSaltIsSpent(
                delegationManager.delegationApprover(defaultOperator),
                salt
            ),
            "salt somehow spent too early?"
        );
        // calculate the delegationSigner's signature
        ISignatureUtils.SignatureWithExpiry memory approverSignatureAndExpiry = _getApproverSignature(
            delegationSignerPrivateKey,
            staker,
            defaultOperator,
            salt,
            expiry
        );

        // delegate from the `staker` to the operator
        cheats.startPrank(staker);
        cheats.expectEmit(true, true, true, true, address(delegationManager));
        emit StakerDelegated(staker, defaultOperator);
        delegationManager.delegateTo(defaultOperator, approverSignatureAndExpiry, salt);
        cheats.stopPrank();

        assertFalse(delegationManager.isOperator(staker), "staker incorrectly registered as operator");
        assertEq(delegationManager.delegatedTo(staker), defaultOperator, "staker delegated to the wrong address");
        assertFalse(delegationManager.isOperator(staker), "staker incorrectly registered as operator");

        if (staker == delegationManager.delegationApprover(defaultOperator)) {
            // verify that the salt is still marked as unused (since it wasn't checked or used)
            assertFalse(
                delegationManager.delegationApproverSaltIsSpent(
                    delegationManager.delegationApprover(defaultOperator),
                    salt
                ),
                "salt somehow spent too incorrectly?"
            );
        } else {
            // verify that the salt is marked as used
            assertTrue(
                delegationManager.delegationApproverSaltIsSpent(
                    delegationManager.delegationApprover(defaultOperator),
                    salt
                ),
                "salt somehow spent not spent?"
            );
        }
    }

    /**
     * @notice `staker` delegates to an operator who requires signature verification through an EOA (i.e. the operator’s `delegationApprover` address is set to a nonzero EOA)
     * via the `staker` calling `DelegationManager.delegateTo`
     * The function should pass *only with a valid ECDSA signature from the `delegationApprover`, OR if called by the operator or their delegationApprover themselves
     * Properly emits a `StakerDelegated` event
     * Staker is correctly delegated after the call (i.e. correct storage update)
     * Operator shares should increase by the amount of shares delegated
     * Reverts if the staker is already delegated (to the operator or to anyone else)
     * Reverts if the ‘operator’ is not actually registered as an operator
     */
    function testFuzz_OperatorWhoRequiresECDSASignature_StrategyManagerShares(
        Randomness r
    ) public rand(r) {
        address staker = r.Address();
        bytes32 salt = r.Bytes32();
        uint256 expiry = r.Uint256(block.timestamp, type(uint256).max);
        uint256 shares = r.Uint256(1, MAX_STRATEGY_SHARES);

        _registerOperatorWithDelegationApprover(defaultOperator);

        // verify that the salt hasn't been used before
        assertFalse(
            delegationManager.delegationApproverSaltIsSpent(
                delegationManager.delegationApprover(defaultOperator),
                salt
            ),
            "salt somehow spent too early?"
        );
        // calculate the delegationSigner's signature
        ISignatureUtils.SignatureWithExpiry memory approverSignatureAndExpiry = _getApproverSignature(
            delegationSignerPrivateKey,
            staker,
            defaultOperator,
            salt,
            expiry
        );

        // Set staker shares in StrategyManager
        strategyManagerMock.addDeposit(staker, strategyMock, shares);
        // delegate from the `staker` to the operator
        cheats.startPrank(staker);
        _delegateTo_expectEmit_singleStrat(
            DelegateToSingleStratEmitStruct({
                staker: staker,
                operator: defaultOperator,
                strategy: strategyMock,
                depositShares: shares,
                depositScalingFactor: WAD
            })
        );
        delegationManager.delegateTo(defaultOperator, approverSignatureAndExpiry, salt);
        cheats.stopPrank();
        _assertDeposit({
            staker: staker,
            operator: defaultOperator,
            strategy: strategyMock,
            operatorSharesBefore: 0,
            withdrawableSharesBefore: 0,
            depositSharesBefore: 0,
            prevDsf: WAD,
            depositAmount: shares
        });
        assertFalse(delegationManager.isOperator(staker), "staker incorrectly registered as operator");
        assertEq(delegationManager.delegatedTo(staker), defaultOperator, "staker delegated to the wrong address");
        assertFalse(delegationManager.isOperator(staker), "staker incorrectly registered as operator");
        (uint256[] memory withdrawableShares, ) = delegationManager.getWithdrawableShares(staker, strategyMock.toArray());
        _assertWithdrawableAndOperatorShares(
            withdrawableShares[0],
            delegationManager.operatorShares(defaultOperator, strategyMock),
            "withdrawableShares not set correctly"
        );

        if (staker == delegationManager.delegationApprover(defaultOperator)) {
            // verify that the salt is still marked as unused (since it wasn't checked or used)
            assertFalse(
                delegationManager.delegationApproverSaltIsSpent(
                    delegationManager.delegationApprover(defaultOperator),
                    salt
                ),
                "salt somehow spent too incorrectly?"
            );
        } else {
            // verify that the salt is marked as used
            assertTrue(
                delegationManager.delegationApproverSaltIsSpent(
                    delegationManager.delegationApprover(defaultOperator),
                    salt
                ),
                "salt somehow spent not spent?"
            );
        }
    }

    /**
     * @notice `staker` delegates to an operator who requires signature verification through an EOA (i.e. the operator’s `delegationApprover` address is set to a nonzero EOA)
     * via the `staker` calling `DelegationManager.delegateTo`
     * The function should pass *only with a valid ECDSA signature from the `delegationApprover`, OR if called by the operator or their delegationApprover themselves
     * Properly emits a `StakerDelegated` event
     * Staker is correctly delegated after the call (i.e. correct storage update)
     * Operator beaconShares should increase by the amount of shares delegated if beaconShares > 0
     * Reverts if the staker is already delegated (to the operator or to anyone else)
     * Reverts if the ‘operator’ is not actually registered as an operator
     */
    function testFuzz_OperatorWhoRequiresECDSASignature_BeaconChainStrategyShares(
        Randomness r
    ) public rand(r) {
        address staker = r.Address();
        bytes32 salt = r.Bytes32();
        uint256 expiry = r.Uint256(block.timestamp, type(uint256).max);
        int256 beaconShares = int256(r.Uint256(1 gwei, MAX_ETH_SUPPLY));

        _registerOperatorWithDelegationApprover(defaultOperator);

        // verify that the salt hasn't been used before
        assertFalse(
            delegationManager.delegationApproverSaltIsSpent(
                delegationManager.delegationApprover(defaultOperator),
                salt
            ),
            "salt somehow spent too early?"
        );
        // calculate the delegationSigner's signature
        ISignatureUtils.SignatureWithExpiry memory approverSignatureAndExpiry = _getApproverSignature(
            delegationSignerPrivateKey,
            staker,
            defaultOperator,
            salt,
            expiry
        );

        // Set staker shares in BeaconChainStrategy
        eigenPodManagerMock.setPodOwnerShares(staker, beaconShares);
        // delegate from the `staker` to the operator
        cheats.startPrank(staker);
        _delegateTo_expectEmit_singleStrat(
            DelegateToSingleStratEmitStruct({
                staker: staker,
                operator: defaultOperator,
                strategy: beaconChainETHStrategy,
                depositShares: uint256(beaconShares),
                depositScalingFactor: WAD
            })
        );
        delegationManager.delegateTo(defaultOperator, approverSignatureAndExpiry, salt);
        cheats.stopPrank();

        _assertDeposit({
            staker: staker,
            operator: defaultOperator,
            strategy: beaconChainETHStrategy,
            operatorSharesBefore: 0,
            withdrawableSharesBefore: 0,
            depositSharesBefore: 0,
            prevDsf: WAD,
            depositAmount: uint256(beaconShares)
        });
        (
            uint256[] memory withdrawableShares,
        ) = delegationManager.getWithdrawableShares(staker, beaconChainETHStrategy.toArray());
        _assertWithdrawableAndOperatorShares(
            withdrawableShares[0],
            delegationManager.operatorShares(defaultOperator, beaconChainETHStrategy),
            "withdrawableShares not set correctly"
        );
        assertFalse(delegationManager.isOperator(staker), "staker incorrectly registered as operator");
        assertEq(delegationManager.delegatedTo(staker), defaultOperator, "staker delegated to the wrong address");
        assertFalse(delegationManager.isOperator(staker), "staker incorrectly registered as operator");
        if (staker == delegationManager.delegationApprover(defaultOperator)) {
            // verify that the salt is still marked as unused (since it wasn't checked or used)
            assertFalse(
                delegationManager.delegationApproverSaltIsSpent(
                    delegationManager.delegationApprover(defaultOperator),
                    salt
                ),
                "salt somehow spent too incorrectly?"
            );
        } else {
            // verify that the salt is marked as used
            assertTrue(
                delegationManager.delegationApproverSaltIsSpent(
                    delegationManager.delegationApprover(defaultOperator),
                    salt
                ),
                "salt somehow spent not spent?"
            );
        }
    }

    /**
     * @notice `staker` delegates to an operator who requires signature verification through an EOA (i.e. the operator’s `delegationApprover` address is set to a nonzero EOA)
     * via the `staker` calling `DelegationManager.delegateTo`
     * The function should pass *only with a valid ECDSA signature from the `delegationApprover`, OR if called by the operator or their delegationApprover themselves
     * Properly emits a `StakerDelegated` event
     * Staker is correctly delegated after the call (i.e. correct storage update)
     * Operator beaconshares should increase by the amount of beaconShares delegated if beaconShares > 0
     * Operator strategy manager shares should icnrease by amount of shares
     * Reverts if the staker is already delegated (to the operator or to anyone else)
     * Reverts if the ‘operator’ is not actually registered as an operator
     */
    function testFuzz_OperatorWhoRequiresECDSASignature_BeaconChainAndStrategyManagerShares(
        Randomness r
    ) public rand(r) {
        address staker = r.Address();
        bytes32 salt = r.Bytes32();
        uint256 expiry = r.Uint256(block.timestamp, type(uint256).max);
        int256 beaconShares = int256(r.Uint256(1 gwei, MAX_ETH_SUPPLY));
        uint256 shares = r.Uint256(1, MAX_STRATEGY_SHARES);

        // filter inputs, since this will fail when the staker is already registered as an operator
        _registerOperatorWithDelegationApprover(defaultOperator);

        // verify that the salt hasn't been used before
        assertFalse(
            delegationManager.delegationApproverSaltIsSpent(
                delegationManager.delegationApprover(defaultOperator),
                salt
            ),
            "salt somehow spent too early?"
        );
        // calculate the delegationSigner's signature
        ISignatureUtils.SignatureWithExpiry memory approverSignatureAndExpiry = _getApproverSignature(
            delegationSignerPrivateKey,
            staker,
            defaultOperator,
            salt,
            expiry
        );

        // Set staker shares in BeaconChainStrategy and StrategyMananger
        uint256[] memory depositScalingFactors = new uint256[](2);
        depositScalingFactors[0] = uint256(WAD);
        depositScalingFactors[1] = uint256(WAD);
        strategyManagerMock.addDeposit(staker, strategyMock, shares);
        eigenPodManagerMock.setPodOwnerShares(staker, beaconShares);
        (
            IStrategy[] memory strategiesToReturn,
            uint256[] memory sharesToReturn
        ) = delegationManager.getDepositedShares(staker);
        // delegate from the `staker` to the operator
        cheats.startPrank(staker);
        _delegateTo_expectEmit(
            DelegateToEmitStruct({
                staker: staker,
                operator: defaultOperator,
                strategies: strategiesToReturn,
                depositShares: sharesToReturn,
                depositScalingFactors: depositScalingFactors
            })
        );
        delegationManager.delegateTo(defaultOperator, approverSignatureAndExpiry, salt);
        cheats.stopPrank();

        _assertDeposit({
            staker: staker,
            operator: defaultOperator,
            strategy: beaconChainETHStrategy,
            operatorSharesBefore: 0,
            withdrawableSharesBefore: 0,
            depositSharesBefore: 0,
            prevDsf: WAD,
            depositAmount: uint256(beaconShares)
        });
        _assertDeposit({
            staker: staker,
            operator: defaultOperator,
            strategy: strategyMock,
            operatorSharesBefore: 0,
            withdrawableSharesBefore: 0,
            depositSharesBefore: 0,
            prevDsf: WAD,
            depositAmount: shares
        });
        (uint256[] memory withdrawableShares, ) = delegationManager.getWithdrawableShares(staker, strategiesToReturn);
        _assertWithdrawableAndOperatorShares(
            withdrawableShares[0],
            delegationManager.operatorShares(defaultOperator, strategyMock),
            "withdrawableShares for strategy not set correctly"
        );
        _assertWithdrawableAndOperatorShares(
            withdrawableShares[1],
            delegationManager.operatorShares(defaultOperator, beaconChainETHStrategy),
            "withdrawableShares for beacon strategy not set correctly"
        );
        assertFalse(delegationManager.isOperator(staker), "staker incorrectly registered as operator");
        assertEq(delegationManager.delegatedTo(staker), defaultOperator, "staker delegated to the wrong address");
        assertFalse(delegationManager.isOperator(staker), "staker incorrectly registered as operator");
        if (staker == delegationManager.delegationApprover(defaultOperator)) {
            // verify that the salt is still marked as unused (since it wasn't checked or used)
            assertFalse(
                delegationManager.delegationApproverSaltIsSpent(
                    delegationManager.delegationApprover(defaultOperator),
                    salt
                ),
                "salt somehow spent too incorrectly?"
            );
        } else {
            // verify that the salt is marked as used
            assertTrue(
                delegationManager.delegationApproverSaltIsSpent(
                    delegationManager.delegationApprover(defaultOperator),
                    salt
                ),
                "salt somehow spent not spent?"
            );
        }
    }

    /**
     * @notice delegateTo test with operator's delegationApprover address set to a contract address
     * and check that reversion occurs when the signature is expired
     */
    function testFuzz_Revert_WhenOperatorWhoRequiresEIP1271Signature_ExpiredDelegationApproverSignature(
        Randomness r
    ) public rand(r) {
        address staker = r.Address();
        uint256 expiry = r.Uint256(0, block.timestamp - 1);
        uint256 currTimestamp = r.Uint256(block.timestamp, type(uint256).max);

        // roll to a late timestamp
        skip(currTimestamp);

        _registerOperatorWithDelegationApprover(defaultOperator);

        // create the signature struct
        ISignatureUtils.SignatureWithExpiry memory approverSignatureAndExpiry;
        approverSignatureAndExpiry.expiry = expiry;

        // try to delegate from the `staker` to the operator, and check reversion
        cheats.startPrank(staker);
        cheats.expectRevert(ISignatureUtils.SignatureExpired.selector);
        delegationManager.delegateTo(defaultOperator, approverSignatureAndExpiry, emptySalt);
        cheats.stopPrank();
    }

    /**
     * @notice delegateTo test with operator's delegationApprover address set to a contract address
     * and check that reversion occurs when the signature approverSalt is already used.
     * Performed by delegating to operator, undelegating, and trying to reuse the same signature
     */
    function testFuzz_Revert_WhenOperatorWhoRequiresEIP1271Signature_PreviouslyUsedSalt(
        Randomness r
    ) public rand(r) {
        address staker = r.Address();
        bytes32 salt = r.Bytes32();
        uint256 expiry = r.Uint256(block.timestamp, type(uint256).max);

        // register *this contract* as an operator
        // filter inputs, since this will fail when the staker is already registered as an operator
        _registerOperatorWith1271DelegationApprover(defaultOperator);

        // calculate the delegationSigner's signature
        ISignatureUtils.SignatureWithExpiry memory approverSignatureAndExpiry = _getApproverSignature(
            delegationSignerPrivateKey,
            staker,
            defaultOperator,
            salt,
            expiry
        );

        // delegate from the `staker` to the operator
        cheats.startPrank(staker);
        cheats.expectEmit(true, true, true, true, address(delegationManager));
        emit StakerDelegated(staker, defaultOperator);
        delegationManager.delegateTo(defaultOperator, approverSignatureAndExpiry, salt);
        delegationManager.undelegate(staker);
        // Reusing same signature should revert with salt already being used
        cheats.expectRevert(SaltSpent.selector);
        delegationManager.delegateTo(defaultOperator, approverSignatureAndExpiry, salt);
        cheats.stopPrank();
    }

    /**
     * @notice delegateTo test with operator's delegationApprover address set to a contract address that
     * is non compliant with EIP1271
     */
    function testFuzz_Revert_WhenOperatorWhoRequiresEIP1271Signature_NonCompliantWallet(
        Randomness r
    ) public rand(r) {
        address staker = r.Address();
        uint256 expiry = r.Uint256(block.timestamp, type(uint256).max);

        // deploy a ERC1271MaliciousMock contract that will return an incorrect value when called
        ERC1271MaliciousMock wallet = new ERC1271MaliciousMock();
        _registerOperator(defaultOperator, address(wallet), emptyStringForMetadataURI);

        // create the signature struct
        ISignatureUtils.SignatureWithExpiry memory approverSignatureAndExpiry;
        approverSignatureAndExpiry.expiry = expiry;

        // try to delegate from the `staker` to the operator, and check reversion
        cheats.startPrank(staker);
        // because the ERC1271MaliciousMock contract returns the wrong amount of data, we get a low-level "EvmError: Revert" message here rather than the error message bubbling up
        cheats.expectRevert();
        delegationManager.delegateTo(defaultOperator, approverSignatureAndExpiry, emptySalt);
        cheats.stopPrank();
    }

    /**
     * @notice delegateTo test with operator's delegationApprover address set to a contract address that
     * returns a value other than the EIP1271 "magic bytes" and checking that reversion occurs appropriately
     */
    function testFuzz_Revert_WhenOperatorWhoRequiresEIP1271Signature_IsValidSignatureFails(
        Randomness r
    ) public rand(r) {
        address staker = r.Address();
        bytes32 salt = r.Bytes32();
        uint256 expiry = r.Uint256(block.timestamp, type(uint256).max);

        // deploy a ERC1271WalletMock contract that will return an incorrect value when called
        // owner is the 0 address
        ERC1271WalletMock wallet = new ERC1271WalletMock(address(1));
        _registerOperator(defaultOperator, address(wallet), emptyStringForMetadataURI);

        // calculate the delegationSigner's but this is not the correct signature from the wallet contract
        // since the wallet owner is address(1)
        ISignatureUtils.SignatureWithExpiry memory approverSignatureAndExpiry = _getApproverSignature(
            delegationSignerPrivateKey,
            staker,
            defaultOperator,
            salt,
            expiry
        );

        // try to delegate from the `staker` to the operator, and check reversion
        cheats.startPrank(staker);
        // Signature should fail as the wallet will not return EIP1271_MAGICVALUE
        cheats.expectRevert(ISignatureUtils.InvalidSignature.selector);
        delegationManager.delegateTo(defaultOperator, approverSignatureAndExpiry, emptySalt);
        cheats.stopPrank();
    }

    /**
     * @notice `staker` delegates to an operator who requires signature verification through an EIP1271-compliant contract (i.e. the operator’s `delegationApprover` address is
     * set to a nonzero and code-containing address) via the `staker` calling `DelegationManager.delegateTo`
     * The function uses OZ's ERC1271WalletMock contract, and thus should pass *only when a valid ECDSA signature from the `owner` of the ERC1271WalletMock contract,
     * OR if called by the operator or their delegationApprover themselves
     * Properly emits a `StakerDelegated` event
     * Staker is correctly delegated after the call (i.e. correct storage update)
     * Reverts if the staker is already delegated (to the operator or to anyone else)
     * Reverts if the ‘operator’ is not actually registered as an operator
     */
    function testFuzz_OperatorWhoRequiresEIP1271Signature(Randomness r) public rand(r) {
        address staker = r.Address();
        bytes32 salt = r.Bytes32();
        uint256 expiry = r.Uint256(block.timestamp, type(uint256).max);

        _registerOperatorWith1271DelegationApprover(defaultOperator);

        // verify that the salt hasn't been used before
        assertFalse(
            delegationManager.delegationApproverSaltIsSpent(
                delegationManager.delegationApprover(defaultOperator),
                salt
            ),
            "salt somehow spent too early?"
        );
        // calculate the delegationSigner's signature
        ISignatureUtils.SignatureWithExpiry memory approverSignatureAndExpiry = _getApproverSignature(
            delegationSignerPrivateKey,
            staker,
            defaultOperator,
            salt,
            expiry
        );

        // delegate from the `staker` to the operator
        cheats.startPrank(staker);
        cheats.expectEmit(true, true, true, true, address(delegationManager));
        emit StakerDelegated(staker, defaultOperator);
        delegationManager.delegateTo(defaultOperator, approverSignatureAndExpiry, salt);
        cheats.stopPrank();

        assertTrue(delegationManager.isDelegated(staker), "staker not delegated correctly");
        assertEq(delegationManager.delegatedTo(staker), defaultOperator, "staker delegated to the wrong address");
        assertFalse(delegationManager.isOperator(staker), "staker incorrectly registered as operator");

        // check that the nonce incremented appropriately
        if (staker == defaultOperator || staker == delegationManager.delegationApprover(defaultOperator)) {
            // verify that the salt is still marked as unused (since it wasn't checked or used)
            assertFalse(
                delegationManager.delegationApproverSaltIsSpent(
                    delegationManager.delegationApprover(defaultOperator),
                    salt
                ),
                "salt somehow spent too incorrectly?"
            );
        } else {
            // verify that the salt is marked as used
            assertTrue(
                delegationManager.delegationApproverSaltIsSpent(
                    delegationManager.delegationApprover(defaultOperator),
                    salt
                ),
                "salt somehow spent not spent?"
            );
        }
    }
}

contract DelegationManagerUnitTests_increaseDelegatedShares is DelegationManagerUnitTests {
    using ArrayLib for *;
    using SlashingLib for *;
    using Math for *;

    /// @notice Verifies that `DelegationManager.increaseDelegatedShares` reverts if not called by the StrategyManager nor EigenPodManager
    function testFuzz_Revert_increaseDelegatedShares_invalidCaller(Randomness r) public rand(r) {
        address invalidCaller = r.Address();
        uint256 shares = r.Uint256(1, MAX_STRATEGY_SHARES);
        cheats.expectRevert(IDelegationManagerErrors.OnlyStrategyManagerOrEigenPodManager.selector);
        delegationManager.increaseDelegatedShares(invalidCaller, strategyMock, 0, shares);
    }

    /**
     * @notice Verifies that `DelegationManager.increaseDelegatedShares` reverts when operator slashed 100% for a strategy
     * and the staker has deposits in that strategy
     */
    function testFuzz_Revert_increaseDelegatedShares_slashedOperator100Percent(
        Randomness r
    ) public rand(r) {
        uint256 shares = r.Uint256(1, MAX_STRATEGY_SHARES);
        address staker = r.Address();

        // Register operator
        _registerOperatorWithBaseDetails(defaultOperator);
        // Set operator magnitude
        _setOperatorMagnitude({
            operator: defaultOperator,
            strategy: strategyMock,
            magnitude: 0
        });
        // delegate from the `staker` to the operator
        _delegateToOperatorWhoAcceptsAllStakers(staker, defaultOperator);

        uint256 _delegatedSharesBefore = delegationManager.operatorShares(
            delegationManager.delegatedTo(staker),
            strategyMock
        );

        cheats.prank(address(strategyManagerMock));
        cheats.expectRevert(FullySlashed.selector);
        delegationManager.increaseDelegatedShares(staker, strategyMock, 0, shares);

        uint256 delegatedSharesAfter = delegationManager.operatorShares(
            delegationManager.delegatedTo(staker),
            strategyMock
        );

        assertEq(delegatedSharesAfter, _delegatedSharesBefore, "delegated shares incremented incorrectly");
        assertEq(_delegatedSharesBefore, 0, "nonzero shares delegated to zero address!");
    }

    /**
     * @notice Verifies that `DelegationManager.increaseDelegatedShares` reverts when operator slashed 100% for a strategy
     * and the staker has deposits in that strategy. In this test case, the staker was initially deposited and delegated
     * to the operator before the operator was slashed 100%.
     * @dev Checks that withdrawable shares after 100% slashed is 0
     * @dev Checks that as a staker, redepositing after 100% slashed reverts
     */
    function testFuzz_Revert_increaseDelegatedShares_slashedOperator100PercentWithExistingStaker(
        Randomness r
    ) public rand(r) {
        address staker = r.Address();
        uint64 initialMagnitude = r.Uint64(1, WAD);
        uint256 existingShares = r.Uint256(1, MAX_STRATEGY_SHARES);
        uint256 shares = r.Uint256(existingShares, MAX_STRATEGY_SHARES);

        // 1. Register operator with initial operator magnitude and delegate staker to operator
        _registerOperatorWithBaseDetails(defaultOperator);
        _setOperatorMagnitude({
            operator: defaultOperator,
            strategy: strategyMock,
            magnitude: initialMagnitude
        });
        _delegateToOperatorWhoAcceptsAllStakers(staker, defaultOperator);
        // 2. set staker initial shares and increase delegated shares
        IStrategy[] memory strategiesDeposited = strategyMock.toArray();
        uint256[] memory sharesToReturn = existingShares.toArrayU256();
        strategyManagerMock.setDeposits(staker, strategiesDeposited, sharesToReturn);

        cheats.prank(address(strategyManagerMock));
        delegationManager.increaseDelegatedShares(staker, strategyMock, 0, existingShares);

        _assertDeposit({
            staker: staker,
            operator: defaultOperator,
            strategy: strategyMock,
            operatorSharesBefore: 0,
            withdrawableSharesBefore: 0,
            depositSharesBefore: 0,
            prevDsf: WAD,
            depositAmount: existingShares
        });
        (uint256[] memory withdrawableShares, ) = delegationManager.getWithdrawableShares(staker, strategiesDeposited);
        _assertWithdrawableAndOperatorShares(
            withdrawableShares[0],
            delegationManager.operatorShares(defaultOperator, strategyMock),
            "Shares not increased correctly"
        );
        // 3. Now set operator magnitude to 0 (100% slashed)
        _setOperatorMagnitude({
            operator: defaultOperator,
            strategy: strategyMock,
            magnitude: 0
        });

        // 4. Try to "redeposit" and expect a revert since strategy is 100% slashed
        // staker's withdrawable shares should also be 0 now
        cheats.prank(address(strategyManagerMock));
        cheats.expectRevert(FullySlashed.selector);
        delegationManager.increaseDelegatedShares(staker, strategyMock, existingShares, shares);

        (withdrawableShares, ) = delegationManager.getWithdrawableShares(staker, strategiesDeposited);
        assertEq(
            withdrawableShares[0],
            0,
            "All existing shares should be slashed"
        );
    }

    /// @notice Verifies that there is no change in operatorShares if the staker is not delegated
    function testFuzz_increaseDelegatedShares_noop(Randomness r) public rand(r) {
        address staker = r.Address();
        _registerOperatorWithBaseDetails(defaultOperator);
        assertFalse(delegationManager.isDelegated(staker), "bad test setup");

        cheats.prank(address(strategyManagerMock));
        delegationManager.increaseDelegatedShares(staker, strategyMock, 0, 0);
        assertEq(delegationManager.operatorShares(defaultOperator, strategyMock), 0, "shares should not have changed");
    }

    /**
     * @notice Verifies that `DelegationManager.increaseDelegatedShares` properly increases the delegated `shares` that the operator
     * who the `staker` is delegated to has in the strategy
     * Asserts:
     * - depositScalingFactor, depositShares, withdrawableShares, operatorShares after deposit
     * - correct operator shares after deposit

     * @dev Checks that there is no change if the staker is not delegated
     */
    function testFuzz_increaseDelegatedShares(Randomness r) public rand(r) {
        address staker = r.Address();
        uint256 shares = r.Uint256(1, MAX_STRATEGY_SHARES);
        bool delegateFromStakerToOperator = r.Boolean();

        // Register operator
        _registerOperatorWithBaseDetails(defaultOperator);
        // delegate from the `staker` to the operator *if `delegateFromStakerToOperator` is 'true'*
        if (delegateFromStakerToOperator) {
            _delegateToOperatorWhoAcceptsAllStakers(staker, defaultOperator);
        }
        uint256 delegatedSharesBefore = delegationManager.operatorShares(
            delegationManager.delegatedTo(staker),
            strategyMock
        );

        // deposit and increase delegated shares
        strategyManagerMock.addDeposit(staker, strategyMock, shares);
        if (delegationManager.isDelegated(staker)) {
            _increaseDelegatedShares_expectEmit(
                IncreaseDelegatedSharesEmitStruct({
                    staker: staker,
                    operator: delegationManager.delegatedTo(staker),
                    strategy: strategyMock,
                    sharesToIncrease: shares,
                    depositScalingFactor: WAD
                })
            );
        }
        cheats.prank(address(strategyManagerMock));
        delegationManager.increaseDelegatedShares(staker, strategyMock, 0, shares);
        _assertDeposit({
            staker: staker,
            operator: delegationManager.delegatedTo(staker),
            strategy: strategyMock,
            operatorSharesBefore: delegatedSharesBefore,
            withdrawableSharesBefore: 0,
            depositSharesBefore: 0,
            prevDsf: WAD,
            depositAmount: shares
        });

        // Assert correct end state values
        uint256 delegatedSharesAfter = delegationManager.operatorShares(defaultOperator, strategyMock);
        (uint256[] memory withdrawableShares, ) = delegationManager.getWithdrawableShares(staker, strategyMock.toArray());
        if (delegationManager.isDelegated(staker)) {
            _assertWithdrawableAndOperatorShares(
                withdrawableShares[0],
                delegatedSharesAfter,
                "Invalid withdrawable shares"
            );
        } else {
            assertEq(delegatedSharesAfter, delegatedSharesBefore, "delegated shares incremented incorrectly");
            assertEq(delegatedSharesBefore, 0, "nonzero shares delegated to zero address!");
        }
    }

    function testFuzz_increaseDelegatedShares_beaconChainShares(Randomness r) public rand(r) {
        address staker = r.Address();
        uint256 shares = r.Uint256(1, MAX_ETH_SUPPLY);
        uint64 beaconChainSlashingFactor = r.Uint64(1, WAD);

        // Register operator
        _registerOperatorWithBaseDetails(defaultOperator);
        // delegate from the `staker` to the operator *if `delegateFromStakerToOperator` is 'true'*
        _delegateToOperatorWhoAcceptsAllStakers(staker, defaultOperator);
        uint256 delegatedSharesBefore = delegationManager.operatorShares(
            delegationManager.delegatedTo(staker),
            beaconChainETHStrategy
        );

        // deposit and increase delegated shares
        eigenPodManagerMock.setPodOwnerShares(staker, int256(shares));
        eigenPodManagerMock.setBeaconChainSlashingFactor(staker, beaconChainSlashingFactor);
        _increaseDelegatedShares_expectEmit(
            IncreaseDelegatedSharesEmitStruct({
                staker: staker,
                operator: delegationManager.delegatedTo(staker),
                strategy: beaconChainETHStrategy,
                sharesToIncrease: shares,
                depositScalingFactor: uint256(WAD).divWad(beaconChainSlashingFactor)
            })
        );
        cheats.prank(address(strategyManagerMock));
        delegationManager.increaseDelegatedShares(staker, beaconChainETHStrategy, 0, shares);
        _assertDeposit({
            staker: staker,
            operator: defaultOperator,
            strategy: beaconChainETHStrategy,
            operatorSharesBefore: delegatedSharesBefore,
            withdrawableSharesBefore: 0,
            depositSharesBefore: 0,
            prevDsf: WAD,
            depositAmount: shares
        });

        // Assert correct end state values
        uint256 delegatedSharesAfter = delegationManager.operatorShares(defaultOperator, beaconChainETHStrategy);
        (uint256[] memory withdrawableShares, ) = delegationManager.getWithdrawableShares(staker, beaconChainETHStrategy.toArray());
        _assertWithdrawableAndOperatorShares(
            withdrawableShares[0],
            delegatedSharesAfter,
            "Invalid withdrawable shares"
        );
    }

    /**
     * @notice Verifies that `DelegationManager.increaseDelegatedShares` properly increases the delegated `shares` that the operator
     * who the `staker` is delegated to has in the strategy
     * @dev Checks that there is no change if the staker is not delegated
     */
    function testFuzz_increaseDelegatedShares_slashedOperator(Randomness r) public rand(r) {
        address staker = r.Address();
        uint256 shares = r.Uint256(1, MAX_STRATEGY_SHARES);
        uint64 magnitude = r.Uint64(1, WAD);
        bool delegateFromStakerToOperator = r.Boolean();

        // Register operator
        _registerOperatorWithBaseDetails(defaultOperator);
        
        // Set operator magnitude
        _setOperatorMagnitude(defaultOperator, strategyMock, magnitude);

        // delegate from the `staker` to the operator *if `delegateFromStakerToOperator` is 'true'*
        if (delegateFromStakerToOperator) {
            _delegateToOperatorWhoAcceptsAllStakers(staker, defaultOperator);
        }
        uint256 delegatedSharesBefore = delegationManager.operatorShares(
            delegationManager.delegatedTo(staker),
            strategyMock
        );

        strategyManagerMock.addDeposit(staker, strategyMock, shares);
        if (delegationManager.isDelegated(staker)) {
            _increaseDelegatedShares_expectEmit(
                IncreaseDelegatedSharesEmitStruct({
                    staker: staker,
                    operator: defaultOperator,
                    strategy: strategyMock,
                    sharesToIncrease: shares,
                    depositScalingFactor: uint256(WAD).divWad(magnitude)
                })
            );
        }
        cheats.prank(address(strategyManagerMock));
        delegationManager.increaseDelegatedShares(staker, strategyMock, 0, shares);

        _assertDeposit({
            staker: staker,
            operator: delegationManager.delegatedTo(staker),
            strategy: strategyMock,
            operatorSharesBefore: delegatedSharesBefore,
            withdrawableSharesBefore: 0,
            depositSharesBefore: 0,
            prevDsf: WAD,
            depositAmount: shares
        });

        // Assert correct values
        uint256 delegatedSharesAfter = delegationManager.operatorShares(defaultOperator, strategyMock);
        (uint256[] memory withdrawableShares, ) = delegationManager.getWithdrawableShares(staker, strategyMock.toArray());

        if (delegationManager.isDelegated(staker)) {
            _assertWithdrawableAndOperatorShares(
                withdrawableShares[0],
                delegatedSharesAfter,
                "Invalid withdrawable shares"
            );
        } else {
            assertEq(delegatedSharesAfter, delegatedSharesBefore, "delegated shares incremented incorrectly");
            assertEq(delegatedSharesBefore, 0, "nonzero shares delegated to zero address!");
        }
    }

    /**
     * @notice Verifies that `DelegationManager.increaseDelegatedShares` properly increases the delegated `shares` for the
     * `defaultOperator` who the staker is delegated to. Asserts for proper events emitted and correct withdrawable shares, 
     * despoitScalingFactor for the staker, and operator shares after deposit.
     */
    function testFuzz_increaseDelegatedShares_slashedOperatorAndBeaconChainShares(Randomness r) public rand(r) {
        address staker = r.Address();
        uint256 shares = r.Uint256(1, MAX_ETH_SUPPLY);
        uint64 maxMagnitude = r.Uint64(1, WAD);
        uint64 beaconChainSlashingFactor = r.Uint64(1, WAD);

        // Register operator
        _registerOperatorWithBaseDetails(defaultOperator);
        // Set operator magnitude
        _setOperatorMagnitude(defaultOperator, beaconChainETHStrategy, maxMagnitude);
        // delegate from the `staker` to the operator *if `delegateFromStakerToOperator` is 'true'*
        _delegateToOperatorWhoAcceptsAllStakers(staker, defaultOperator);
        uint256 delegatedSharesBefore = delegationManager.operatorShares(
            delegationManager.delegatedTo(staker),
            beaconChainETHStrategy
        );

        // deposit and increase delegated shares
        eigenPodManagerMock.setPodOwnerShares(staker, int256(shares));
        eigenPodManagerMock.setBeaconChainSlashingFactor(staker, beaconChainSlashingFactor);
        _increaseDelegatedShares_expectEmit(
            IncreaseDelegatedSharesEmitStruct({
                staker: staker,
                operator: delegationManager.delegatedTo(staker),
                strategy: beaconChainETHStrategy,
                sharesToIncrease: shares,
                depositScalingFactor: uint256(WAD).divWad(maxMagnitude.mulWad(beaconChainSlashingFactor))
            })
        );
        cheats.prank(address(strategyManagerMock));
        delegationManager.increaseDelegatedShares(staker, beaconChainETHStrategy, 0, shares);
        _assertDeposit({
            staker: staker,
            operator: defaultOperator,
            strategy: beaconChainETHStrategy,
            operatorSharesBefore: delegatedSharesBefore,
            withdrawableSharesBefore: 0,
            depositSharesBefore: 0,
            prevDsf: WAD,
            depositAmount: shares
        });

        // Assert correct end state values
        uint256 delegatedSharesAfter = delegationManager.operatorShares(defaultOperator, beaconChainETHStrategy);
        (uint256[] memory withdrawableShares, ) = delegationManager.getWithdrawableShares(staker, beaconChainETHStrategy.toArray());
        _assertWithdrawableAndOperatorShares(
            withdrawableShares[0],
            delegatedSharesAfter,
            "Invalid withdrawable shares"
        );
    }

    /**
     * @notice Verifies that `DelegationManager.increaseDelegatedShares` doesn't revert when operator slashed 100% for a strategy
     * and the staker has deposits in a separate strategy
     */
    function testFuzz_increaseDelegatedShares_slashedOperator100Percent(
        Randomness r
    ) public rand(r) {
        address staker = r.Address();
        uint256 shares = r.Uint256(1, MAX_STRATEGY_SHARES);
        uint64 magnitude = r.Uint64(1, WAD);
        IStrategy[] memory strategyArray = r.StrategyArray(1);
        IStrategy strategy = strategyArray[0];

        // Register operator
        _registerOperatorWithBaseDetails(defaultOperator);
        // Set operator magnitude for 100% slashed strategy
        _setOperatorMagnitude({
            operator: defaultOperator,
            strategy: strategyMock,
            magnitude: 0
        });
        // Set operator magnitude for non-100% slashed strategy
        _setOperatorMagnitude({
            operator: defaultOperator,
            strategy: strategy,
            magnitude: magnitude
        });
        // delegate from the `staker` to the operator
        _delegateToOperatorWhoAcceptsAllStakers(staker, defaultOperator);

        uint256 delegatedSharesBefore = delegationManager.operatorShares(
            delegationManager.delegatedTo(staker),
            strategy
        );

        // deposit and increaseDelegatedShares
        strategyManagerMock.addDeposit(staker, strategy, shares);
        uint256 slashingFactor = _getSlashingFactor(staker, strategy, magnitude);
        dsf.update(0, shares, slashingFactor);
        _increaseDelegatedShares_expectEmit(
            IncreaseDelegatedSharesEmitStruct({
                staker: staker,
                operator: defaultOperator,
                strategy: strategy,
                sharesToIncrease: shares,
                depositScalingFactor: dsf.scalingFactor()
            })
        );
        cheats.prank(address(strategyManagerMock));
        delegationManager.increaseDelegatedShares(staker, strategy, 0, shares);

        _assertDeposit({
            staker: staker,
            operator: defaultOperator,
            strategy: strategy,
            operatorSharesBefore: delegatedSharesBefore,
            withdrawableSharesBefore: 0,
            depositSharesBefore: 0,
            prevDsf: WAD,
            depositAmount: shares
        });

        // Assert correct end state values
        (uint256[] memory withdrawableShares, ) = delegationManager.getWithdrawableShares(staker, strategyArray);
        uint256 delegatedSharesAfter = delegationManager.operatorShares(
            delegationManager.delegatedTo(staker),
            strategy
        );
        _assertWithdrawableAndOperatorShares(
            withdrawableShares[0],
            delegatedSharesAfter,
            "Invalid withdrawable shares"
        );
    }

    /**
     * @notice A unique test setup where impact of rounding can clearly be observed here.
     * After making the initial deposit of 44182209037560531097078597505 shares, and the operator's magnitude is set to 999999999999990009,
     * Each subsequent deposit amount of 1000 actually results in LESS withdrawable shares for the staker. There in an increasing drift
     * between the operator's shares and the staker's withdrawable shares.
     * The test below results in a drift difference of 4.418e13
     */
    function test_increaseDelegatedShares_depositRepeatedly() public {
        uint64 initialMagnitude = 999999999999990009;
        uint256 shares = 44182209037560531097078597505;

        // register *this contract* as an operator
        _registerOperatorWithBaseDetails(defaultOperator);
        _setOperatorMagnitude(defaultOperator, strategyMock, initialMagnitude);
    
        // Set the staker deposits in the strategies
        IStrategy[] memory strategies = new IStrategy[](1);
        strategies[0] = strategyMock;
        strategyManagerMock.addDeposit(defaultStaker, strategyMock, shares);

        // delegate from the `defaultStaker` to the operator
        _delegateToOperatorWhoAcceptsAllStakers(defaultStaker, defaultOperator);

        {
            for (uint256 i = 0; i < 1000; ++i) {
                cheats.prank(address(strategyManagerMock));
                delegationManager.increaseDelegatedShares(defaultStaker, strategyMock, shares, 1000);
                shares += 1000;
                uint256[] memory newDepositSharesArray = new uint256[](1);
                newDepositSharesArray[0] = shares;

                strategyManagerMock.setDeposits(defaultStaker, strategies, newDepositSharesArray);
            }
        }

        (
            uint256[] memory withdrawableShares,
            uint256[] memory depositShares
        ) = delegationManager.getWithdrawableShares(defaultStaker, strategies);
        assertEq(depositShares[0], shares, "staker deposit shares not reset correctly");
        assertEq(
            delegationManager.operatorShares(defaultOperator, strategyMock) - withdrawableShares[0],
            44182209037566,
            "drift should be 4.418e13 from previous tests"
        );
    }
}

contract DelegationManagerUnitTests_decreaseDelegatedShares is DelegationManagerUnitTests {
    using ArrayLib for *;
    using SlashingLib for *;
    using Math for *;

    function testFuzz_Revert_decreaseDelegatedShares_invalidCaller(Randomness r) public rand(r) {
        address invalidCaller = r.Address();
        address staker = r.Address();
        uint256 shares = r.Uint256(1, MAX_STRATEGY_SHARES);
        uint64 beaconChainSlashingFactorDecrease = uint64(r.Uint256(0, WAD));
        cheats.expectRevert(IDelegationManagerErrors.OnlyEigenPodManager.selector);
        cheats.prank(invalidCaller);
        delegationManager.decreaseDelegatedShares(staker, shares, beaconChainSlashingFactorDecrease);
    }

    /// @notice Verifies that there is no change in operatorShares if the staker is not delegated
    function testFuzz_decreaseDelegatedShares_noop(Randomness r) public rand(r) {
        address staker = r.Address();
        uint256 shares = r.Uint256(1, MAX_STRATEGY_SHARES);
        uint64 beaconChainSlashingFactorDecrease = uint64(r.Uint256(0, WAD));

        // Register operator
        _registerOperatorWithBaseDetails(defaultOperator);
        assertFalse(delegationManager.isDelegated(staker), "bad test setup");

        cheats.prank(address(eigenPodManagerMock));
        delegationManager.decreaseDelegatedShares(staker, shares, beaconChainSlashingFactorDecrease);
        assertEq(delegationManager.operatorShares(defaultOperator, strategyMock), 0, "shares should not have changed");
    }

    /**
     * @notice Verifies that `decreaseDelegatedShares` properly updates the staker's withdrawable shares
     * and their delegated operator's shares are decreased by the correct amount.
     * Ensures that after the decrease, the staker's withdrawableShares <= operatorShares,
     * preventing any underflow for the operator's shares if they were all to be withdrawn.
     */
    function testFuzz_decreaseDelegatedShares_nonSlashedOperator(Randomness r) public rand(r) {
        int256 beaconShares = int256(r.Uint256(1, MAX_ETH_SUPPLY));
        uint256 sharesDecrease = r.Uint256(0, uint256(beaconShares) - 1);
        uint64 beaconChainSlashingFactor = r.Uint64(1, WAD);

        // 1. Setup staker and delegate to operator
        _registerOperatorWithBaseDetails(defaultOperator);
        eigenPodManagerMock.setPodOwnerShares(defaultStaker, beaconShares);
        eigenPodManagerMock.setBeaconChainSlashingFactor(defaultStaker, beaconChainSlashingFactor);
        _delegateToOperatorWhoAcceptsAllStakers(defaultStaker, defaultOperator);
        _assertDeposit({
            staker: defaultStaker,
            operator: defaultOperator,
            strategy: beaconChainETHStrategy,
            operatorSharesBefore: 0,
            withdrawableSharesBefore: 0,
            depositSharesBefore: 0,
            prevDsf: WAD,
            depositAmount: uint256(beaconShares)
        });

        // 2. Perform beaconChain slash + decreaseDelegatedShares()
        (
            uint64 prevBeaconSlashingFactor,
            uint64 newBeaconSlashingFactor
        ) = _setNewBeaconChainSlashingFactor(defaultStaker, beaconShares, sharesDecrease);
        uint64 beaconChainSlashingFactorDecrease = prevBeaconSlashingFactor - newBeaconSlashingFactor;
        assertEq(
            beaconChainSlashingFactor,
            prevBeaconSlashingFactor,
            "Bad test setup"
        );
        uint256 depositScalingFactor = uint256(WAD).divWad(beaconChainSlashingFactor);
        // expected operatorShares decreased for event
        uint256 operatorSharesToDecrease = _calcWithdrawableShares({
            depositShares: uint256(beaconShares),
            depositScalingFactor: depositScalingFactor,
            slashingFactor: beaconChainSlashingFactorDecrease
        });
        // expected events
        _decreaseDelegatedShares_expectEmit(
            DecreaseDelegatedSharesEmitStruct({
                staker: defaultStaker,
                operator: defaultOperator,
                sharesToDecrease: operatorSharesToDecrease
            })
        );
        cheats.prank(address(eigenPodManagerMock));
        delegationManager.decreaseDelegatedShares(defaultStaker, uint256(beaconShares), beaconChainSlashingFactorDecrease);

        // 3. Assert correct values
        uint256 expectedWithdrawableShares = _calcWithdrawableShares({
            depositShares: uint256(beaconShares),
            depositScalingFactor: depositScalingFactor,
            slashingFactor: newBeaconSlashingFactor
        });
        _assertSharesAfterBeaconSlash({
            staker: defaultStaker,
            withdrawableSharesBefore: uint256(beaconShares),
            expectedWithdrawableShares: expectedWithdrawableShares,
            prevBeaconSlashingFactor: prevBeaconSlashingFactor
        });
        // Assert correct end state values
        (uint256[] memory withdrawableSharesAfter, ) = delegationManager.getWithdrawableShares(defaultStaker, beaconChainETHStrategy.toArray());

        assertEq(
            delegationManager.operatorShares(defaultOperator, beaconChainETHStrategy) + operatorSharesToDecrease,
            uint256(beaconShares),
            "operator shares not decreased correctly"
        );

        _assertWithdrawableAndOperatorShares(
            withdrawableSharesAfter[0],
            delegationManager.operatorShares(defaultOperator, beaconChainETHStrategy),
            "Invalid withdrawable shares"
        );
    }

    /**
     * @notice Similar test to `testFuzz_decreaseDelegatedShares_nonSlashedOperator` but with
     * a pre-slashed operator (maxMagnitude < WAD).
     * Verifies that `decreaseDelegatedShares` properly updates the staker's withdrawable shares
     * and their delegated operator's shares are decreased by the correct amount.
     * Ensures that after the decrease, the staker's withdrawableShares <= operatorShares,
     * preventing any underflow for the operator's shares if they were all to be withdrawn.
     */
    function testFuzz_decreaseDelegatedShares_slashedOperator(Randomness r) public rand(r) {
        int256 beaconShares = int256(r.Uint256(1, MAX_ETH_SUPPLY));
        uint256 sharesDecrease = r.Uint256(0, uint256(beaconShares) - 1);
        uint64 maxMagnitude = r.Uint64(1, WAD - 1);
        uint64 beaconChainSlashingFactor = r.Uint64(1, WAD);

        // 1. Setup staker and delegate to operator
        _registerOperatorWithBaseDetails(defaultOperator);
        _setOperatorMagnitude(defaultOperator, beaconChainETHStrategy, maxMagnitude);
        eigenPodManagerMock.setPodOwnerShares(defaultStaker, beaconShares);
        eigenPodManagerMock.setBeaconChainSlashingFactor(defaultStaker, beaconChainSlashingFactor);
        _delegateToOperatorWhoAcceptsAllStakers(defaultStaker, defaultOperator);
        _assertDeposit({
            staker: defaultStaker,
            operator: defaultOperator,
            strategy: beaconChainETHStrategy,
            operatorSharesBefore: 0,
            withdrawableSharesBefore: 0,
            depositSharesBefore: 0,
            prevDsf: WAD,
            depositAmount: uint256(beaconShares)
        });

        // 2. Perform beaconChain slash + decreaseDelegatedShares()
        (
            uint64 prevBeaconSlashingFactor,
            uint64 newBeaconSlashingFactor
        ) = _setNewBeaconChainSlashingFactor(defaultStaker, beaconShares, sharesDecrease);
        uint64 beaconChainSlashingFactorDecrease = prevBeaconSlashingFactor - newBeaconSlashingFactor;
        assertEq(
            beaconChainSlashingFactor,
            prevBeaconSlashingFactor,
            "Bad test setup"
        );
        uint256 depositScalingFactor = uint256(WAD).divWad(maxMagnitude.mulWad(beaconChainSlashingFactor));
        // expected operatorShares decreased for event
        uint256 operatorSharesToDecrease = _calcWithdrawableShares({
            depositShares: uint256(beaconShares),
            depositScalingFactor: depositScalingFactor,
            slashingFactor: maxMagnitude.mulWad(beaconChainSlashingFactorDecrease)
        });
        // expected events
        _decreaseDelegatedShares_expectEmit(
            DecreaseDelegatedSharesEmitStruct({
                staker: defaultStaker,
                operator: defaultOperator,
                sharesToDecrease: operatorSharesToDecrease
            })
        );
        cheats.prank(address(eigenPodManagerMock));
        delegationManager.decreaseDelegatedShares(defaultStaker, uint256(beaconShares), beaconChainSlashingFactorDecrease);

        // 3. Assert correct values
        uint256 expectedWithdrawableShares = _calcWithdrawableShares({
            depositShares: uint256(beaconShares),
            depositScalingFactor: depositScalingFactor,
            slashingFactor: maxMagnitude.mulWad(newBeaconSlashingFactor)
        });
        _assertSharesAfterBeaconSlash({
            staker: defaultStaker,
            withdrawableSharesBefore: uint256(beaconShares),
            expectedWithdrawableShares: expectedWithdrawableShares,
            prevBeaconSlashingFactor: prevBeaconSlashingFactor
        });
        // Assert correct end state values
        (uint256[] memory withdrawableSharesAfter, ) = delegationManager.getWithdrawableShares(defaultStaker, beaconChainETHStrategy.toArray());

        assertEq(
            delegationManager.operatorShares(defaultOperator, beaconChainETHStrategy) + operatorSharesToDecrease,
            uint256(beaconShares),
            "operator shares not decreased correctly"
        );

        _assertWithdrawableAndOperatorShares(
            withdrawableSharesAfter[0],
            delegationManager.operatorShares(defaultOperator, beaconChainETHStrategy),
            "Invalid withdrawable shares"
        );
    }

    /**
     * @notice Verifies that if a staker's beaconChainSlashingFactor is reduced to 0 if their entire balance
     * is slashed. Their withdrawable shares should be 0 afterwards and decreasing operatorShares should
     * not underflow and revert either.
     */
    function testFuzz_decreaseDelegatedShares_entireBalance(Randomness r) public rand(r) {
        int256 beaconShares = int256(r.Uint256(1, MAX_ETH_SUPPLY));
        uint64 maxMagnitude = r.Uint64(1, WAD);
        uint64 beaconChainSlashingFactor = r.Uint64(1, WAD);

        // 1. Setup staker and delegate to operator
        _registerOperatorWithBaseDetails(defaultOperator);
        _setOperatorMagnitude(defaultOperator, beaconChainETHStrategy, maxMagnitude);
        eigenPodManagerMock.setPodOwnerShares(defaultStaker, beaconShares);
        eigenPodManagerMock.setBeaconChainSlashingFactor(defaultStaker, beaconChainSlashingFactor);
        _delegateToOperatorWhoAcceptsAllStakers(defaultStaker, defaultOperator);
        _assertDeposit({
            staker: defaultStaker,
            operator: defaultOperator,
            strategy: beaconChainETHStrategy,
            operatorSharesBefore: 0,
            withdrawableSharesBefore: 0,
            depositSharesBefore: 0,
            prevDsf: WAD,
            depositAmount: uint256(beaconShares)
        });

        // 2. Perform beaconChain slash + decreaseDelegatedShares()
        (
            uint64 prevBeaconSlashingFactor,
            uint64 newBeaconSlashingFactor
        ) = _setNewBeaconChainSlashingFactor(defaultStaker, beaconShares, uint256(beaconShares));
        assertEq(
            beaconChainSlashingFactor,
            prevBeaconSlashingFactor,
            "Bad test setup"
        );
        uint64 beaconChainSlashingFactorDecrease = prevBeaconSlashingFactor - newBeaconSlashingFactor;
        uint256 depositScalingFactor = uint256(WAD).divWad(maxMagnitude.mulWad(beaconChainSlashingFactor));
        // expected operatorShares decreased for event
        uint256 operatorSharesToDecrease = _calcWithdrawableShares({
            depositShares: uint256(beaconShares),
            depositScalingFactor: depositScalingFactor,
            slashingFactor: maxMagnitude.mulWad(beaconChainSlashingFactorDecrease)
        });
        // expected events
        _decreaseDelegatedShares_expectEmit(
            DecreaseDelegatedSharesEmitStruct({
                staker: defaultStaker,
                operator: defaultOperator,
                sharesToDecrease: operatorSharesToDecrease
            })
        );
        cheats.prank(address(eigenPodManagerMock));
        delegationManager.decreaseDelegatedShares(defaultStaker, uint256(beaconShares), prevBeaconSlashingFactor);

        // 3. Assert correct values
        uint256 expectedWithdrawableShares = _calcWithdrawableShares({
            depositShares: uint256(beaconShares),
            depositScalingFactor: depositScalingFactor,
            slashingFactor: maxMagnitude.mulWad(newBeaconSlashingFactor)
        });
        assertEq(
            expectedWithdrawableShares,
            0,
            "All shares should be slashed"
        );
        assertEq(
            eigenPodManagerMock.beaconChainSlashingFactor(defaultStaker),
            0,
            "beaconChainSlashingFactor should be 0"
        );
        _assertSharesAfterBeaconSlash({
            staker: defaultStaker,
            withdrawableSharesBefore: uint256(beaconShares),
            expectedWithdrawableShares: expectedWithdrawableShares,
            prevBeaconSlashingFactor: prevBeaconSlashingFactor
        });
        assertEq(
            delegationManager.operatorShares(defaultOperator, beaconChainETHStrategy) + operatorSharesToDecrease,
            uint256(beaconShares),
            "operator shares not decreased correctly"
        );
    }
}

contract DelegationManagerUnitTests_undelegate is DelegationManagerUnitTests {
    using SlashingLib for uint256;
    using ArrayLib for *;
    using Math for uint256;

    // @notice Verifies that undelegating is not possible when the "undelegation paused" switch is flipped
    function testFuzz_Revert_undelegate_paused(Randomness r) public rand(r) {
        address staker = r.Address();
        address operator = r.Address();
        _registerOperatorWithBaseDetails(operator);
        _delegateToOperatorWhoAcceptsAllStakers(staker, operator);
        // set the pausing flag
        cheats.prank(pauser);
        delegationManager.pause(2 ** PAUSED_ENTER_WITHDRAWAL_QUEUE);

        cheats.prank(staker);
        cheats.expectRevert(IPausable.CurrentlyPaused.selector);
        delegationManager.undelegate(staker);
    }

    function testFuzz_Revert_undelegate_notDelegated(Randomness r) public rand(r) {
        address undelegatedStaker = r.Address();
        assertFalse(delegationManager.isDelegated(undelegatedStaker), "bad test setup");

        cheats.prank(undelegatedStaker);
        cheats.expectRevert(NotActivelyDelegated.selector);
        delegationManager.undelegate(undelegatedStaker);
    }

    // @notice Verifies that an operator cannot undelegate from themself (this should always be forbidden)
    function testFuzz_Revert_undelegate_stakerIsOperator(Randomness r) public rand(r) {
        address operator = r.Address();
        _registerOperatorWithBaseDetails(operator);

        cheats.prank(operator);
        cheats.expectRevert(OperatorsCannotUndelegate.selector);
        delegationManager.undelegate(operator);
    }

    /**
     * @notice verifies that `DelegationManager.undelegate` reverts if trying to undelegate an operator from themselves
     */
    function testFuzz_Revert_undelegate_operatorCannotForceUndelegateThemself(
        Randomness r
    ) public rand(r) {
        address delegationApprover = r.Address();
        bool callFromOperatorOrApprover = r.Boolean();

        // register *this contract* as an operator with the default `delegationApprover`
        _registerOperatorWithDelegationApprover(defaultOperator);

        address caller;
        if (callFromOperatorOrApprover) {
            caller = delegationApprover;
        } else {
            caller = defaultOperator;
        }

        // try to call the `undelegate` function and check for reversion
        cheats.prank(caller);
        cheats.expectRevert(OperatorsCannotUndelegate.selector);
        delegationManager.undelegate(defaultOperator);
    }

    function test_Revert_undelegate_zeroAddress() public {
        _registerOperatorWithBaseDetails(defaultOperator);
        _delegateToOperatorWhoAcceptsAllStakers(address(0), defaultOperator);

        cheats.prank(address(0));
        cheats.expectRevert(IPausable.InputAddressZero.selector);
        delegationManager.undelegate(address(0));
    }

    /**
     * @notice Verifies that the `undelegate` function has proper access controls (can only be called by the operator who the `staker` has delegated
     * to or the operator's `delegationApprover`), or the staker themselves
     */
    function testFuzz_Revert_undelegate_invalidCaller(Randomness r) public rand(r) {
        address invalidCaller = r.Address();
        address staker = r.Address();

        _registerOperatorWithDelegationApprover(defaultOperator);
        _delegateToOperatorWhoRequiresSig(staker, defaultOperator);

        cheats.prank(invalidCaller);
        cheats.expectRevert(CallerCannotUndelegate.selector);
        delegationManager.undelegate(staker);
    }

    /**
     * Staker is undelegated from an operator, via a call to `undelegate`, properly originating from the staker's address.
     * Reverts if the staker is themselves an operator (i.e. they are delegated to themselves)
     * Does nothing if the staker is already undelegated
     * Properly undelegates the staker, i.e. the staker becomes “delegated to” the zero address, and `isDelegated(staker)` returns ‘false’
     * Emits a `StakerUndelegated` event
     */
    function testFuzz_undelegate_noDelegateableShares(Randomness r) public rand(r) {
        address staker = r.Address();
        
        // register *this contract* as an operator and delegate from the `staker` to them
        _registerOperatorWithBaseDetails(defaultOperator);
        _delegateToOperatorWhoAcceptsAllStakers(staker, defaultOperator);

        cheats.expectEmit(true, true, true, true, address(delegationManager));
        emit StakerUndelegated(staker, delegationManager.delegatedTo(staker));
        cheats.prank(staker);
        bytes32[] memory withdrawalRoots = delegationManager.undelegate(staker);

        assertEq(withdrawalRoots.length, 0, "withdrawalRoot should be an empty array");
        assertEq(
            delegationManager.delegatedTo(staker),
            address(0),
            "undelegated staker should be delegated to zero address"
        );
        assertFalse(delegationManager.isDelegated(staker), "staker not undelegated");
    }

    /**
     * @notice Verifies that the `undelegate` function allows for a force undelegation
     */
    function testFuzz_undelegate_forceUndelegation_noDelegateableShares(Randomness r) public rand(r) {
        address staker = r.Address();
        bytes32 salt = r.Bytes32();
        bool callFromOperatorOrApprover = r.Boolean();

        _registerOperatorWithDelegationApprover(defaultOperator);
        _delegateToOperatorWhoRequiresSig(staker, defaultOperator, salt);

        address caller;
        if (callFromOperatorOrApprover) {
            caller = defaultApprover;
        } else {
            caller = defaultOperator;
        }

        Withdrawal memory withdrawal;
        _undelegate_expectEmit_singleStrat(
            UndelegateEmitStruct({
                staker: staker,
                operator: defaultOperator,
                strategy: IStrategy(address(0)),
                depositSharesQueued: 0,
                operatorSharesDecreased: 0,
                withdrawal: withdrawal,
                withdrawalRoot: bytes32(0),
                depositScalingFactor: WAD,
                forceUndelegated: true
            })
        );
        cheats.prank(caller);
        bytes32[] memory withdrawalRoots = delegationManager.undelegate(staker);

        assertEq(withdrawalRoots.length, 0, "withdrawalRoot should be an empty array");
        assertEq(
            delegationManager.delegatedTo(staker),
            address(0),
            "undelegated staker should be delegated to zero address"
        );
        assertFalse(delegationManager.isDelegated(staker), "staker not undelegated");
    }

    /**
     * @notice Verifies that the `undelegate` function properly queues a withdrawal for all shares of the staker
     */
    function testFuzz_undelegate_nonSlashedOperator(Randomness r) public rand(r) {
        uint256 shares = r.Uint256(1, MAX_STRATEGY_SHARES);
        IStrategy[] memory strategyArray = r.StrategyArray(1);
        IStrategy strategy = strategyArray[0];

        // Set the staker deposits in the strategies
        strategyManagerMock.addDeposit(defaultStaker, strategy, shares);

        // register *this contract* as an operator and delegate from the `staker` to them
        _registerOperatorWithBaseDetails(defaultOperator);
        _delegateToOperatorWhoAcceptsAllStakers(defaultStaker, defaultOperator);

        _assertDeposit({
            staker: defaultStaker,
            operator: defaultOperator,
            strategy: strategy,
            operatorSharesBefore: 0,
            withdrawableSharesBefore: 0,
            depositSharesBefore: 0,
            prevDsf: WAD,
            depositAmount: shares
        });

        // Format queued withdrawal
        (
            ,
            Withdrawal memory withdrawal,
            bytes32 withdrawalRoot
        ) = _setUpQueueWithdrawalsSingleStrat({
            staker: defaultStaker,
            withdrawer: defaultStaker,
            strategy: strategy,
            depositSharesToWithdraw: shares
        });

        // Undelegate the staker
        _undelegate_expectEmit_singleStrat(
            UndelegateEmitStruct({
                staker: defaultStaker,
                operator: defaultOperator,
                strategy: strategy,
                depositSharesQueued: shares,
                operatorSharesDecreased: shares,
                withdrawal: withdrawal,
                withdrawalRoot: withdrawalRoot,
                depositScalingFactor: WAD,
                forceUndelegated: false
            })
        );
        cheats.prank(defaultStaker);
        delegationManager.undelegate(defaultStaker);

        // Checks - delegation status
        assertEq(
            delegationManager.delegatedTo(defaultStaker),
            address(0),
            "undelegated staker should be delegated to zero address"
        );
        assertFalse(delegationManager.isDelegated(defaultStaker), "staker not undelegated");
        // Checks - operator & staker shares
        _assertWithdrawal({
            staker: defaultStaker,
            operator: defaultOperator,
            strategy: strategy,
            operatorSharesBefore: shares,
            depositSharesBefore: shares,
            depositSharesWithdrawn: shares,
            depositScalingFactor: uint256(WAD),
            slashingFactor: uint256(WAD)
        });
    }

    /**
     * @notice Verifies that the `undelegate` function properly queues a withdrawal for all shares of the staker
     * @notice The operator should have its shares slashed prior to the staker's deposit
     */
    function testFuzz_undelegate_preSlashedOperator(Randomness r) public rand(r) {
        uint256 shares = r.Uint256(1, MAX_STRATEGY_SHARES);
        uint64 operatorMagnitude = r.Uint64(1, WAD);
        IStrategy strategy =  IStrategy(r.Address());

        // register *this contract* as an operator & set its slashed magnitude
        _registerOperatorWithBaseDetails(defaultOperator);
        _setOperatorMagnitude(defaultOperator, strategy, operatorMagnitude);
    
        // Set the staker deposits in the strategies
        strategyManagerMock.addDeposit(defaultStaker, strategy, shares);

        // delegate from the `staker` to them
        _delegateToOperatorWhoAcceptsAllStakers(defaultStaker, defaultOperator);
        _assertDeposit({
            staker: defaultStaker,
            operator: defaultOperator,
            strategy: strategy,
            operatorSharesBefore: 0,
            withdrawableSharesBefore: 0,
            depositSharesBefore: 0,
            prevDsf: uint256(WAD).divWad(operatorMagnitude),
            depositAmount: shares
        });
        
        // Format queued withdrawal
        (
            ,
            Withdrawal memory withdrawal,
            bytes32 withdrawalRoot
        ) = _setUpQueueWithdrawalsSingleStrat({
            staker: defaultStaker,
            withdrawer: defaultStaker,
            strategy: strategy,
            depositSharesToWithdraw: shares
        });

        // Calculate operatorShares decreased, may be off of shares due to rounding
        uint256 depositScalingFactor = delegationManager.depositScalingFactor(defaultStaker, strategy);
        assertTrue(depositScalingFactor > WAD, "bad test setup");
        uint256 operatorSharesDecreased = _calcWithdrawableShares(
            shares,
            depositScalingFactor,
            operatorMagnitude
        );
        assertLe(operatorSharesDecreased, shares, "operatorSharesDecreased should be <= shares");

        // Undelegate the staker
        _undelegate_expectEmit_singleStrat(
            UndelegateEmitStruct({
                staker: defaultStaker,
                operator: defaultOperator,
                strategy: strategy,
                depositSharesQueued: shares,
                operatorSharesDecreased: operatorSharesDecreased,
                withdrawal: withdrawal,
                withdrawalRoot: withdrawalRoot,
                depositScalingFactor: WAD,
                forceUndelegated: false
            })
        );
        cheats.prank(defaultStaker);
        delegationManager.undelegate(defaultStaker);

        // Checks - delegation status
        assertEq(
            delegationManager.delegatedTo(defaultStaker),
            address(0),
            "undelegated staker should be delegated to zero address"
        );
        assertFalse(delegationManager.isDelegated(defaultStaker), "staker not undelegated");

        // Checks - operator & staker shares
        _assertWithdrawal({
            staker: defaultStaker,
            operator: defaultOperator,
            strategy: strategy,
            operatorSharesBefore: shares,
            depositSharesBefore: shares,
            depositSharesWithdrawn: shares,
            depositScalingFactor: uint256(WAD).divWad(operatorMagnitude),
            slashingFactor: uint256(operatorMagnitude)
        });
        (uint256[] memory stakerWithdrawableShares, ) = delegationManager.getWithdrawableShares(defaultStaker, strategy.toArray());
        assertEq(stakerWithdrawableShares[0], 0, "staker withdrawable shares not calculated correctly");
    }

    /**
     * @notice Verifies that the `undelegate` function properly queues a withdrawal for all shares of the staker
     * @notice The operator should have its shares slashed prior to the staker's deposit
     */
    function testFuzz_undelegate_slashedWhileStaked(Randomness r) public rand(r) {
        uint256 shares = r.Uint256(1, MAX_STRATEGY_SHARES);
        uint64 prevMaxMagnitude = r.Uint64(2, WAD);
        uint64 newMaxMagnitude = r.Uint64(1, prevMaxMagnitude - 1);
        IStrategy strategy = IStrategy(r.Address());

        // register *this contract* as an operator
        _registerOperatorWithBaseDetails(defaultOperator);
        _setOperatorMagnitude(defaultOperator, strategy, prevMaxMagnitude);
    
        // Set the staker deposits in the strategies
        strategyManagerMock.addDeposit(defaultStaker, strategy, shares);
                
        // delegate from the `defaultStaker` to the operator
        _delegateToOperatorWhoAcceptsAllStakers(defaultStaker, defaultOperator);
        _assertDeposit({
            staker: defaultStaker,
            operator: defaultOperator,
            strategy: strategy,
            operatorSharesBefore: 0,
            withdrawableSharesBefore: 0,
            depositSharesBefore: 0,
            prevDsf: WAD,
            depositAmount: shares
        });

        assertEq(
            delegationManager.operatorShares(defaultOperator, strategy),
            shares,
            "operatorShares should increment correctly"
        );

        // Set operator magnitude
        {
            (uint256[] memory withdrawableSharesBefore, ) = delegationManager.getWithdrawableShares(defaultStaker, strategy.toArray());
            uint256 delegatedSharesBefore = delegationManager.operatorShares(defaultOperator, strategy);
            _setOperatorMagnitude(defaultOperator, strategy, newMaxMagnitude);
            cheats.prank(address(allocationManagerMock));
            delegationManager.burnOperatorShares(defaultOperator, strategy, prevMaxMagnitude, newMaxMagnitude);
            (, uint256 operatorSharesAfterSlash) = _assertOperatorSharesAfterSlash({
                operator: defaultOperator,
                strategy: strategy,
                operatorSharesBefore: delegatedSharesBefore,
                prevMaxMagnitude: prevMaxMagnitude,
                newMaxMagnitude: newMaxMagnitude
            });

            uint256 expectedWithdrawable = _calcWithdrawableShares(
                shares, 
                uint256(WAD).divWad(prevMaxMagnitude),
                _getSlashingFactor(defaultStaker, strategy, newMaxMagnitude)
            );
            _assertSharesAfterSlash({
                staker: defaultStaker,
                strategy: strategy,
                withdrawableSharesBefore: withdrawableSharesBefore[0],
                expectedWithdrawableShares: expectedWithdrawable,
                prevMaxMagnitude: prevMaxMagnitude,
                currMaxMagnitude: newMaxMagnitude
            });

            // Get withdrawable shares
            (uint256[] memory withdrawableSharesAfter, uint256[] memory depositSharesAfter) = delegationManager.getWithdrawableShares(defaultStaker, strategy.toArray());
            _assertWithdrawableAndOperatorShares(withdrawableSharesAfter[0], operatorSharesAfterSlash, "Invalid withdrawable shares");
            assertEq(depositSharesAfter[0], shares, "Invalid deposit shares");
            assertEq(
                delegationManager.depositScalingFactor(defaultStaker, strategy),
                uint256(WAD).divWad(prevMaxMagnitude),
                "bad test setup"
            );
        }

        // Format queued withdrawal
        (uint256[] memory withdrawableShares, uint256[] memory depositShares) = delegationManager.getWithdrawableShares(defaultStaker, strategy.toArray());
        uint256 operatorSharesBefore = delegationManager.operatorShares(defaultOperator, strategy);
        {
            (
                ,
                Withdrawal memory withdrawal,
                bytes32 withdrawalRoot
            ) = _setUpQueueWithdrawalsSingleStrat({
                staker: defaultStaker,
                withdrawer: defaultStaker,
                strategy: strategy,
                depositSharesToWithdraw: shares
            });

            // Undelegate the staker
            _undelegate_expectEmit_singleStrat(
                UndelegateEmitStruct({
                    staker: defaultStaker,
                    operator: defaultOperator,
                    strategy: strategy,
                    depositSharesQueued: shares,
                    operatorSharesDecreased: withdrawableShares[0],
                    withdrawal: withdrawal,
                    withdrawalRoot: withdrawalRoot,
                    depositScalingFactor: WAD,
                    forceUndelegated: false
                })
            );
            cheats.prank(defaultStaker);
            delegationManager.undelegate(defaultStaker);
        }

        // Checks - delegation status
        assertEq(
            delegationManager.delegatedTo(defaultStaker),
            address(0),
            "undelegated staker should be delegated to zero address"
        );
        assertFalse(delegationManager.isDelegated(defaultStaker), "staker not undelegated");

        // Checks - operator & staker shares
        _assertWithdrawal({
            staker: defaultStaker,
            operator: defaultOperator,
            strategy: strategy,
            operatorSharesBefore: operatorSharesBefore,
            depositSharesBefore: shares,
            depositSharesWithdrawn: shares,
            depositScalingFactor: uint256(WAD).divWad(prevMaxMagnitude),
            slashingFactor: uint256(newMaxMagnitude)
        });

        (withdrawableShares, depositShares) = delegationManager.getWithdrawableShares(defaultStaker, strategy.toArray());
        assertEq(withdrawableShares[0], 0, "staker withdrawable shares not calculated correctly");
        assertEq(depositShares[0], 0, "staker deposit shares not reset correctly");
    }

    /**
     * @notice Verifies that the `undelegate` function properly undelegates a staker even though their shares
     * were slashed entirely.
     */
    function testFuzz_undelegate_slashedOperator100PercentWhileStaked(Randomness r) public rand(r) {
        uint256 shares = r.Uint256(1, MAX_STRATEGY_SHARES);
        IStrategy[] memory strategyArray = r.StrategyArray(1);
        IStrategy strategy = strategyArray[0];

        // register *this contract* as an operator
        _registerOperatorWithBaseDetails(defaultOperator);

        // Set the staker deposits in the strategies
        strategyManagerMock.addDeposit(defaultStaker, strategy, shares);

        // delegate from the `defaultStaker` to the operator
        _delegateToOperatorWhoAcceptsAllStakers(defaultStaker, defaultOperator);
        _assertDeposit({
            staker: defaultStaker,
            operator: defaultOperator,
            strategy: strategy,
            operatorSharesBefore: 0,
            withdrawableSharesBefore: 0,
            depositSharesBefore: 0,
            prevDsf: WAD,
            depositAmount: shares
        });

        // Set operator magnitude
        uint64 operatorMagnitude = 0;
        uint256 operatorSharesAfterSlash;
        {
            _setOperatorMagnitude(defaultOperator, strategy, operatorMagnitude);
            cheats.prank(address(allocationManagerMock));
            delegationManager.burnOperatorShares(defaultOperator, strategy, WAD, 0);
            operatorSharesAfterSlash = delegationManager.operatorShares(defaultOperator, strategy);
            assertEq(operatorSharesAfterSlash, 0, "operator shares not fully slashed");
        }

        (
            ,
            Withdrawal memory withdrawal,
            bytes32 withdrawalRoot
        ) = _setUpQueueWithdrawalsSingleStrat({
            staker: defaultStaker,
            withdrawer: defaultStaker,
            strategy: strategy,
            depositSharesToWithdraw: shares
        });

        uint256 depositScalingFactor = delegationManager.depositScalingFactor(defaultStaker, strategy);
        assertEq(depositScalingFactor, WAD, "bad test setup");
        // Get withdrawable and deposit shares
        {
            (
                uint256[] memory withdrawableSharesBefore,
                uint256[] memory depositSharesBefore
            ) = delegationManager.getWithdrawableShares(defaultStaker, strategyArray);
            assertEq(
                withdrawableSharesBefore[0],
                0,
                "withdrawable shares should be 0 after being slashed fully"
            );
            assertEq(
                depositSharesBefore[0],
                shares,
                "deposit shares should be unchanged after being slashed fully"
            );
        }

        // Undelegate the staker
        _undelegate_expectEmit_singleStrat(
            UndelegateEmitStruct({
                staker: defaultStaker,
                operator: defaultOperator,
                strategy: strategy,
                depositSharesQueued: shares,
                operatorSharesDecreased: 0,
                withdrawal: withdrawal,
                withdrawalRoot: withdrawalRoot,
                depositScalingFactor: WAD,
                forceUndelegated: false
            })
        );
        cheats.prank(defaultStaker);
        delegationManager.undelegate(defaultStaker);

        // Checks - delegation status
        assertEq(
            delegationManager.delegatedTo(defaultStaker),
            address(0),
            "undelegated staker should be delegated to zero address"
        );
        assertFalse(delegationManager.isDelegated(defaultStaker), "staker not undelegated");

        // Checks - operator & staker shares
        _assertWithdrawal({
            staker: defaultStaker,
            operator: defaultOperator,
            strategy: strategy,
            operatorSharesBefore: 0,
            depositSharesBefore: shares,
            depositSharesWithdrawn: shares,
            depositScalingFactor: uint256(WAD),
            slashingFactor: 0
        });

        assertEq(delegationManager.operatorShares(defaultOperator, strategy), 0, "operator shares not decreased correctly");
        (
            uint256[] memory stakerWithdrawableShares,
            uint256[] memory depositShares
        ) = delegationManager.getWithdrawableShares(defaultStaker, strategyArray);
        assertEq(stakerWithdrawableShares[0], 0, "staker withdrawable shares not calculated correctly");
        assertEq(depositShares[0], 0, "staker deposit shares not reset correctly");
    }

    function testFuzz_undelegate_slashedOperatorCloseTo100(Randomness r) public rand(r) {
        address[] memory stakers = r.StakerArray(r.Uint32(1, 8));
        uint64 prevMaxMagnitude = r.Uint64(2, WAD);
        uint64 newMaxMagnitude = 1;

        // 1. register *this contract* as an operator
        _registerOperatorWithBaseDetails(defaultOperator);
        _setOperatorMagnitude(defaultOperator, strategyMock, prevMaxMagnitude);
    
        // 2. Stakers deposits in the strategyMock
        {
            for (uint256 i = 0; i < stakers.length; ++i) {
                uint256 shares = r.Uint256(1, MAX_STRATEGY_SHARES);
                strategyManagerMock.addDeposit(
                    stakers[i],
                    strategyMock,
                    shares
                );
                stakerDepositShares[stakers[i]] = shares;
            }
        }

        // 3. Delegate from the `stakers` to the operator
        {
            uint256 totalWithdrawable = 0;
            for (uint256 i = 0; i < stakers.length; ++i) {
                {
                    uint256 operatorSharesBefore = delegationManager.operatorShares(defaultOperator, strategyMock);
                    _delegateToOperatorWhoAcceptsAllStakers(stakers[i], defaultOperator);
                    _assertDeposit({
                        staker: stakers[i],
                        operator: defaultOperator,
                        strategy: strategyMock,
                        operatorSharesBefore: operatorSharesBefore,
                        withdrawableSharesBefore: 0,
                        depositSharesBefore: 0,
                        prevDsf: WAD,
                        depositAmount: stakerDepositShares[stakers[i]]
                    });
                }

                (uint256[] memory withdrawableSharesBefore, ) = delegationManager.getWithdrawableShares(stakers[i], strategyMock.toArray());
                totalWithdrawable += withdrawableSharesBefore[0];
            }
            assertLe(
                totalWithdrawable, delegationManager.operatorShares(defaultOperator, strategyMock), "should be <= op shares due to rounding"
            );
        }

        // 4. Slash operator - Set operator magnitude and call burnOperatorShares
        {
            uint256 operatorSharesBefore = delegationManager.operatorShares(defaultOperator, strategyMock);
            _setOperatorMagnitude(defaultOperator, strategyMock, newMaxMagnitude);

            cheats.prank(address(allocationManagerMock));
            delegationManager.burnOperatorShares(defaultOperator, strategyMock, prevMaxMagnitude, newMaxMagnitude);
            _assertOperatorSharesAfterSlash({
                operator: defaultOperator,
                strategy: strategyMock,
                operatorSharesBefore: operatorSharesBefore,
                prevMaxMagnitude: prevMaxMagnitude,
                newMaxMagnitude: newMaxMagnitude
            });
        }

        // 5. Undelegate the stakers with expected events
        uint256 totalOperatorSharesDecreased = 0;
        for (uint256 i = 0; i < stakers.length; ++i) {
            (
                ,
                Withdrawal memory withdrawal,
                bytes32 withdrawalRoot
            ) = _setUpQueueWithdrawalsSingleStrat({
                staker: stakers[i],
                withdrawer: stakers[i],
                strategy: strategyMock,
                depositSharesToWithdraw: stakerDepositShares[stakers[i]]
            });
            uint256 operatorSharesDecreased = _calcWithdrawableShares(
                stakerDepositShares[stakers[i]],
                delegationManager.depositScalingFactor(stakers[i], strategyMock),
                newMaxMagnitude
            );
            _undelegate_expectEmit_singleStrat(
                UndelegateEmitStruct({
                    staker: stakers[i],
                    operator: defaultOperator,
                    strategy: strategyMock,
                    depositSharesQueued: stakerDepositShares[stakers[i]],
                    operatorSharesDecreased: operatorSharesDecreased,
                    withdrawal: withdrawal,
                    withdrawalRoot: withdrawalRoot,
                    depositScalingFactor: WAD,
                    forceUndelegated: false
                })
            );

            cheats.prank(stakers[i]);
            delegationManager.undelegate(stakers[i]);

            totalOperatorSharesDecreased += operatorSharesDecreased;
        }

        // 6. Checks - delegation status and staker,operator shares
        assertEq(
            delegationManager.delegatedTo(defaultStaker),
            address(0),
            "undelegated staker should be delegated to zero address"
        );
        assertFalse(delegationManager.isDelegated(defaultStaker), "staker not undelegated");
        for (uint256 i = 0; i < stakers.length; ++i) {
            (
                uint256[] memory stakerWithdrawableShares,
                uint256[] memory stakerDepositShares
            ) = delegationManager.getWithdrawableShares(stakers[i], strategyMock.toArray());
            assertEq(stakerWithdrawableShares[0], 0, "staker withdrawable shares not calculated correctly");
            assertEq(stakerDepositShares[0], 0, "staker deposit shares not reset correctly");
        }
    }

    /**
     * @notice Given an operator with slashed magnitude, delegate, undelegate, and then delegate back to the same operator with
     * completing withdrawals as shares. This should result in the operatorShares after the second delegation being <= the shares from the first delegation.
     */
    function testFuzz_undelegate_delegateAgainWithRounding(Randomness r) public rand(r) {
        uint256 shares = r.Uint256(1, MAX_STRATEGY_SHARES);
        // set magnitude to 66% to ensure rounding when calculating `toShares`
        uint64 operatorMagnitude = 333333333333333333;

        // register *this contract* as an operator & set its slashed magnitude
        _registerOperatorWithBaseDetails(defaultOperator);
        _setOperatorMagnitude(defaultOperator, strategyMock, operatorMagnitude);

        // Set the staker deposits in the strategies
        strategyManagerMock.addDeposit(defaultStaker, strategyMock, shares);

        // delegate from the `staker` to them
        _delegateToOperatorWhoAcceptsAllStakers(defaultStaker, defaultOperator);
        _assertDeposit({
            staker: defaultStaker,
            operator: defaultOperator,
            strategy: strategyMock,
            operatorSharesBefore: 0,
            withdrawableSharesBefore: 0,
            depositSharesBefore: 0,
            prevDsf: WAD,
            depositAmount: shares
        });
        uint256 operatorSharesBefore = delegationManager.operatorShares(defaultOperator, strategyMock);

        // Format queued withdrawal
        (
            ,
            Withdrawal memory withdrawal,
            bytes32 withdrawalRoot
        ) = _setUpQueueWithdrawalsSingleStrat({
            staker: defaultStaker,
            withdrawer: defaultStaker,
            strategy: strategyMock,
            depositSharesToWithdraw: shares
        });

        uint256 slashingFactor = _getSlashingFactor(defaultStaker, strategyMock, operatorMagnitude);
        uint256 operatorSharesDecreased = _calcWithdrawableShares(
            shares,
            delegationManager.depositScalingFactor(defaultStaker, strategyMock),
            slashingFactor
        );

        // Undelegate the staker
        cheats.prank(defaultStaker);
        _undelegate_expectEmit_singleStrat(
            UndelegateEmitStruct({
                staker: defaultStaker,
                operator: defaultOperator,
                strategy: strategyMock,
                depositSharesQueued: shares,
                operatorSharesDecreased: operatorSharesDecreased,
                withdrawal: withdrawal,
                withdrawalRoot: withdrawalRoot,
                depositScalingFactor: WAD,
                forceUndelegated: false
            })
        );
        delegationManager.undelegate(defaultStaker);

        // Checks - delegation status
        assertEq(
            delegationManager.delegatedTo(defaultStaker),
            address(0),
            "undelegated staker should be delegated to zero address"
        );
        assertFalse(delegationManager.isDelegated(defaultStaker), "staker not undelegated");
        // Checks - operator & staker shares
        _assertWithdrawal({
            staker: defaultStaker,
            operator: defaultOperator,
            strategy: strategyMock,
            operatorSharesBefore: operatorSharesBefore,
            depositSharesBefore: shares,
            depositSharesWithdrawn: shares,
            depositScalingFactor: uint256(WAD).divWad(operatorMagnitude),
            slashingFactor: operatorMagnitude
        });
        (uint256[] memory stakerWithdrawableShares, ) = delegationManager.getWithdrawableShares(defaultStaker, strategyMock.toArray());
        assertEq(stakerWithdrawableShares[0], 0, "staker withdrawable shares not calculated correctly");

        // // Re-delegate the staker to the operator again. The shares should have increased but may be less than from before due to rounding
        _delegateToOperatorWhoAcceptsAllStakers(defaultStaker, defaultOperator);
        // complete withdrawal as shares, should add back delegated shares to operator due to delegating again
        IERC20[] memory tokens = new IERC20[](1);
        tokens[0] = IERC20(strategyMock.underlyingToken());
        cheats.roll(withdrawal.startBlock + delegationManager.minWithdrawalDelayBlocks());
        cheats.prank(defaultStaker);
        delegationManager.completeQueuedWithdrawal(withdrawal, tokens, false);

        uint256 operatorSharesAfter = delegationManager.operatorShares(defaultOperator, strategyMock);
        assertLe(operatorSharesAfter, operatorSharesBefore, "operator shares should be less than or equal to before due to potential rounding");
    }
}

contract DelegationManagerUnitTests_redelegate is DelegationManagerUnitTests {    
    // @notice Verifies that redelegating is not possible when the "delegation paused" switch is flipped
    function testFuzz_Revert_redelegate_delegatePaused(Randomness r) public {
        address staker = r.Address();
        address newOperator = r.Address();

        // register *this contract* as an operator and delegate from the `staker` to them
        _registerOperatorWithBaseDetails(defaultOperator);
        _registerOperatorWithBaseDetails(newOperator);
        _delegateToOperatorWhoAcceptsAllStakers(staker, defaultOperator);

        // set the pausing flag
        cheats.prank(pauser);
        delegationManager.pause(2 ** PAUSED_NEW_DELEGATION);

        cheats.prank(staker);
        cheats.expectRevert(IPausable.CurrentlyPaused.selector);
        delegationManager.redelegate(newOperator, emptyApproverSignatureAndExpiry, emptySalt);
    }

    // @notice Verifies that redelegating is not possible when the "undelegation paused" switch is flipped
    function testFuzz_Revert_redelegate_undelegatePaused(Randomness r) public {
        address staker = r.Address();
        address newOperator = r.Address();

        // register *this contract* as an operator and delegate from the `staker` to them
        _registerOperatorWithBaseDetails(defaultOperator);
        _registerOperatorWithBaseDetails(newOperator);
        _delegateToOperatorWhoAcceptsAllStakers(staker, defaultOperator);

        // set the pausing flag
        cheats.prank(pauser);
        delegationManager.pause(2 ** PAUSED_ENTER_WITHDRAWAL_QUEUE);

        cheats.prank(staker);
        cheats.expectRevert(IPausable.CurrentlyPaused.selector);
        delegationManager.redelegate(newOperator, emptyApproverSignatureAndExpiry, emptySalt);
    }

    function testFuzz_Revert_redelegate_notDelegated(Randomness r) public {
        address undelegatedStaker = r.Address();
        assertFalse(delegationManager.isDelegated(undelegatedStaker), "bad test setup");

        _registerOperatorWithBaseDetails(defaultOperator);

        cheats.prank(undelegatedStaker);
        cheats.expectRevert(NotActivelyDelegated.selector);
        delegationManager.redelegate(defaultOperator, emptyApproverSignatureAndExpiry, emptySalt);
    }

    // @notice Verifies that an operator cannot undelegate from themself (this should always be forbidden)
    function testFuzz_Revert_redelegate_stakerIsOperator(Randomness r) public {
        address operator = r.Address();
        _registerOperatorWithBaseDetails(operator);
        _registerOperatorWithBaseDetails(defaultOperator);

        cheats.prank(operator);
        cheats.expectRevert(OperatorsCannotUndelegate.selector);
        delegationManager.redelegate(defaultOperator, emptyApproverSignatureAndExpiry, emptySalt);
    }

    /// @notice Verifies that `staker` cannot redelegate to an unregistered `operator`
    function testFuzz_Revert_redelegateToUnregisteredOperator(Randomness r) public {
        address staker = r.Address();
        address operator = r.Address();
        assertFalse(delegationManager.isOperator(operator), "incorrect test input?");

        _registerOperatorWithBaseDetails(defaultOperator);
        _delegateToOperatorWhoAcceptsAllStakers(staker, defaultOperator);

        // try to delegate and check that the call reverts
        cheats.prank(staker);
        cheats.expectRevert(OperatorNotRegistered.selector);
        delegationManager.redelegate(operator, emptyApproverSignatureAndExpiry, emptySalt);
    }

>>>>>>> 85e12bab
    function testFuzz_Revert_redelegate_ExpiredSignature(
        Randomness r
    ) public {
        // roll to a very late timestamp
        skip(type(uint256).max / 2);

        address staker = r.Address();
        address newOperator = r.Address();
        uint expiry = r.Uint256(0, block.timestamp - 1);
        bytes32 salt = r.Bytes32();

        _registerOperatorWithBaseDetails(defaultOperator);
        _delegateToOperatorWhoAcceptsAllStakers(staker, defaultOperator);

        _registerOperatorWithDelegationApprover(newOperator);

        // calculate the delegationSigner's signature
        ISignatureUtils.SignatureWithExpiry memory approverSignatureAndExpiry = _getApproverSignature(
            delegationSignerPrivateKey,
            staker,
            newOperator,
            salt,
            expiry
        );

        // delegate from the `staker` to the operator
        cheats.startPrank(staker);
        cheats.expectRevert(ISignatureUtils.SignatureExpired.selector);
        delegationManager.redelegate(newOperator, approverSignatureAndExpiry, salt);
        cheats.stopPrank();
    }

    function testFuzz_Revert_redelegate_SpentSalt(
        Randomness r
    ) public {
        address staker = r.Address();
        address newOperator = r.Address();
        uint expiry = r.Uint256(block.timestamp, block.timestamp + 100);
        bytes32 salt = r.Bytes32();

        _registerOperatorWithBaseDetails(defaultOperator);
        _registerOperatorWithDelegationApprover(newOperator);

        // verify that the salt hasn't been used before
        assertFalse(
            delegationManager.delegationApproverSaltIsSpent(
                delegationManager.delegationApprover(newOperator),
                salt
            ),
            "salt somehow spent too early?"
        );
        // calculate the delegationSigner's signature
        ISignatureUtils.SignatureWithExpiry memory approverSignatureAndExpiry = _getApproverSignature(
            delegationSignerPrivateKey,
            staker,
            newOperator,
            salt,
            expiry
        );

        // Spend salt by delegating normally first
        cheats.startPrank(staker);
        delegationManager.delegateTo(newOperator, approverSignatureAndExpiry, salt);
        assertTrue(
            delegationManager.delegationApproverSaltIsSpent(
                delegationManager.delegationApprover(newOperator),
                salt
            ),
            "salt somehow spent not spent?"
        );

        // redelegate to a different operator
        delegationManager.redelegate(defaultOperator, emptyApproverSignatureAndExpiry, emptySalt);

        // Now try to redelegate to the original operator using the invalid signature
        cheats.expectRevert(SaltSpent.selector);
        delegationManager.redelegate(newOperator, approverSignatureAndExpiry, salt);
        cheats.stopPrank();
    }

    /**
     * @notice Verifies that the `redelegate` function properly queues a withdrawal for all shares of the staker
     * ... and delegates to a new operator
     */
    function testFuzz_redelegate_noSlashing(Randomness r) public {
        uint256 shares = r.Uint256(1, MAX_STRATEGY_SHARES);
        IStrategy[] memory strategyArray = r.StrategyArray(1);
        IStrategy strategy = strategyArray[0];

        // Set the staker deposits in the strategies
        strategyManagerMock.addDeposit(defaultStaker, strategy, shares);

        // register *this contract* as an operator and delegate from the `staker` to them
        address newOperator = r.Address();
        _registerOperatorWithBaseDetails(defaultOperator);
        _delegateToOperatorWhoAcceptsAllStakers(defaultStaker, defaultOperator);
        _registerOperatorWithBaseDetails(newOperator);
        
        // Format queued withdrawal
        (
            ,
            Withdrawal memory withdrawal,
            bytes32 withdrawalRoot
        ) = _setUpQueueWithdrawalsSingleStrat({
            staker: defaultStaker,
            withdrawer: defaultStaker,
            strategy: strategy,
            depositSharesToWithdraw: shares
        });

        // Redelegate the staker
        _undelegate_expectEmit_singleStrat(
            UndelegateEmitStruct({
                staker: defaultStaker,
                operator: defaultOperator,
                strategy: strategy,
                depositSharesQueued: shares,
                operatorSharesDecreased: shares,
                withdrawal: withdrawal,
                withdrawalRoot: withdrawalRoot,
                depositScalingFactor: WAD,
                forceUndelegated: false
            })
        );
        _delegateTo_expectEmit_singleStrat(
            DelegateToSingleStratEmitStruct({
                staker: defaultStaker,
                operator: newOperator,
                strategy: strategyMock,
                depositShares: 0,
                depositScalingFactor: WAD
            })
        );
        cheats.prank(defaultStaker);
        delegationManager.redelegate(newOperator, emptyApproverSignatureAndExpiry, emptySalt);

        // Checks - delegation status
        assertEq(
            delegationManager.delegatedTo(defaultStaker),
            newOperator,
            "undelegated staker should be delegated to new operator"
        );
        assertTrue(delegationManager.isDelegated(defaultStaker), "staker should still be delegated");

        // Checks - operator & staker shares
        assertEq(delegationManager.operatorShares(defaultOperator, strategyMock), 0, "operator shares not decreased correctly");
        assertEq(delegationManager.operatorShares(newOperator, strategyMock), 0, "operator shares should not have been added");
        (uint256[] memory stakerWithdrawableShares, ) = delegationManager.getWithdrawableShares(defaultStaker, strategyArray);
        assertEq(stakerWithdrawableShares[0], 0, "staker withdrawable shares not calculated correctly");
    }

    /**
     * @notice This function tests to ensure that a delegator can re-delegate to an operator after undelegating.
     * Asserts the shares after re-delegating are the same as originally. No slashing is done in this test.
     */
    function testFuzz_undelegate_redelegateWithSharesBack(Randomness r) public rand(r) {
        address staker = r.Address();
        address operator = r.Address();
        uint256 strategyShares = r.Uint256(1, MAX_STRATEGY_SHARES);
        int256 beaconShares = int256(r.Uint256(1 gwei, MAX_ETH_SUPPLY));
        bool completeAsShares = r.Boolean();

        // 1. Set staker shares
        strategyManagerMock.addDeposit(staker, strategyMock, strategyShares);
        eigenPodManagerMock.setPodOwnerShares(staker, beaconShares);
        (
            IStrategy[] memory strategiesToReturn,
        ) = delegationManager.getDepositedShares(staker);
        // 2. register operator and delegate staker to operator
        _registerOperatorWithBaseDetails(operator);
        _delegateToOperatorWhoAcceptsAllStakers(staker, operator);
        _assertDeposit({
            staker: staker,
            operator: operator,
            strategy: strategyMock,
            operatorSharesBefore: 0,
            withdrawableSharesBefore: 0,
            depositSharesBefore: 0,
            prevDsf: uint256(WAD),
            depositAmount: strategyShares
        });
        _assertDeposit({
            staker: staker,
            operator: operator,
            strategy: beaconChainETHStrategy,
            operatorSharesBefore: 0,
            withdrawableSharesBefore: 0,
            depositSharesBefore: 0,
            prevDsf: uint256(WAD),
            depositAmount: uint256(beaconShares)
        });

        // 3. Setup queued withdrawals from `undelegate`
        // queued withdrawals done for single strat as this is how undelegate queue withdraws
        (
            ,
            Withdrawal memory strategyWithdrawal,
        ) = _setUpQueueWithdrawalsSingleStrat({
            staker: staker,
            withdrawer: staker,
            strategy: strategyMock,
            depositSharesToWithdraw: strategyShares
        });
        (
            ,
            Withdrawal memory beaconWithdrawal,
        ) = _setUpQueueWithdrawalsSingleStrat({
            staker: staker,
            withdrawer: staker,
            strategy: IStrategy(address(beaconChainETHStrategy)),
            depositSharesToWithdraw: uint256(beaconShares)
        });
        beaconWithdrawal.nonce = 1; // Ensure nonce is greater for second withdrawal
        cheats.prank(staker);
        delegationManager.undelegate(staker);
        // 4. Delegate to operator again with shares added back
        {
            cheats.roll(block.number + delegationManager.minWithdrawalDelayBlocks());
            IERC20[] memory strategyTokens = new IERC20[](1);
            strategyTokens[0] = IERC20(strategyMock.underlyingToken());
            IERC20[] memory beaconTokens = new IERC20[](1);
            beaconTokens[0] = IERC20(address(beaconChainETHStrategy));
            if (completeAsShares) {
                // delegate first and complete withdrawal
                _delegateToOperatorWhoAcceptsAllStakers(staker, operator);
                cheats.startPrank(staker);
                delegationManager.completeQueuedWithdrawal(strategyWithdrawal, strategyTokens,  false);
                delegationManager.completeQueuedWithdrawal(beaconWithdrawal, beaconTokens,  false);
                cheats.stopPrank();
            } else {
                // complete withdrawal first and then delegate
                cheats.startPrank(staker);
                delegationManager.completeQueuedWithdrawal(strategyWithdrawal, strategyTokens,  false);
                delegationManager.completeQueuedWithdrawal(beaconWithdrawal, beaconTokens,  false);
                cheats.stopPrank();
                _delegateToOperatorWhoAcceptsAllStakers(staker, operator);
            }
        }

        // 5. assert correct shares and delegation state
        assertTrue(
            delegationManager.isDelegated(staker),
            "staker should be delegated"
        );
        assertEq(
            delegationManager.delegatedTo(staker),
            operator,
            "staker should be delegated to operator"
        );
        (uint256[] memory stakerShares, ) = delegationManager.getWithdrawableShares(staker, strategiesToReturn);
        assertEq(
            delegationManager.operatorShares(operator, strategyMock),
            stakerShares[0],
            "operator shares should be equal to strategyShares"
        );
        assertEq(
            uint256(eigenPodManagerMock.podOwnerDepositShares(staker)),
            stakerShares[1],
            "beacon shares should be equal to beaconShares"
        );
    }
}

contract DelegationManagerUnitTests_queueWithdrawals is DelegationManagerUnitTests {
    using SlashingLib for *;
    using ArrayLib for *;

    function test_Revert_WhenEnterQueueWithdrawalsPaused() public {
        cheats.prank(pauser);
        delegationManager.pause(2 ** PAUSED_ENTER_WITHDRAWAL_QUEUE);
        (QueuedWithdrawalParams[] memory queuedWithdrawalParams, , ) = _setUpQueueWithdrawalsSingleStrat({
            staker: defaultStaker,
            withdrawer: defaultStaker,
            strategy: strategyMock,
            depositSharesToWithdraw: 100
        });
        cheats.expectRevert(IPausable.CurrentlyPaused.selector);
        delegationManager.queueWithdrawals(queuedWithdrawalParams);
    }

    function test_Revert_WhenQueueWithdrawalParamsLengthMismatch() public {
        IStrategy[] memory strategyArray = strategyMock.toArray();
        uint256[] memory shareAmounts = new uint256[](2);
        shareAmounts[0] = 100;
        shareAmounts[1] = 100;

        QueuedWithdrawalParams[] memory queuedWithdrawalParams = new QueuedWithdrawalParams[](1);
        queuedWithdrawalParams[0] = QueuedWithdrawalParams({
            strategies: strategyArray,
            depositShares: shareAmounts,
            withdrawer: defaultStaker
        });

        cheats.expectRevert(InputArrayLengthMismatch.selector);
        delegationManager.queueWithdrawals(queuedWithdrawalParams);
    }

    function testFuzz_Revert_WhenNotStakerWithdrawer(address withdrawer) public {
        cheats.assume(withdrawer != defaultStaker);

        (QueuedWithdrawalParams[] memory queuedWithdrawalParams, , ) = _setUpQueueWithdrawalsSingleStrat({
            staker: defaultStaker,
            withdrawer: withdrawer,
            strategy: strategyMock,
            depositSharesToWithdraw: 100
        });
        cheats.expectRevert(WithdrawerNotStaker.selector);
        cheats.prank(defaultStaker);
        delegationManager.queueWithdrawals(queuedWithdrawalParams);
    }

    function test_Revert_WhenEmptyStrategiesArray() public {
        IStrategy[] memory strategyArray = new IStrategy[](0);
        uint256[] memory shareAmounts = new uint256[](0);
        address withdrawer = defaultOperator;

        QueuedWithdrawalParams[] memory queuedWithdrawalParams = new QueuedWithdrawalParams[](1);
        queuedWithdrawalParams[0] = QueuedWithdrawalParams({
            strategies: strategyArray,
            depositShares: shareAmounts,
            withdrawer: withdrawer
        });

        cheats.expectRevert(InputArrayLengthZero.selector);
        delegationManager.queueWithdrawals(queuedWithdrawalParams);
    }

    /**
     * @notice Verifies that `DelegationManager.queueWithdrawals` properly queues a withdrawal for the `withdrawer`
     * from the `strategy` for the `sharesAmount`.
     * - Asserts that staker is delegated to the operator
     * - Asserts that shares for delegatedTo operator are decreased by `sharesAmount`
     * - Asserts that staker cumulativeWithdrawalsQueued nonce is incremented
     * - Checks that event was emitted with correct withdrawalRoot and withdrawal
     */
    function testFuzz_queueWithdrawal_SingleStrat_nonSlashedOperator(Randomness r) public rand(r) {
        uint256 depositAmount = r.Uint256(1, MAX_STRATEGY_SHARES);
        uint256 withdrawalAmount = r.Uint256(1, depositAmount);
        bool depositBeaconChainShares = r.Boolean();
        // sharesAmounts is single element so returns single strategy
        IStrategy[] memory strategies = _deployAndDepositIntoStrategies(defaultStaker, depositAmount.toArrayU256(), depositBeaconChainShares);
        _registerOperatorWithBaseDetails(defaultOperator);
        _delegateToOperatorWhoAcceptsAllStakers(defaultStaker, defaultOperator);
        _assertDeposit({
            staker: defaultStaker,
            operator: defaultOperator,
            strategy: strategies[0],
            operatorSharesBefore: 0,
            withdrawableSharesBefore: 0,
            depositSharesBefore: 0,
            prevDsf: uint256(WAD),
            depositAmount: depositAmount
        });
        (
            QueuedWithdrawalParams[] memory queuedWithdrawalParams,
            Withdrawal memory withdrawal,
            bytes32 withdrawalRoot
        ) = _setUpQueueWithdrawalsSingleStrat({
            staker: defaultStaker,
            withdrawer: defaultStaker,
            strategy: strategies[0],
            depositSharesToWithdraw: withdrawalAmount
        });
        assertEq(delegationManager.delegatedTo(defaultStaker), defaultOperator, "staker should be delegated to operator");
        uint256 nonceBefore = delegationManager.cumulativeWithdrawalsQueued(defaultStaker);
        uint256 delegatedSharesBefore = delegationManager.operatorShares(defaultOperator, strategies[0]);

        // queueWithdrawals
        _queueWithdrawals_expectEmit(
            QueueWithdrawalsEmitStruct({
                staker: defaultStaker,
                operator: defaultOperator,
                queuedWithdrawalParams: queuedWithdrawalParams,
                withdrawal: withdrawal,
                withdrawalRoot: withdrawalRoot
            })
        );
        cheats.prank(defaultStaker);
        delegationManager.queueWithdrawals(queuedWithdrawalParams);

        _assertWithdrawal({
            staker: defaultStaker,
            operator: defaultOperator,
            strategy: strategies[0],
            operatorSharesBefore: delegatedSharesBefore,
            depositSharesBefore: depositAmount,
            depositSharesWithdrawn: withdrawalAmount,
            depositScalingFactor: uint256(WAD),
            slashingFactor: uint256(WAD)
        });
        _assertQueuedWithdrawalExists(defaultStaker, withdrawal);
        uint256 nonceAfter = delegationManager.cumulativeWithdrawalsQueued(defaultStaker);
        assertEq(nonceBefore + 1, nonceAfter, "staker nonce should have incremented");
    }

    /**
     * @notice Verifies that `DelegationManager.queueWithdrawals` properly queues a withdrawal for the `withdrawer`
     * from the `strategy` for the `sharesAmount`. Operator is slashed prior to the staker's deposit
     * - Asserts that staker is delegated to the operator
     * - Asserts that shares for delegatedTo operator are decreased by `sharesAmount`
     * - Asserts that staker cumulativeWithdrawalsQueued nonce is incremented
     * - Checks that event was emitted with correct withdrawalRoot and withdrawal
     */
    function testFuzz_queueWithdrawal_SingleStrat_preSlashedOperator(Randomness r) public rand(r) {
        uint256 depositAmount = r.Uint256(1, MAX_STRATEGY_SHARES);
        uint256 withdrawalAmount = r.Uint256(1, depositAmount);
        uint64 maxMagnitude = r.Uint64(1, WAD);

        // Slash the operator
        _registerOperatorWithBaseDetails(defaultOperator);
        _setOperatorMagnitude(defaultOperator, strategyMock, maxMagnitude);

        // Deposit for staker & delegate
        strategyManagerMock.addDeposit(defaultStaker, strategyMock, depositAmount);
        _delegateToOperatorWhoAcceptsAllStakers(defaultStaker, defaultOperator);
        _assertDeposit({
            staker: defaultStaker,
            operator: defaultOperator,
            strategy: strategyMock,
            operatorSharesBefore: 0,
            withdrawableSharesBefore: 0,
            depositSharesBefore: 0,
            prevDsf: WAD,
            depositAmount: depositAmount
        });

        (
            QueuedWithdrawalParams[] memory queuedWithdrawalParams,
            Withdrawal memory withdrawal,
            bytes32 withdrawalRoot
        ) = _setUpQueueWithdrawalsSingleStrat({
            staker: defaultStaker,
            withdrawer: defaultStaker,
            strategy: strategyMock,
            depositSharesToWithdraw: withdrawalAmount
        });

        assertEq(delegationManager.delegatedTo(defaultStaker), defaultOperator, "staker should be delegated to operator");
        uint256 nonceBefore = delegationManager.cumulativeWithdrawalsQueued(defaultStaker);
        uint256 delegatedSharesBefore = delegationManager.operatorShares(defaultOperator, strategyMock);

        // queueWithdrawals
        _queueWithdrawals_expectEmit(
            QueueWithdrawalsEmitStruct({
                staker: defaultStaker,
                operator: defaultOperator,
                queuedWithdrawalParams: queuedWithdrawalParams,
                withdrawal: withdrawal,
                withdrawalRoot: withdrawalRoot
            })
        );
        cheats.prank(defaultStaker);
        delegationManager.queueWithdrawals(queuedWithdrawalParams);

        _assertWithdrawal({
            staker: defaultStaker,
            operator: defaultOperator,
            strategy: strategyMock,
            operatorSharesBefore: delegatedSharesBefore,
            depositSharesBefore: depositAmount,
            depositSharesWithdrawn: withdrawalAmount,
            depositScalingFactor: delegationManager.depositScalingFactor(defaultStaker, strategyMock),
            slashingFactor: uint256(maxMagnitude)
        });
        _assertQueuedWithdrawalExists(defaultStaker, withdrawal);

        uint256 nonceAfter = delegationManager.cumulativeWithdrawalsQueued(defaultStaker);
        assertEq(nonceBefore + 1, nonceAfter, "staker nonce should have incremented");
    }

    /**
     * @notice Verifies that `DelegationManager.queueWithdrawals` properly queues a withdrawal for the `withdrawer`
     * from the `strategy` for the `sharesAmount`. Operator is slashed while the staker is deposited
     * - Asserts that staker is delegated to the operator
     * - Asserts that shares for delegatedTo operator are decreased by `sharesAmount`
     * - Asserts that staker cumulativeWithdrawalsQueued nonce is incremented
     * - Checks that event was emitted with correct withdrawalRoot and withdrawal
     */
    function testFuzz_queueWithdrawal_SingleStrat_slashedWhileStaked(Randomness r) public rand(r) {
        uint256 depositAmount = r.Uint256(1, MAX_STRATEGY_SHARES);
        uint256 withdrawalAmount = r.Uint256(1, depositAmount);
        uint64 prevMaxMagnitude = r.Uint64(2, WAD);
        uint64 newMaxMagnitude = r.Uint64(1, prevMaxMagnitude - 1);

        // Register operator
        _registerOperatorWithBaseDetails(defaultOperator);
        _setOperatorMagnitude(defaultOperator, strategyMock, prevMaxMagnitude);

        // Deposit for staker & delegate
        strategyManagerMock.addDeposit(defaultStaker, strategyMock, depositAmount);
        _delegateToOperatorWhoAcceptsAllStakers(defaultStaker, defaultOperator);
        _assertDeposit({
            staker: defaultStaker,
            operator: defaultOperator,
            strategy: strategyMock,
            operatorSharesBefore: 0,
            withdrawableSharesBefore: 0,
            depositSharesBefore: 0,
            prevDsf: WAD,
            depositAmount: depositAmount
        });

        // Slash the operator
        uint256 operatorSharesBefore = delegationManager.operatorShares(defaultOperator, strategyMock);
        _setOperatorMagnitude(defaultOperator, strategyMock, newMaxMagnitude);
        cheats.prank(address(allocationManagerMock));
        delegationManager.burnOperatorShares(defaultOperator, strategyMock, prevMaxMagnitude, newMaxMagnitude);
        // Assertions on amount burned
        (uint256 operatorSharesSlashed, ) = _assertOperatorSharesAfterSlash({
            operator: defaultOperator,
            strategy: strategyMock,
            operatorSharesBefore: operatorSharesBefore,
            prevMaxMagnitude: prevMaxMagnitude,
            newMaxMagnitude: newMaxMagnitude
        });
        uint256 nonceBefore = delegationManager.cumulativeWithdrawalsQueued(defaultStaker);

        {
            (
                QueuedWithdrawalParams[] memory queuedWithdrawalParams,
                Withdrawal memory withdrawal,
                bytes32 withdrawalRoot
            ) = _setUpQueueWithdrawalsSingleStrat({
                staker: defaultStaker,
                withdrawer: defaultStaker,
                strategy: strategyMock,
                depositSharesToWithdraw: withdrawalAmount
            });

            // queueWithdrawals
            _queueWithdrawals_expectEmit(
                QueueWithdrawalsEmitStruct({
                    staker: defaultStaker,
                    operator: defaultOperator,
                    queuedWithdrawalParams: queuedWithdrawalParams,
                    withdrawal: withdrawal,
                    withdrawalRoot: withdrawalRoot
                })
            );
            cheats.prank(defaultStaker);
            delegationManager.queueWithdrawals(queuedWithdrawalParams);
            _assertQueuedWithdrawalExists(defaultStaker, withdrawal);
        }

        uint256 slashingFactor = _getSlashingFactor(defaultStaker, strategyMock, newMaxMagnitude);
        assertEq(
            nonceBefore + 1,
            delegationManager.cumulativeWithdrawalsQueued(defaultStaker),
            "staker nonce should have incremented"
        );
        _assertWithdrawal({
            staker: defaultStaker,
            operator: defaultOperator,
            strategy: strategyMock,
            operatorSharesBefore: depositAmount - operatorSharesSlashed,
            depositSharesBefore: depositAmount,
            depositSharesWithdrawn: withdrawalAmount,
            depositScalingFactor: uint256(WAD).divWad(prevMaxMagnitude),
            slashingFactor: slashingFactor
        });
    }

    /**
     * @notice Verifies that `DelegationManager.queueWithdrawals` queues an empty withdrawal for the `withdrawer`
     * from the `strategy` for the `sharesAmount` since the Operator is slashed 100% while the staker is deposited
     * - Asserts that queuing a withdrawal results in an empty withdrawal when the operator is slashed 100%
     * - Asserts that staker withdrawableShares after is 0
     * - Checks that event was emitted with correct withdrawalRoot and withdrawal
     */
    function testFuzz_queueWithdrawal_SingleStrat_slashed100PercentWhileStaked(
        Randomness r
    ) public rand(r) {
        uint256 depositAmount = r.Uint256(1, MAX_STRATEGY_SHARES);
        
        // Register operator, deposit for staker & delegate
        _registerOperatorWithBaseDetails(defaultOperator);
        strategyManagerMock.addDeposit(defaultStaker, strategyMock, depositAmount);
        _delegateToOperatorWhoAcceptsAllStakers(defaultStaker, defaultOperator);
        _assertDeposit({
            staker: defaultStaker,
            operator: defaultOperator,
            strategy: strategyMock,
            operatorSharesBefore: 0,
            withdrawableSharesBefore: 0,
            depositSharesBefore: 0,
            prevDsf: WAD,
            depositAmount: depositAmount
        });

        (
            QueuedWithdrawalParams[] memory queuedWithdrawalParams,
            Withdrawal memory withdrawal,
            bytes32 withdrawalRoot
        ) = _setUpQueueWithdrawalsSingleStrat({
            staker: defaultStaker,
            withdrawer: defaultStaker,
            strategy: strategyMock,
            depositSharesToWithdraw: 0 // expected 0 since slashed 100%
        });

        // Slash the operator
        uint64 operatorMagnitude = 0;
        _setOperatorMagnitude(defaultOperator, strategyMock, operatorMagnitude);
        cheats.prank(address(allocationManagerMock));
        delegationManager.burnOperatorShares(defaultOperator, strategyMock, WAD, 0);
        _assertOperatorSharesAfterSlash({
            operator: defaultOperator,
            strategy: strategyMock,
            operatorSharesBefore: depositAmount,
            prevMaxMagnitude: WAD,
            newMaxMagnitude: operatorMagnitude
        });
        assertEq(delegationManager.delegatedTo(defaultStaker), defaultOperator, "staker should be delegated to operator");

        // queueWithdrawals should result in an empty withdrawal
        _queueWithdrawals_expectEmit(
            QueueWithdrawalsEmitStruct({
                staker: defaultStaker,
                operator: defaultOperator,
                queuedWithdrawalParams: queuedWithdrawalParams,
                withdrawal: withdrawal,
                withdrawalRoot: withdrawalRoot
            })
        );
        cheats.prank(defaultStaker);
        delegationManager.queueWithdrawals(queuedWithdrawalParams);

        (uint256[] memory withdrawableShares, ) = delegationManager.getWithdrawableShares(defaultStaker, strategyMock.toArray());
        assertEq(
            withdrawableShares[0],
            0,
            "withdrawable shares should be 0 after being slashed fully"
        );
        _assertWithdrawal({
            staker: defaultStaker,
            operator: defaultOperator,
            strategy: strategyMock,
            operatorSharesBefore: 0,
            depositSharesBefore: depositAmount,
            depositSharesWithdrawn: 0,
            depositScalingFactor: uint256(WAD),
            slashingFactor: 0
        });
        _assertQueuedWithdrawalExists(defaultStaker, withdrawal);
    }

    /**
     * @notice Verifies that `DelegationManager.queueWithdrawals` properly queues a withdrawal for the `withdrawer`
     * with multiple strategies and sharesAmounts. Operator has default WAD maxMagnitude for all strategies.
     * Depending on number of strategies randomized, deposits sharesAmounts into each strategy for the staker and delegates to operator.
     * For each strategy,
     * - Asserts that staker is delegated to the operator
     * - Asserts that the staker withdrawal is queued both with the root and actual Withdrawal struct in storage
     * - Asserts that the operator shares decrease by the expected withdrawn shares
     * - Checks that event was emitted with correct withdrawalRoot and withdrawal
     */
    function testFuzz_queueWithdrawal_MultipleStrats_nonSlashedOperator(
        Randomness r
    ) public rand(r) {
        uint32 numStrategies = r.Uint32(1, 32);
        bool depositBeaconChainShares = r.Boolean();

        (
            uint256[] memory depositAmounts,
            uint256[] memory withdrawalAmounts,
            ,
        ) = _fuzzDepositWithdrawalAmounts({ r: r, numStrategies: numStrategies });
        IStrategy[] memory strategies = _deployAndDepositIntoStrategies(defaultStaker, depositAmounts, depositBeaconChainShares);

        _registerOperatorWithBaseDetails(defaultOperator);
        _delegateToOperatorWhoAcceptsAllStakers(defaultStaker, defaultOperator);
        for (uint256 i = 0; i < strategies.length; ++i) {
            _assertDeposit({
                staker: defaultStaker,
                operator: defaultOperator,
                strategy: strategies[i],
                operatorSharesBefore: 0,
                withdrawableSharesBefore: 0,
                depositSharesBefore: 0,
                prevDsf: 0,
                depositAmount: depositAmounts[i]
            });
        }

        (
            QueuedWithdrawalParams[] memory queuedWithdrawalParams,
            Withdrawal memory withdrawal,
            bytes32 withdrawalRoot
        ) = _setUpQueueWithdrawals({
            staker: defaultStaker,
            withdrawer: defaultStaker,
            strategies: strategies,
            depositWithdrawalAmounts: withdrawalAmounts
        });
        // Before queueWithdrawal state values
        uint256 nonceBefore = delegationManager.cumulativeWithdrawalsQueued(defaultStaker);
        assertEq(delegationManager.delegatedTo(defaultStaker), defaultOperator, "staker should be delegated to operator");
        uint256[] memory delegatedSharesBefore = new uint256[](strategies.length);
        for (uint256 i = 0; i < strategies.length; i++) {
            delegatedSharesBefore[i] = delegationManager.operatorShares(defaultOperator, strategies[i]);
        }

        // queueWithdrawals
        _queueWithdrawals_expectEmit(
            QueueWithdrawalsEmitStruct({
                staker: defaultStaker,
                operator: defaultOperator,
                queuedWithdrawalParams: queuedWithdrawalParams,
                withdrawal: withdrawal,
                withdrawalRoot: withdrawalRoot
            })
        );
        cheats.prank(defaultStaker);
        delegationManager.queueWithdrawals(queuedWithdrawalParams);

        // Post queueWithdrawal state values
        for (uint256 i = 0; i < strategies.length; i++) {
            _assertWithdrawal({
                staker: defaultStaker,
                operator: defaultOperator,
                strategy: strategies[i],
                operatorSharesBefore: delegatedSharesBefore[i],
                depositSharesBefore: depositAmounts[i],
                depositSharesWithdrawn: withdrawalAmounts[i],
                depositScalingFactor: uint256(WAD),
                slashingFactor: uint256(WAD)
            });
        }
        assertEq(
            delegationManager.delegatedTo(defaultStaker),
            defaultOperator,
            "staker should be delegated to operator"
        );
        uint256 nonceAfter = delegationManager.cumulativeWithdrawalsQueued(defaultStaker);
        assertEq(nonceBefore + 1, nonceAfter, "staker nonce should have incremented");
        _assertQueuedWithdrawalExists(defaultStaker, withdrawal);
    }

    /**
     * @notice Verifies that `DelegationManager.queueWithdrawals` properly queues a withdrawal for the `withdrawer`
     * with multiple strategies and sharesAmounts. Operator has random maxMagnitudes for each strategy.
     * Depending on number of strategies randomized, deposits sharesAmounts into each strategy for the staker and delegates to operator.
     * For each strategy,
     * - Asserts that staker is delegated to the operator
     * - Asserts that shares for delegatedTo operator are decreased by `depositAmount`
     * - Asserts that staker cumulativeWithdrawalsQueued nonce is incremented
     * - Checks that event was emitted with correct withdrawalRoot and withdrawal
     */
    function testFuzz_queueWithdrawal_MultipleStrats_preSlashedOperator(
        Randomness r
    ) public rand(r) {
        // 1. Setup
        // - fuzz numbers of strategies, deposit and withdraw amounts, and prev/new magnitudes for each strategy respectively
        // - deposit into strategies, delegate to operator 
        bool depositBeaconChainShares = r.Boolean();
        IStrategy[] memory strategies = r.StrategyArray(r.Uint32(1, 32));
        if (depositBeaconChainShares) {
            strategies[strategies.length - 1] = beaconChainETHStrategy;
        }

        (
            uint256[] memory depositAmounts,
            uint256[] memory withdrawalAmounts,
            uint64[] memory prevMaxMagnitudes,
        ) = _fuzzDepositWithdrawalAmounts({ r: r, numStrategies: uint32(strategies.length) });
        _registerOperatorWithBaseDetails(defaultOperator);
        allocationManagerMock.setMaxMagnitudes(defaultOperator, strategies, prevMaxMagnitudes);
        _depositIntoStrategies(defaultStaker, strategies, depositAmounts);
        _delegateToOperatorWhoAcceptsAllStakers(defaultStaker, defaultOperator);
        // Check deposit state for all strategies after delegating
        for (uint256 i = 0; i < strategies.length; ++i) {
            _assertDeposit({
                staker: defaultStaker,
                operator: defaultOperator,
                strategy: strategies[i],
                operatorSharesBefore: 0,
                withdrawableSharesBefore: 0,
                depositSharesBefore: 0,
                prevDsf: WAD,
                depositAmount: depositAmounts[i]
            });
        }
        uint256 nonceBefore = delegationManager.cumulativeWithdrawalsQueued(defaultStaker);

        // 2. Setup and call queued withdrawals
        {
            (
                QueuedWithdrawalParams[] memory queuedWithdrawalParams,
                Withdrawal memory withdrawal,
                bytes32 withdrawalRoot
            ) = _setUpQueueWithdrawals({
                staker: defaultStaker,
                withdrawer: defaultStaker,
                strategies: strategies,
                depositWithdrawalAmounts: withdrawalAmounts
            });
            // expected events emitted
            _queueWithdrawals_expectEmit(
                QueueWithdrawalsEmitStruct({
                    staker: defaultStaker,
                    operator: defaultOperator,
                    queuedWithdrawalParams: queuedWithdrawalParams,
                    withdrawal: withdrawal,
                    withdrawalRoot: withdrawalRoot
                })
            );
            // 3. call `DelegationManager.queueWithdrawals`
            _queueWithdrawals(defaultStaker, queuedWithdrawalParams, withdrawal);
        }

        // 4. Post queueWithdrawal state values
        // Post queueWithdrawal state values
        for (uint256 i = 0; i < strategies.length; i++) {
            _assertWithdrawal({
                staker: defaultStaker,
                operator: defaultOperator,
                strategy: strategies[i],
                operatorSharesBefore: depositAmounts[i],
                depositSharesBefore: depositAmounts[i],
                depositSharesWithdrawn: withdrawalAmounts[i],
                depositScalingFactor: uint256(WAD).divWad(prevMaxMagnitudes[i]),
                slashingFactor: prevMaxMagnitudes[i]
            });
        }
        assertEq(
            delegationManager.delegatedTo(defaultStaker),
            defaultOperator,
            "staker should be delegated to operator"
        );
        assertEq(
            nonceBefore + 1,
            delegationManager.cumulativeWithdrawalsQueued(defaultStaker),
            "staker nonce should have incremented"
        );
        _assertQueuedWithdrawalExists(defaultStaker);
    }

    /**
     * @notice Verifies that `DelegationManager.queueWithdrawals` properly queues a withdrawal for the `withdrawer`
     * with multiple strategies and sharesAmounts. Operator has random maxMagnitudes for each strategy.
     * Depending on number of strategies randomized, deposits sharesAmounts into each strategy for the staker and delegates to operator.
     * After depositing, the operator gets slashed for each of the strategies and has new maxMagnitudes set.
     * For each strategy, 
     * - Asserts that staker is delegated to the operator
     * - Asserts that shares for delegatedTo operator are decreased by `depositAmount`
     * - Asserts that staker cumulativeWithdrawalsQueued nonce is incremented
     * - Checks that event was emitted with correct withdrawalRoot and withdrawal
     */
    function testFuzz_queueWithdrawal_MultipleStrats_slashedWhileStaked(
        Randomness r
    ) public rand(r) {
        // 1. Setup
        // - fuzz numbers of strategies, deposit and withdraw amounts, and prev/new magnitudes for each strategy respectively
        // - deposit into strategies, delegate to operator 
        IStrategy[] memory strategies = r.StrategyArray(r.Uint32(1, 32));
        bool depositBeaconChainShares = r.Boolean();
        if (depositBeaconChainShares) {
            strategies[strategies.length - 1] = beaconChainETHStrategy;
        }
        (
            uint256[] memory depositAmounts,
            uint256[] memory withdrawalAmounts,
            uint64[] memory prevMaxMagnitudes,
            uint64[] memory newMaxMagnitudes
        ) = _fuzzDepositWithdrawalAmounts({ r: r, numStrategies: uint32(strategies.length) });
        _registerOperatorWithBaseDetails(defaultOperator);
        allocationManagerMock.setMaxMagnitudes(defaultOperator, strategies, prevMaxMagnitudes);
        _depositIntoStrategies(defaultStaker, strategies, depositAmounts);
        _delegateToOperatorWhoAcceptsAllStakers(defaultStaker, defaultOperator);
        // Check deposit state for all strategies after delegating
        for (uint256 i = 0; i < strategies.length; ++i) {
            _assertDeposit({
                staker: defaultStaker,
                operator: defaultOperator,
                strategy: strategies[i],
                operatorSharesBefore: 0,
                withdrawableSharesBefore: 0,
                depositSharesBefore: 0,
                prevDsf: WAD,
                depositAmount: depositAmounts[i]
            });
        }

        // 2. Slash operator while staker is delegated and staked
        allocationManagerMock.setMaxMagnitudes(defaultOperator, strategies, newMaxMagnitudes);
        cheats.startPrank(address(allocationManagerMock));
        uint256 nonceBefore = delegationManager.cumulativeWithdrawalsQueued(defaultStaker);
        uint256[] memory slashedOperatorShares = new uint256[](strategies.length);
        for (uint256 i = 0; i < strategies.length; i++) {
            uint256 operatorSharesBefore = delegationManager.operatorShares(defaultOperator, strategies[i]);
            delegationManager.burnOperatorShares(defaultOperator, strategies[i], prevMaxMagnitudes[i], newMaxMagnitudes[i]);
            // Assert correct amount of shares slashed from operator
            (slashedOperatorShares[i], ) = _assertOperatorSharesAfterSlash({
                operator: defaultOperator,
                strategy: strategies[i],
                operatorSharesBefore: operatorSharesBefore,
                prevMaxMagnitude: prevMaxMagnitudes[i],
                newMaxMagnitude: newMaxMagnitudes[i]
            });
        }
        cheats.stopPrank();

        // 3. Setup and call queued withdrawals
        {
            (
                QueuedWithdrawalParams[] memory queuedWithdrawalParams,
                Withdrawal memory withdrawal,
                bytes32 withdrawalRoot
            ) = _setUpQueueWithdrawals({
                staker: defaultStaker,
                withdrawer: defaultStaker,
                strategies: strategies,
                depositWithdrawalAmounts: withdrawalAmounts
            });
            // expected events emitted
            _queueWithdrawals_expectEmit(
                QueueWithdrawalsEmitStruct({
                    staker: defaultStaker,
                    operator: defaultOperator,
                    queuedWithdrawalParams: queuedWithdrawalParams,
                    withdrawal: withdrawal,
                    withdrawalRoot: withdrawalRoot
                })
            );
            // 4. call `DelegationManager.queueWithdrawals`
            _queueWithdrawals(defaultStaker, queuedWithdrawalParams, withdrawal);
            _assertQueuedWithdrawalExists(defaultStaker, withdrawal);
        }

        // 5. Post queueWithdrawal state values
        for (uint256 i = 0; i < strategies.length; i++) {
            _assertWithdrawal({
                staker: defaultStaker,
                operator: defaultOperator,
                strategy: strategies[i],
                operatorSharesBefore: depositAmounts[i] - slashedOperatorShares[i],
                depositSharesBefore: depositAmounts[i],
                depositSharesWithdrawn: withdrawalAmounts[i],
                depositScalingFactor: uint256(WAD).divWad(prevMaxMagnitudes[i]),
                slashingFactor: newMaxMagnitudes[i]
            });
        }
        assertEq(
            delegationManager.delegatedTo(defaultStaker),
            defaultOperator,
            "staker should be delegated to operator"
        );
        assertEq(
            nonceBefore + 1,
            delegationManager.cumulativeWithdrawalsQueued(defaultStaker),
            "staker nonce should have incremented"
        );
    }

    /**
     * @notice Same test as `testFuzz_queueWithdrawal_MultipleStrats_slashedWhileStaked` but with one strategy having 0 newMaxMagnitude
     * - Asserts that the strategy with 0 newMaxMagnitude has 0 delegated shares before and after withdrawal
     * - Asserts that the staker withdrawn shares for the strategy with 0 newMaxMagnitude is 0
     */
    function testFuzz_queueWithdrawal_MultipleStrats__slashed100PercentWhileStaked(
        Randomness r
    ) public rand(r) {
        // 1. Setup
        // - fuzz numbers of strategies, deposit and withdraw amounts, and prev/new magnitudes for each strategy respectively
        // - deposit into strategies, delegate to operator 
        uint32 numStrats = r.Uint32(1, 32);
        IStrategy[] memory strategies = r.StrategyArray(numStrats);
        bool depositBeaconChainShares = r.Boolean();
        if (depositBeaconChainShares) {
            strategies[numStrats - 1] = beaconChainETHStrategy;
        }
        (
            uint256[] memory depositAmounts,
            uint256[] memory withdrawalAmounts,
            uint64[] memory prevMaxMagnitudes,
            uint64[] memory newMaxMagnitudes
        ) = _fuzzDepositWithdrawalAmounts({ r: r, numStrategies: numStrats });
        // randomly choose strategy to have 0 newMaxMagnitude
        uint256 zeroMagnitudeIndex = r.Uint256(0, numStrats - 1);
        newMaxMagnitudes[zeroMagnitudeIndex] = 0;

        _registerOperatorWithBaseDetails(defaultOperator);
        allocationManagerMock.setMaxMagnitudes(defaultOperator, strategies, prevMaxMagnitudes);
        _depositIntoStrategies(defaultStaker, strategies, depositAmounts);
        _delegateToOperatorWhoAcceptsAllStakers(defaultStaker, defaultOperator);
        // Check deposit state for all strategies after delegating
        for (uint256 i = 0; i < strategies.length; ++i) {
            _assertDeposit({
                staker: defaultStaker,
                operator: defaultOperator,
                strategy: strategies[i],
                operatorSharesBefore: 0,
                withdrawableSharesBefore: 0,
                depositSharesBefore: 0,
                prevDsf: WAD,
                depositAmount: depositAmounts[i]
            });
        }

        // 2. Slash operator while staker is delegated and staked
        uint256 nonceBefore = delegationManager.cumulativeWithdrawalsQueued(defaultStaker);
        uint256[] memory slashedOperatorShares = new uint256[](strategies.length);
        allocationManagerMock.setMaxMagnitudes(defaultOperator, strategies, newMaxMagnitudes);
        cheats.startPrank(address(allocationManagerMock));
        for (uint256 i = 0; i < strategies.length; i++) {
            uint256 operatorSharesBefore = delegationManager.operatorShares(defaultOperator, strategies[i]);
            delegationManager.burnOperatorShares(defaultOperator, strategies[i], prevMaxMagnitudes[i], newMaxMagnitudes[i]);
            
            // Assertions on amount burned
            (slashedOperatorShares[i], ) = _assertOperatorSharesAfterSlash({
                operator: defaultOperator,
                strategy: strategies[i],
                operatorSharesBefore: operatorSharesBefore,
                prevMaxMagnitude: prevMaxMagnitudes[i],
                newMaxMagnitude: newMaxMagnitudes[i]
            });
            // additional assertion checks for strategy that was slashed 100%
            if (zeroMagnitudeIndex == i) {
                assertEq(
                    slashedOperatorShares[i],
                    operatorSharesBefore,
                    "expected slashed operator shares to be full amount"
                );
                assertEq(
                    delegationManager.operatorShares(defaultOperator, strategies[i]),
                    0,
                    "expected operator shares to be 0"
                );
            }
        }
        cheats.stopPrank();

        // 3. Setup and call queued withdrawals
        {
            (
                QueuedWithdrawalParams[] memory queuedWithdrawalParams,
                Withdrawal memory withdrawal,
                bytes32 withdrawalRoot
            ) = _setUpQueueWithdrawals({
                staker: defaultStaker,
                withdrawer: defaultStaker,
                strategies: strategies,
                depositWithdrawalAmounts: withdrawalAmounts
            });
            // expected events emitted
            _queueWithdrawals_expectEmit(
                QueueWithdrawalsEmitStruct({
                    staker: defaultStaker,
                    operator: defaultOperator,
                    queuedWithdrawalParams: queuedWithdrawalParams,
                    withdrawal: withdrawal,
                    withdrawalRoot: withdrawalRoot
                })
            );
            // 4. call `DelegationManager.queueWithdrawals`
            _queueWithdrawals(defaultStaker, queuedWithdrawalParams, withdrawal);
            _assertQueuedWithdrawalExists(defaultStaker, withdrawal);
        }

        // 5. Post queueWithdrawal state values
        for (uint256 i = 0; i < strategies.length; i++) {
            if (zeroMagnitudeIndex == i) {
                assertEq(
                    newMaxMagnitudes[i],
                    0,
                    "expected new max magnitude to be 0"
                );
            }
            _assertWithdrawal({
                staker: defaultStaker,
                operator: defaultOperator,
                strategy: strategies[i],
                operatorSharesBefore: depositAmounts[i] - slashedOperatorShares[i],
                depositSharesBefore: depositAmounts[i],
                depositSharesWithdrawn: withdrawalAmounts[i],
                depositScalingFactor: uint256(WAD).divWad(prevMaxMagnitudes[i]),
                slashingFactor: zeroMagnitudeIndex == i ? 0 : newMaxMagnitudes[i]
            });
        }
        assertEq(
            delegationManager.delegatedTo(defaultStaker),
            defaultOperator,
            "staker should be delegated to operator"
        );
        assertEq(
            nonceBefore + 1,
            delegationManager.cumulativeWithdrawalsQueued(defaultStaker),
            "staker nonce should have incremented"
        );
    }
}

contract DelegationManagerUnitTests_completeQueuedWithdrawal is DelegationManagerUnitTests {
    using ArrayLib for *;
    using SlashingLib for *;
    using Math for uint256;

    function test_Revert_WhenExitWithdrawalQueuePaused() public {
        cheats.prank(pauser);
        delegationManager.pause(2 ** PAUSED_EXIT_WITHDRAWAL_QUEUE);
        _registerOperatorWithBaseDetails(defaultOperator);
        (
            Withdrawal memory withdrawal,
            IERC20[] memory tokens,
            /* bytes32 withdrawalRoot */
        ) = _setUpCompleteQueuedWithdrawalSingleStrat({
            staker: defaultStaker,
            withdrawer: defaultStaker,
            depositAmount: 100,
            withdrawalAmount: 100,
            isBeaconChainStrategy: false
        });
        _delegateToOperatorWhoAcceptsAllStakers(defaultStaker, defaultOperator);

        // single withdrawal interface
        cheats.expectRevert(IPausable.CurrentlyPaused.selector);
        delegationManager.completeQueuedWithdrawal(withdrawal, tokens,  false);

        IERC20[][] memory tokensArray = new IERC20[][](1);
        tokensArray[0] = tokens;

        bool[] memory receiveAsTokens = new bool[](1);
        receiveAsTokens[0] = false;

        Withdrawal[] memory withdrawals = new Withdrawal[](1);
        withdrawals[0] = withdrawal;

        // multiple Withdrawal interface
        cheats.expectRevert(IPausable.CurrentlyPaused.selector);
        delegationManager.completeQueuedWithdrawals(withdrawals, tokensArray,  receiveAsTokens);

        // numToComplete interface
        cheats.expectRevert(IPausable.CurrentlyPaused.selector);
        delegationManager.completeQueuedWithdrawals(tokensArray,  receiveAsTokens, 1);
    }

    function test_Revert_WhenInputArrayLengthMismatch() public {
        _registerOperatorWithBaseDetails(defaultOperator);
        (
            Withdrawal memory withdrawal,
            IERC20[] memory tokens,
            /* bytes32 withdrawalRoot */
        ) = _setUpCompleteQueuedWithdrawalSingleStrat({
            staker: defaultStaker,
            withdrawer: defaultStaker,
            depositAmount: 100,
            withdrawalAmount: 100,
            isBeaconChainStrategy: false
        });
        _delegateToOperatorWhoAcceptsAllStakers(defaultStaker, defaultOperator);

        // Roll to completion block
        cheats.roll(withdrawal.startBlock + delegationManager.minWithdrawalDelayBlocks());

        // resize tokens array
        IERC20[] memory newTokens = new IERC20[](0);

        cheats.prank(defaultStaker);
        cheats.expectRevert(InputArrayLengthMismatch.selector);
        delegationManager.completeQueuedWithdrawal(withdrawal, newTokens,  false);

        IERC20[][] memory tokensArray = new IERC20[][](1);
        tokensArray[0] = newTokens;

        bool[] memory receiveAsTokens = new bool[](1);
        receiveAsTokens[0] = true;

        cheats.prank(defaultStaker);
        cheats.expectRevert(InputArrayLengthMismatch.selector);
        delegationManager.completeQueuedWithdrawals(tokensArray,  receiveAsTokens, 1);

        // check that the withdrawal completes otherwise
        cheats.prank(defaultStaker);
        delegationManager.completeQueuedWithdrawal(withdrawal, tokens,  true);
    }

    function test_Revert_WhenWithdrawerNotCaller(Randomness r) rand(r) public {
        address invalidCaller = r.Address();

        _registerOperatorWithBaseDetails(defaultOperator);
        (
            Withdrawal memory withdrawal,
            IERC20[] memory tokens,
        ) = _setUpCompleteQueuedWithdrawalSingleStrat({
            staker: defaultStaker,
            withdrawer: defaultStaker,
            depositAmount: 100,
            withdrawalAmount: 100,
            isBeaconChainStrategy: false
        });
        _delegateToOperatorWhoAcceptsAllStakers(defaultStaker, defaultOperator);

        cheats.expectRevert(WithdrawerNotCaller.selector);
        cheats.prank(invalidCaller);
        delegationManager.completeQueuedWithdrawal(withdrawal, tokens,  false);
    }

    function test_Revert_WhenInvalidWithdrawalRoot() public {
        _registerOperatorWithBaseDetails(defaultOperator);
        (
            Withdrawal memory withdrawal,
            IERC20[] memory tokens,
            bytes32 withdrawalRoot
        ) = _setUpCompleteQueuedWithdrawalSingleStrat({
            staker: defaultStaker,
            withdrawer: defaultStaker,
            depositAmount: 100,
            withdrawalAmount: 100,
            isBeaconChainStrategy: false
        });
        _delegateToOperatorWhoAcceptsAllStakers(defaultStaker, defaultOperator);

        assertTrue(delegationManager.pendingWithdrawals(withdrawalRoot), "withdrawalRoot should be pending");
        cheats.roll(withdrawal.startBlock + delegationManager.minWithdrawalDelayBlocks());
        cheats.prank(defaultStaker);
        delegationManager.completeQueuedWithdrawal(withdrawal, tokens,  true);
        assertFalse(delegationManager.pendingWithdrawals(withdrawalRoot), "withdrawalRoot should be completed and marked false now");

        cheats.expectRevert(WithdrawalNotQueued.selector);
        cheats.prank(defaultStaker);
        delegationManager.completeQueuedWithdrawal(withdrawal, tokens,  false);
    }

    /**
     * @notice should revert if MIN_WITHDRAWAL_DELAY_BLOCKS has not passed, and if
     * delegationManager.getCompletableTimestamp returns a value greater than MIN_WITHDRAWAL_DELAY_BLOCKS
     * then it should revert if the validBlockNumber has not passed either.
     */
    function test_Revert_WhenWithdrawalDelayNotPassed(Randomness r) rand(r) public {
        uint32 numStrategies = r.Uint32(1, 32);
        bool receiveAsTokens = r.Boolean();
        (
            uint256[] memory depositAmounts,
            uint256[] memory withdrawalAmounts,
            ,
        ) = _fuzzDepositWithdrawalAmounts(r, numStrategies);
        
        _registerOperatorWithBaseDetails(defaultOperator);
        (
            Withdrawal memory withdrawal,
            IERC20[] memory tokens,
            /* bytes32 withdrawalRoot */
        ) = _setUpCompleteQueuedWithdrawal({
            staker: defaultStaker,
            withdrawer: defaultStaker,
            depositAmounts: depositAmounts,
            withdrawalAmounts: withdrawalAmounts,
            depositBeaconChainShares: false
        });

        // prank as withdrawer address
        cheats.roll(withdrawal.startBlock + MIN_WITHDRAWAL_DELAY_BLOCKS - 1);
        cheats.expectRevert(WithdrawalDelayNotElapsed.selector);
        cheats.prank(defaultStaker);
        delegationManager.completeQueuedWithdrawal(withdrawal, tokens, receiveAsTokens);

        IERC20[][] memory tokensArray = new IERC20[][](1);
        tokensArray[0] = tokens;

        bool[] memory receiveAsTokensArray = new bool[](1);
        receiveAsTokensArray[0] = false;

        cheats.expectRevert(WithdrawalDelayNotElapsed.selector);
        cheats.prank(defaultStaker);
        delegationManager.completeQueuedWithdrawals(tokensArray,  receiveAsTokensArray, 1);
    }

    /**
     * Test completing multiple queued withdrawals for a single strategy by passing in the withdrawals
     */
    function test_completeQueuedWithdrawals_MultipleWithdrawals(Randomness r) public rand(r) {
        address staker = r.Address();
        uint256 depositAmount = r.Uint256(1, MAX_STRATEGY_SHARES);
        uint256 numWithdrawals = r.Uint256(2, 20);
        bool receiveAsTokens = r.Boolean();

        (
            Withdrawal[] memory withdrawals,
            IERC20[][] memory tokens,
            bytes32[] memory withdrawalRoots
        ) = _setUpCompleteQueuedWithdrawalsSingleStrat({
            staker: staker,
            withdrawer: staker,
            depositAmount: depositAmount,
            numWithdrawals: numWithdrawals
        });

        _registerOperatorWithBaseDetails(defaultOperator);
        _delegateToOperatorWhoAcceptsAllStakers(staker, defaultOperator);
        uint256 operatorSharesBefore = delegationManager.operatorShares(defaultOperator, withdrawals[0].strategies[0]);

        for (uint i = 0; i < withdrawalRoots.length; i++) {
            assertTrue(delegationManager.pendingWithdrawals(withdrawalRoots[i]), "withdrawalRoots should be pending");
        }
        bool[] memory receiveAsTokensArray = receiveAsTokens.toArray(numWithdrawals);

        // completeQueuedWithdrawal
        cheats.roll(withdrawals[0].startBlock + delegationManager.minWithdrawalDelayBlocks());
        _completeQueuedWithdrawals_expectEmit(
            CompleteQueuedWithdrawalsEmitStruct({
                withdrawals: withdrawals,
                tokens: tokens,
                receiveAsTokens: receiveAsTokensArray
            })
        );
        cheats.prank(staker);
        delegationManager.completeQueuedWithdrawals(withdrawals, tokens, receiveAsTokensArray);

        // assertion checks
        (
            uint256[] memory withdrawableShares,
            uint256[] memory depositShares
        ) = delegationManager.getWithdrawableShares(staker, withdrawals[0].strategies);
        uint256 operatorSharesAfter = delegationManager.operatorShares(defaultOperator, withdrawals[0].strategies[0]);
        if (receiveAsTokens) {
            assertEq(
                withdrawableShares[0],
                0,
                "withdrawable shares should be 0 from withdrawing all"
            );
            assertEq(
                depositShares[0],
                0,
                "deposit shares should be 0 from withdrawing all"
            );
            assertEq(operatorSharesAfter, operatorSharesBefore, "operator shares should be unchanged");
        } else {
            assertEq(
                withdrawableShares[0],
                depositAmount * numWithdrawals,
                "withdrawable shares should be added back as shares"
            );
            assertEq(
                depositShares[0],
                depositAmount * numWithdrawals,
                "deposit shares should be added back as shares"
            );
            assertEq(
                operatorSharesAfter,
                operatorSharesBefore + depositAmount * numWithdrawals,
                "operator shares should be unchanged"
            );
        }
        _assertWithdrawalRootsComplete(staker, withdrawals);
        assertEq(
            delegationManager.getDepositScalingFactor(staker, withdrawals[0].strategies[0]),
            uint256(WAD),
            "deposit scaling factor should be WAD"
        );
    }

    /**
     * Test completing multiple queued withdrawals for a single strategy without passing in the withdrawals
     */
    function test_completeQueuedWithdrawals_NumToComplete(Randomness r) public rand(r) {
        address staker = r.Address();
        uint256 depositAmount = r.Uint256(1, MAX_STRATEGY_SHARES);
        uint256 numWithdrawals = r.Uint256(2, 20);
        uint256 numToComplete = r.Uint256(2, numWithdrawals);

        (
            Withdrawal[] memory withdrawals,
            IERC20[][] memory tokens,
            bytes32[] memory withdrawalRoots
        ) = _setUpCompleteQueuedWithdrawalsSingleStrat({
            staker: staker,
            withdrawer: staker,
            depositAmount: depositAmount,
            numWithdrawals: numWithdrawals
        });

        _registerOperatorWithBaseDetails(defaultOperator);
        _delegateToOperatorWhoAcceptsAllStakers(staker, defaultOperator);
        uint256 operatorSharesBefore = delegationManager.operatorShares(defaultOperator, withdrawals[0].strategies[0]);

        for (uint i = 0; i < withdrawalRoots.length; i++) {
            assertTrue(delegationManager.pendingWithdrawals(withdrawalRoots[i]), "withdrawalRoots should be pending");
        }

        bool[] memory receiveAsTokens = new bool[](withdrawals.length);
        for (uint i = 0; i < withdrawals.length; i++) {
            receiveAsTokens[i] = true;
        }

        // completeQueuedWithdrawal
        cheats.roll(withdrawals[0].startBlock + delegationManager.minWithdrawalDelayBlocks());
        _completeQueuedWithdrawals_expectEmit(
            CompleteQueuedWithdrawalsEmitStruct({
                withdrawals: withdrawals,
                tokens: tokens,
                receiveAsTokens: receiveAsTokens
            })
        );
        cheats.prank(staker);
        delegationManager.completeQueuedWithdrawals(tokens, receiveAsTokens, numToComplete);

        uint256 operatorSharesAfter = delegationManager.operatorShares(defaultOperator, withdrawals[0].strategies[0]);
        assertEq(operatorSharesAfter, operatorSharesBefore, "operator shares should be unchanged");

        for (uint i = 0; i < numToComplete; i++) {
            assertFalse(delegationManager.pendingWithdrawals(withdrawalRoots[i]), "withdrawalRoot should be completed and marked false now");
        }

        for (uint i = numToComplete; i < numWithdrawals; i++) {
            assertTrue(delegationManager.pendingWithdrawals(withdrawalRoots[i]), "withdrawalRoot should still be pending");
        }
    }

    /**
     * @notice Verifies that `DelegationManager.completeQueuedWithdrawal` properly completes a queued withdrawal for the `withdrawer`
     * for a single strategy.
     * - Asserts that the withdrawalRoot is True before `completeQueuedWithdrawal` and False after
     * - Asserts that event `WithdrawalCompleted` is emitted with withdrawalRoot
     * if receiveAsTokens is true
     * - Asserts operatorShares is unchanged after `completeQueuedWithdrawal`
     * - Asserts that the staker's withdrawable shares, deposit shares, and depositScalingFactors are unchanged
     * if receiveAsTokens is false
     * - Asserts operatorShares is increased correctly after `completeQueuedWithdrawal`
     * - Asserts that the staker's withdrawable shares, deposit shares, and depositScalingFactors are updated correctly
     */
    function test_completeQueuedWithdrawal_SingleStrat(
        Randomness r
    ) public rand(r)  {
        uint256 depositAmount = r.Uint256(1, MAX_STRATEGY_SHARES);
        uint256 withdrawalAmount = r.Uint256(1, depositAmount);
        bool receiveAsTokens = r.Boolean();

        _registerOperatorWithBaseDetails(defaultOperator);
        (
            Withdrawal memory withdrawal,
            IERC20[] memory tokens,
            bytes32 withdrawalRoot
        ) = _setUpCompleteQueuedWithdrawalSingleStrat({
            staker: defaultStaker,
            withdrawer: defaultStaker,
            depositAmount: depositAmount,
            withdrawalAmount: withdrawalAmount,
            isBeaconChainStrategy: false
        });
        _delegateToOperatorWhoAcceptsAllStakers(defaultStaker, defaultOperator);
        uint256 operatorSharesBefore = delegationManager.operatorShares(defaultOperator, withdrawal.strategies[0]);
        assertTrue(delegationManager.pendingWithdrawals(withdrawalRoot), "withdrawalRoot should be pending");

        // completeQueuedWithdrawal
        cheats.roll(withdrawal.startBlock + delegationManager.minWithdrawalDelayBlocks());
        _completeQueuedWithdrawal_expectEmit(
            CompleteQueuedWithdrawalEmitStruct({
                withdrawal: withdrawal,
                tokens: tokens,
                receiveAsTokens: receiveAsTokens
            })
        );
        cheats.prank(defaultStaker);
        delegationManager.completeQueuedWithdrawal(withdrawal, tokens,  receiveAsTokens);

        _assertCompletedWithdrawal(
            AssertCompletedWithdrawalStruct({
                staker: defaultStaker,
                currentOperator: defaultOperator,
                withdrawal: withdrawal,
                receiveAsTokens: receiveAsTokens,
                operatorSharesBefore: operatorSharesBefore.toArrayU256(),
                withdrawableSharesBefore: (depositAmount - withdrawalAmount).toArrayU256(),
                depositSharesBefore: (depositAmount - withdrawalAmount).toArrayU256(),
                prevDepositScalingFactors: uint256(WAD).toArrayU256(),
                slashingFactors: uint256(WAD).toArrayU256(),
                beaconChainSlashingFactor: WAD
            })
        );
    }

    /**
     * @notice Verifies that `DelegationManager.completeQueuedWithdrawal` properly completes a queued withdrawal for the `withdrawer`
     * for a single strategy. Withdraws as tokens so there are no operator shares increase.
     * - Asserts that the withdrawalRoot is True before `completeQueuedWithdrawal` and False after
     * - Asserts operatorShares is decreased after the operator is slashed
     * - Checks that event `WithdrawalCompleted` is emitted with withdrawalRoot
     * - Asserts that the shares the staker completed withdrawal for are less than what is expected since its operator is slashed
     */
    function test_completeQueuedWithdrawal_SingleStrat_slashOperatorDuringQueue(
        Randomness r
    ) public rand(r) {
        uint256 depositAmount = r.Uint256(1, MAX_STRATEGY_SHARES);
        uint256 withdrawalAmount = r.Uint256(1, depositAmount);
        bool receiveAsTokens = r.Boolean();
        uint64 prevMaxMagnitude = r.Uint64(2, WAD);
        uint64 newMaxMagnitude = r.Uint64(1, prevMaxMagnitude - 1);

        // Deposit Staker
        strategyManagerMock.addDeposit(defaultStaker, strategyMock, depositAmount);

        // Register operator and delegate to it
        _registerOperatorWithBaseDetails(defaultOperator);
        _setOperatorMagnitude(defaultOperator, strategyMock, prevMaxMagnitude);
        _delegateToOperatorWhoAcceptsAllStakers(defaultStaker, defaultOperator);

        // Queue withdrawal
        (
            QueuedWithdrawalParams[] memory queuedWithdrawalParams,
            Withdrawal memory withdrawal,
            bytes32 withdrawalRoot
        ) = _setUpQueueWithdrawalsSingleStrat({
            staker: defaultStaker,
            withdrawer: defaultStaker,
            strategy: strategyMock,
            depositSharesToWithdraw: withdrawalAmount
        });
        {
            uint256 operatorSharesBeforeQueue = delegationManager.operatorShares(defaultOperator, strategyMock);
            cheats.prank(defaultStaker);
            delegationManager.queueWithdrawals(queuedWithdrawalParams);

            assertTrue(delegationManager.pendingWithdrawals(withdrawalRoot), "withdrawalRoot should be pending");
            uint256 operatorSharesAfterQueue = delegationManager.operatorShares(defaultOperator, strategyMock);
            uint256 sharesWithdrawn = _calcWithdrawableShares({
                depositShares: withdrawalAmount,
                depositScalingFactor: uint256(WAD).divWad(prevMaxMagnitude),
                slashingFactor: uint256(prevMaxMagnitude)
            });
            assertEq(
                operatorSharesAfterQueue,
                operatorSharesBeforeQueue - sharesWithdrawn,
                "operator shares should be decreased after queue"
            );
        }

        // Slash operator while staker has queued withdrawal
        {
            uint256 operatorSharesAfterQueue = delegationManager.operatorShares(defaultOperator, strategyMock);
            (uint256 sharesToDecrement, ) = _calcSlashedAmount({
                operatorShares: operatorSharesAfterQueue,
                prevMaxMagnitude: prevMaxMagnitude,
                newMaxMagnitude: newMaxMagnitude
            });
            _setOperatorMagnitude(defaultOperator, strategyMock, newMaxMagnitude);
            cheats.prank(address(allocationManagerMock));
            delegationManager.burnOperatorShares(defaultOperator, withdrawal.strategies[0], prevMaxMagnitude, newMaxMagnitude);
            uint256 operatorSharesAfterSlash = delegationManager.operatorShares(defaultOperator, strategyMock);
            assertEq(
                operatorSharesAfterSlash,
                operatorSharesAfterQueue - sharesToDecrement,
                "operator shares should be decreased after slash"
            );
        }

        // Complete queue withdrawal
        (
            uint256[] memory withdrawableShares,
            uint256[] memory depositShares
        ) = delegationManager.getWithdrawableShares(defaultStaker, withdrawal.strategies);
        uint256 operatorSharesBefore = delegationManager.operatorShares(defaultOperator, strategyMock);
        {
            IERC20[] memory tokens = new IERC20[](1);
            tokens[0] = IERC20(strategyMock.underlyingToken());
            cheats.roll(withdrawal.startBlock + delegationManager.minWithdrawalDelayBlocks());
            _completeQueuedWithdrawal_expectEmit(
                CompleteQueuedWithdrawalEmitStruct({
                    withdrawal: withdrawal,
                    tokens: tokens,
                    receiveAsTokens: receiveAsTokens
                })
            );
            cheats.prank(defaultStaker);
            delegationManager.completeQueuedWithdrawal(withdrawal, tokens, receiveAsTokens);    
        }

        _assertCompletedWithdrawal(
            AssertCompletedWithdrawalStruct({
                staker: defaultStaker,
                currentOperator: defaultOperator,
                withdrawal: withdrawal,
                receiveAsTokens: receiveAsTokens,
                operatorSharesBefore: operatorSharesBefore.toArrayU256(),
                withdrawableSharesBefore: withdrawableShares,
                depositSharesBefore: depositShares,
                prevDepositScalingFactors: uint256(WAD).divWad(prevMaxMagnitude).toArrayU256(),
                slashingFactors: uint256(newMaxMagnitude).toArrayU256(),
                beaconChainSlashingFactor: WAD
            })
        );
    }

    /**
     * @notice Verifies that `DelegationManager.completeQueuedWithdrawal` properly completes a queued withdrawal for the `withdrawer`
     * for the BeaconChainStrategy. Withdraws as tokens so there are no operator shares increase.
     * - Asserts that the withdrawalRoot is True before `completeQueuedWithdrawal` and False after
     * - Asserts operatorShares is decreased after staker is slashed
     * - Checks that event `WithdrawalCompleted` is emitted with withdrawalRoot
     * - Asserts that the shares the staker completed withdrawal for are less than what is expected since the staker is slashed during queue
     */
    function test_completeQueuedWithdrawal_BeaconStrat_slashStakerDuringQueue(
        Randomness r
    ) public rand(r) {
        int256 depositAmount = int256(r.Uint256(1, MAX_ETH_SUPPLY));
        uint256 withdrawalAmount = r.Uint256(1, uint256(depositAmount));
        uint64 initialBCSF = r.Uint64(2, WAD);
        uint256 sharesDecrease = r.Uint256(1, uint256(depositAmount) - withdrawalAmount);
        bool receiveAsTokens = r.Boolean();

        // Deposit Staker
        eigenPodManagerMock.setBeaconChainSlashingFactor(defaultStaker, initialBCSF);
        eigenPodManagerMock.setPodOwnerShares(defaultStaker, depositAmount);

        // Register operator and delegate to it
        _registerOperatorWithBaseDetails(defaultOperator);
        _delegateToOperatorWhoAcceptsAllStakers(defaultStaker, defaultOperator);

        // Queue withdrawal
        (
            QueuedWithdrawalParams[] memory queuedWithdrawalParams,
            Withdrawal memory withdrawal,
            bytes32 withdrawalRoot
        ) = _setUpQueueWithdrawalsSingleStrat({
            staker: defaultStaker,
            withdrawer: defaultStaker,
            strategy: beaconChainETHStrategy,
            depositSharesToWithdraw: withdrawalAmount
        });
        uint64 prevBeaconSlashingFactor;
        uint64 newBeaconSlashingFactor;
        {
            uint256 sharesToDecrement = _calcWithdrawableShares({
                depositShares: withdrawalAmount,
                depositScalingFactor: uint256(WAD).divWad(initialBCSF),
                slashingFactor: uint256(initialBCSF)
            });
            uint256 operatorSharesBeforeQueue = delegationManager.operatorShares(defaultOperator, beaconChainETHStrategy);
            cheats.prank(defaultStaker);
            delegationManager.queueWithdrawals(queuedWithdrawalParams);
            assertTrue(delegationManager.pendingWithdrawals(withdrawalRoot), "withdrawalRoot should be pending");
            uint256 operatorSharesAfterQueue = delegationManager.operatorShares(defaultOperator, beaconChainETHStrategy);
            assertEq(operatorSharesAfterQueue, operatorSharesBeforeQueue - sharesToDecrement, "operator shares should be decreased after queue");

            // Slash the staker for beacon chain shares while it has queued a withdrawal
            // simulate the operations done in EigenPodManager._reduceSlashingFactor
            (uint256[] memory withdrawableSharesBefore, ) = delegationManager.getWithdrawableShares(defaultStaker, beaconChainETHStrategy.toArray());

            uint256 currentPodShares = uint256(depositAmount) - withdrawalAmount;
            (prevBeaconSlashingFactor, newBeaconSlashingFactor) = _decreaseBeaconChainShares({
                staker: defaultStaker,
                beaconShares: int256(currentPodShares),
                sharesDecrease: sharesDecrease
            });

            uint256 expectedWithdrawableShares = _calcWithdrawableShares({
                depositShares: uint256(currentPodShares),
                depositScalingFactor: uint256(WAD).divWad(prevBeaconSlashingFactor),
                slashingFactor: uint256(newBeaconSlashingFactor)
            });
            _assertSharesAfterBeaconSlash(defaultStaker, withdrawableSharesBefore[0], expectedWithdrawableShares, prevBeaconSlashingFactor);
        }

        // Complete queue withdrawal
        (
            uint256[] memory withdrawableShares,
            uint256[] memory depositShares
        ) = delegationManager.getWithdrawableShares(defaultStaker, beaconChainETHStrategy.toArray());
        uint256 operatorSharesBefore = delegationManager.operatorShares(defaultOperator, beaconChainETHStrategy);

        {
            IERC20[] memory tokens = new IERC20[](1);
            cheats.roll(withdrawal.startBlock + delegationManager.minWithdrawalDelayBlocks());
            _completeQueuedWithdrawal_expectEmit(
                CompleteQueuedWithdrawalEmitStruct({
                    withdrawal: withdrawal,
                    tokens: tokens,
                    receiveAsTokens: receiveAsTokens
                })
            );
            cheats.prank(defaultStaker);
            delegationManager.completeQueuedWithdrawal(withdrawal, tokens,  receiveAsTokens);
        }

        _assertCompletedWithdrawal(
            AssertCompletedWithdrawalStruct({
                staker: defaultStaker,
                currentOperator: defaultOperator,
                withdrawal: withdrawal,
                receiveAsTokens: receiveAsTokens,
                operatorSharesBefore: operatorSharesBefore.toArrayU256(),
                withdrawableSharesBefore: withdrawableShares,
                depositSharesBefore: depositShares,
                prevDepositScalingFactors: uint256(WAD).divWad(initialBCSF).toArrayU256(),
                slashingFactors: uint256(WAD).toArrayU256(), // beaconChainSlashingFactor is separate from slashingFactors input
                beaconChainSlashingFactor: newBeaconSlashingFactor
            })
        );
    }

    /**
     * @notice Verifies that `DelegationManager.completeQueuedWithdrawal` properly completes a queued withdrawal for the `withdrawer`
     * for the BeaconChainStrategy. Withdraws as tokens so there are no operator shares increase.
     * - Asserts that the withdrawalRoot is True before `completeQueuedWithdrawal` and False after
     * - Asserts operatorShares is decreased after staker is slashed and after the operator is slashed
     * - Checks that event `WithdrawalCompleted` is emitted with withdrawalRoot
     * - Asserts that the shares the staker completed withdrawal for are less than what is expected since both the staker and its operator are slashed during queue
     */
    function test_completeQueuedWithdrawal_BeaconStratWithdrawAsTokens_slashStakerAndOperator(
        Randomness r
    ) public rand(r) {
        int256 depositAmount = int256(r.Uint256(1, MAX_ETH_SUPPLY));
        uint256 withdrawalAmount = r.Uint256(1, uint256(depositAmount));
        bool receiveAsTokens = r.Boolean();

        // Deposit Staker
        eigenPodManagerMock.setPodOwnerShares(defaultStaker, int256(depositAmount));

        // Register operator and delegate to it
        _registerOperatorWithBaseDetails(defaultOperator);
        _delegateToOperatorWhoAcceptsAllStakers(defaultStaker, defaultOperator);
        uint256 operatorSharesBeforeQueue = delegationManager.operatorShares(defaultOperator, beaconChainETHStrategy);

        // Queue withdrawal
        (
            QueuedWithdrawalParams[] memory queuedWithdrawalParams,
            Withdrawal memory withdrawal,
            bytes32 withdrawalRoot
        ) = _setUpQueueWithdrawalsSingleStrat({
            staker: defaultStaker,
            withdrawer: defaultStaker,
            strategy: beaconChainETHStrategy,
            depositSharesToWithdraw: withdrawalAmount
        });

        uint64 newBeaconSlashingFactor;
        {
            cheats.prank(defaultStaker);
            delegationManager.queueWithdrawals(queuedWithdrawalParams);
            assertTrue(delegationManager.pendingWithdrawals(withdrawalRoot), "withdrawalRoot should be pending");
            uint256 operatorSharesAfterQueue = delegationManager.operatorShares(defaultOperator, beaconChainETHStrategy);
            assertEq(operatorSharesAfterQueue, operatorSharesBeforeQueue - withdrawalAmount, "operator shares should be decreased after queue");

            // Slash the staker for beacon chain shares while it has queued a withdrawal
            // simulate the operations done in EigenPodManager._reduceSlashingFactor
            (, newBeaconSlashingFactor) = _decreaseBeaconChainShares({
                staker: defaultStaker,
                beaconShares: depositAmount - int256(withdrawalAmount),
                sharesDecrease: (uint256(depositAmount) - withdrawalAmount) / 2
            });
            uint256 operatorSharesAfterBeaconSlash = delegationManager.operatorShares(defaultOperator, beaconChainETHStrategy);
            assertEq(operatorSharesAfterBeaconSlash, operatorSharesAfterQueue.ceilDiv(2), "operator shares should be decreased after beaconChain slash");

            // Slash the operator for beacon chain shares
            uint64 operatorMagnitude = 5e17;
            _setOperatorMagnitude(defaultOperator, withdrawal.strategies[0], operatorMagnitude);
            cheats.prank(address(allocationManagerMock));
            delegationManager.burnOperatorShares(defaultOperator, withdrawal.strategies[0], WAD, operatorMagnitude);
            uint256 operatorSharesAfterAVSSlash = delegationManager.operatorShares(defaultOperator, beaconChainETHStrategy);
            assertApproxEqAbs(operatorSharesAfterAVSSlash, operatorSharesAfterBeaconSlash / 2, 1, "operator shares should be decreased after AVS slash");
        }

        // Complete queue withdrawal
        (
            uint256[] memory withdrawableShares,
            uint256[] memory depositShares
        ) = delegationManager.getWithdrawableShares(defaultStaker, beaconChainETHStrategy.toArray());
        uint256 operatorSharesBefore = delegationManager.operatorShares(defaultOperator, beaconChainETHStrategy);
        IERC20[] memory tokens = new IERC20[](1);
        cheats.roll(withdrawal.startBlock + delegationManager.minWithdrawalDelayBlocks());
        _completeQueuedWithdrawal_expectEmit(
            CompleteQueuedWithdrawalEmitStruct({
                withdrawal: withdrawal,
                tokens: tokens,
                receiveAsTokens: receiveAsTokens
            })
        );
        cheats.prank(defaultStaker);
        delegationManager.completeQueuedWithdrawal(withdrawal, tokens,  receiveAsTokens);

        _assertCompletedWithdrawal(
            AssertCompletedWithdrawalStruct({
                staker: defaultStaker,
                currentOperator: defaultOperator,
                withdrawal: withdrawal,
                receiveAsTokens: receiveAsTokens,
                operatorSharesBefore: operatorSharesBefore.toArrayU256(),
                withdrawableSharesBefore: withdrawableShares,
                depositSharesBefore: depositShares,
                prevDepositScalingFactors: uint256(WAD).toArrayU256(),
                slashingFactors: 5e17.toArrayU256(),
                beaconChainSlashingFactor: newBeaconSlashingFactor
            })
        );
    }


    /**
     * @notice Verifies that `DelegationManager.completeQueuedWithdrawal` properly completes a queued withdrawal for the `withdrawer`
     * for a single strategy. Withdraws as shares so if the withdrawer is delegated, operator shares increase. In the test case, this only
     * happens if staker and withdrawer are fuzzed the same address (i.e. staker == withdrawer)
     * - Asserts that the withdrawalRoot is True before `completeQueuedWithdrawal` and False after
     * - Asserts if staker == withdrawer, operatorShares increase, otherwise operatorShares are unchanged
     * - Checks that event `WithdrawalCompleted` is emitted with withdrawalRoot
     */
    function testFuzz_completeQueuedWithdrawal_SingleStratWithdrawAsShares_nonSlashedOperator(
        Randomness r
    ) public rand(r) {
        address staker = r.Address();
        uint128 depositAmount = r.Uint128();
        uint128 withdrawalAmount = r.Uint128(1, depositAmount);
        
        _registerOperatorWithBaseDetails(defaultOperator);

        (
            Withdrawal memory withdrawal,
            IERC20[] memory tokens,
            bytes32 withdrawalRoot
        ) = _setUpCompleteQueuedWithdrawalSingleStrat({
            staker: staker,
            withdrawer: staker,
            depositAmount: depositAmount,
            withdrawalAmount: withdrawalAmount,
            isBeaconChainStrategy: false
        });
        _delegateToOperatorWhoAcceptsAllStakers(staker, defaultOperator);
        uint256 operatorSharesBefore = delegationManager.operatorShares(defaultOperator, withdrawal.strategies[0]);
        assertTrue(delegationManager.pendingWithdrawals(withdrawalRoot), "withdrawalRoot should be pending");

        // Set delegationManager on strategyManagerMock so it can call back into delegationManager
        strategyManagerMock.setDelegationManager(delegationManager);

        // completeQueuedWithdrawal
        cheats.roll(withdrawal.startBlock + delegationManager.minWithdrawalDelayBlocks());
        _completeQueuedWithdrawal_expectEmit(
            CompleteQueuedWithdrawalEmitStruct({
                withdrawal: withdrawal,
                tokens: tokens,
                receiveAsTokens: false
            })
        );
        cheats.prank(staker);
        delegationManager.completeQueuedWithdrawal(withdrawal, tokens,  false);

        uint256 operatorSharesAfter = delegationManager.operatorShares(defaultOperator, withdrawal.strategies[0]);
        // Since staker is delegated, operatorShares get incremented
        assertEq(operatorSharesAfter, operatorSharesBefore + withdrawalAmount, "operator shares not increased correctly");
        assertFalse(delegationManager.pendingWithdrawals(withdrawalRoot), "withdrawalRoot should be completed and marked false now");
    }
}

contract DelegationManagerUnitTests_burningShares is DelegationManagerUnitTests {
    using ArrayLib for *;
    using SlashingLib for *;
    using Math for *;

    /// @notice Verifies that `DelegationManager.burnOperatorShares` reverts if not called by the AllocationManager
    function testFuzz_Revert_burnOperatorShares_invalidCaller(Randomness r) public rand(r) {
        address invalidCaller = r.Address();

        cheats.startPrank(invalidCaller);
        cheats.expectRevert(IDelegationManagerErrors.OnlyAllocationManager.selector);
        delegationManager.burnOperatorShares(defaultOperator, strategyMock, 0, 0);
    }

    /// @notice Verifies that there is no change in shares if the staker is not delegatedd
    function testFuzz_Revert_burnOperatorShares_noop() public {
        _registerOperatorWithBaseDetails(defaultOperator);

        cheats.prank(address(allocationManagerMock));
        delegationManager.burnOperatorShares(defaultOperator, strategyMock, WAD, WAD/2);
        assertEq(delegationManager.operatorShares(defaultOperator, strategyMock), 0, "shares should not have changed");
    }

    /**
     * @notice Verifies that `DelegationManager.burnOperatorShares` properly decreases the delegated `shares` that the operator
     * who the `defaultStaker` is delegated to has in the strategies
     */
    function testFuzz_burnOperatorShares_slashedOperator(Randomness r) public rand(r) {
        // sanity-filtering on fuzzed input length & staker
        IStrategy[] memory strategies = r.StrategyArray(16);
        uint256 shares = r.Uint256(1, MAX_STRATEGY_SHARES);
        uint64 prevMaxMagnitude = r.Uint64(2, WAD);
        uint64 newMaxMagnitude = r.Uint64(1, prevMaxMagnitude);
        bool hasBeaconChainStrategy = r.Boolean();
        if (hasBeaconChainStrategy) {
            // Set last strategy in array as  beacon chain strategy
            strategies[strategies.length - 1] = beaconChainETHStrategy;
        }

        // Register operator
        _registerOperatorWithBaseDetails(defaultOperator);

        // Set the staker deposits in the strategies
        uint256[] memory sharesToSet = new uint256[](strategies.length);
        uint256[] memory depositScalingFactors = new uint256[](strategies.length);
        for(uint256 i = 0; i < strategies.length; i++) {
            strategies[i] = IStrategy(random().Address());
            sharesToSet[i] = shares;
            depositScalingFactors[i] = uint256(WAD).divWad(uint256(prevMaxMagnitude));
            _setOperatorMagnitude(defaultOperator, strategies[i], prevMaxMagnitude);
        }

        // Okay to set beacon chain shares in SM mock, wont' be called by DM
        strategyManagerMock.setDeposits(defaultStaker, strategies, sharesToSet);
        if (hasBeaconChainStrategy) {
            eigenPodManagerMock.setPodOwnerShares(defaultStaker, int256(uint256(shares)));
        }

        // events expected emitted for each strategy
        _delegateTo_expectEmit(
            DelegateToEmitStruct({
                staker: defaultStaker,
                operator: defaultOperator,
                strategies: strategies,
                depositShares: sharesToSet,
                depositScalingFactors: depositScalingFactors
            })
        );
        // delegate from the `staker` to the operator
        _delegateToOperatorWhoAcceptsAllStakers(defaultStaker, defaultOperator);
        address delegatedTo = delegationManager.delegatedTo(defaultStaker);

        // check shares before call to `burnOperatorShares`
        for (uint256 i = 0; i < strategies.length; ++i) {
            // store delegated shares in a mapping
            delegatedSharesBefore[strategies[i]] = delegationManager.operatorShares(delegatedTo, strategies[i]);
            // also construct an array which we'll use in another loop
            totalSharesForStrategyInArray[address(strategies[i])] += shares;
        }

        // for each strategy in `strategies`, decrease delegated shares by `shares`
        {
            cheats.startPrank(address(allocationManagerMock));
            for (uint256 i = 0; i < strategies.length; ++i) {
                uint256 currentShares = delegationManager.operatorShares(defaultOperator, strategies[i]);
                uint256 sharesToDecrease = SlashingLib.calcSlashedAmount({
                    operatorShares: currentShares,
                    prevMaxMagnitude: prevMaxMagnitude,
                    newMaxMagnitude: newMaxMagnitude
                });

                cheats.expectEmit(true, true, true, true, address(delegationManager));
                emit OperatorSharesDecreased(
                    defaultOperator,
                    address(0),
                    strategies[i],
                    sharesToDecrease
                );
                delegationManager.burnOperatorShares(defaultOperator, strategies[i], prevMaxMagnitude, newMaxMagnitude);

                // Also update maxMagnitude in ALM mock
                _setOperatorMagnitude(defaultOperator, strategies[i], newMaxMagnitude);

                totalSharesDecreasedForStrategy[strategies[i]] += sharesToDecrease;
            }
            cheats.stopPrank();
        }

        // check shares after call to `burnOperatorShares`
        (uint256[] memory withdrawableShares, ) = delegationManager.getWithdrawableShares(defaultStaker, strategies);
        for (uint256 i = 0; i < strategies.length; ++i) {
            uint256 delegatedSharesAfter = delegationManager.operatorShares(delegatedTo, strategies[i]);
            assertEq(
                delegatedSharesAfter,
                delegatedSharesBefore[strategies[i]] - totalSharesDecreasedForStrategy[strategies[i]],
                "delegated shares did not decrement correctly"
            );

            _assertWithdrawableAndOperatorShares(
                withdrawableShares[i],
                delegatedSharesAfter,
                "withdrawable and operator shares not decremented correctly"
            );
        }
    }

    /**
     * @notice Test burning shares for an operator with no queued withdrawals
     * - Asserts slashable shares before and after in queue is 0
     * - Asserts operator shares are decreased by half
     */
    function testFuzz_burnOperatorShares_NoQueuedWithdrawals(
        Randomness r
    ) public rand(r) {
        address operator = r.Address();
        address staker = r.Address();
        uint64 initMagnitude = WAD;
        uint64 newMagnitude = 5e17;
        uint256 shares = r.Uint256(1, MAX_STRATEGY_SHARES);

        // register *this contract* as an operator
        _registerOperatorWithBaseDetails(operator);
        _setOperatorMagnitude(operator, strategyMock, initMagnitude);
        // Set the staker deposits in the strategies
        IStrategy[] memory strategyArray = strategyMock.toArray();
        uint256[] memory sharesArray = shares.toArrayU256();
        strategyManagerMock.setDeposits(staker, strategyArray, sharesArray);
        // delegate from the `staker` to the operator
        _delegateToOperatorWhoAcceptsAllStakers(staker, operator);
        uint256 operatorSharesBefore = delegationManager.operatorShares(operator, strategyMock);
        uint256 queuedSlashableSharesBefore = delegationManager.getSlashableSharesInQueue(operator, strategyMock);

        // calculate burned shares, should be halved
        uint256 sharesToBurn = shares/2;

        // Burn shares
        _burnOperatorShares_expectEmit(
            BurnOperatorSharesEmitStruct({
                operator: operator,
                strategy: strategyMock,
                sharesToDecrease: sharesToBurn,
                sharesToBurn: sharesToBurn
            })
        );
        cheats.prank(address(allocationManagerMock));
        delegationManager.burnOperatorShares({
            operator: operator,
            strategy: strategyMock,
            prevMaxMagnitude: initMagnitude,
            newMaxMagnitude: newMagnitude
        });

        uint256 queuedSlashableSharesAfter = delegationManager.getSlashableSharesInQueue(operator, strategyMock);
        uint256 operatorSharesAfter = delegationManager.operatorShares(operator, strategyMock);
        assertEq(queuedSlashableSharesBefore, 0, "there should be no slashable shares in queue");
        assertEq(queuedSlashableSharesAfter, 0, "there should be no slashable shares in queue");
        assertEq(operatorSharesAfter, operatorSharesBefore - sharesToBurn, "operator shares should be decreased by sharesToBurn");
    }

    /**
     * @notice Test burning shares for an operator with no slashable queued withdrawals in past MIN_WITHDRAWAL_DELAY_BLOCKS window.
     * There does exist past queued withdrawals but nothing in the queue is slashable.
     * - Asserts slashable shares in queue right after queuing a withdrawal is the withdrawal amount
     * and then checks that after the withdrawal window the slashable shares is 0 again.
     * - Asserts operator shares are decreased by half after burning
     * - Asserts that the slashable shares in queue before/after burning are 0
     */
    function testFuzz_burnOperatorShares_NoQueuedWithdrawalsInWindow(
        Randomness r
    ) public rand(r) {
        // 1. Randomize operator and staker info
        // Operator info
        address operator = r.Address();
        uint64 newMagnitude = 5e17;
        // First staker
        address staker1 = r.Address();
        uint256 shares = r.Uint256(1, MAX_STRATEGY_SHARES);
        // Second Staker, will queue withdraw shares
        address staker2 = r.Address();
        uint256 depositAmount = r.Uint256(1, MAX_STRATEGY_SHARES);
        uint256 withdrawAmount = r.Uint256(1, depositAmount);

        // 2. Register the operator, set the staker deposits, and delegate the 2 stakers to them
        _registerOperatorWithBaseDetails(operator);
        strategyManagerMock.addDeposit(staker1, strategyMock, shares);
        strategyManagerMock.addDeposit(staker2, strategyMock, depositAmount);
        _delegateToOperatorWhoAcceptsAllStakers(staker1, operator);
        _delegateToOperatorWhoAcceptsAllStakers(staker2, operator);

        // 3. Queue withdrawal for staker2 and roll blocks forward so that the withdrawal is not slashable
        {
            (
                QueuedWithdrawalParams[] memory queuedWithdrawalParams,
                Withdrawal memory withdrawal,
            ) = _setUpQueueWithdrawalsSingleStrat({
                staker: staker2,
                withdrawer: staker2,
                strategy: strategyMock,
                depositSharesToWithdraw: withdrawAmount
            });
            cheats.prank(staker2);
            delegationManager.queueWithdrawals(queuedWithdrawalParams);
            assertEq(
                delegationManager.getSlashableSharesInQueue(operator, strategyMock),
                withdrawAmount,
                "there should be withdrawAmount slashable shares in queue"
            );
            cheats.roll(withdrawal.startBlock + delegationManager.minWithdrawalDelayBlocks());
        }

        uint256 operatorSharesBefore = delegationManager.operatorShares(operator, strategyMock);
        uint256 queuedSlashableSharesBefore = delegationManager.getSlashableSharesInQueue(operator, strategyMock);

        // calculate burned shares, should be halved
        // staker2 queue withdraws shares and we roll blocks to after the withdrawal is no longer slashable.
        // Therefore amount of shares to burn should be what the staker still has remaining + staker1 shares and then
        // divided by 2 since the operator was slashed 50%
        uint256 sharesToBurn = (shares + depositAmount - withdrawAmount) / 2;

        // 4. Burn shares
        _setOperatorMagnitude(operator, strategyMock, newMagnitude);
        _burnOperatorShares_expectEmit(
            BurnOperatorSharesEmitStruct({
                operator: operator,
                strategy: strategyMock,
                sharesToDecrease: sharesToBurn,
                sharesToBurn: sharesToBurn
            })
        );
        cheats.prank(address(allocationManagerMock));
        delegationManager.burnOperatorShares({
            operator: operator,
            strategy: strategyMock,
            prevMaxMagnitude: WAD,
            newMaxMagnitude: newMagnitude
        });

        // 5. Assert expected values
        uint256 queuedSlashableSharesAfter = delegationManager.getSlashableSharesInQueue(operator, strategyMock);
        uint256 operatorSharesAfter = delegationManager.operatorShares(operator, strategyMock);
        assertEq(queuedSlashableSharesBefore, 0, "there should be no slashable shares in queue");
        assertEq(queuedSlashableSharesAfter, 0, "there should be no slashable shares in queue");
        assertEq(operatorSharesAfter, operatorSharesBefore - sharesToBurn, "operator shares should be decreased by sharesToBurn");
    }

    /**
     * @notice Test burning shares for an operator with slashable queued withdrawals in past MIN_WITHDRAWAL_DELAY_BLOCKS window.
     * There exists a single withdrawal that is slashable.
     */
    function testFuzz_burnOperatorShares_SingleSlashableWithdrawal(Randomness r) public rand(r) {
        // 1. Randomize operator and staker info
        // Operator info
        address operator = r.Address();
        uint64 newMagnitude = 25e16;
        // First staker
        address staker1 = r.Address();
        uint256 shares = r.Uint256(1, MAX_STRATEGY_SHARES);
        // Second Staker, will queue withdraw shares
        address staker2 = r.Address();
        uint256 depositAmount = r.Uint256(1, MAX_STRATEGY_SHARES);
        uint256 withdrawAmount = r.Uint256(1, depositAmount);

        // 2. Register the operator, set the staker deposits, and delegate the 2 stakers to them
        _registerOperatorWithBaseDetails(operator);
        strategyManagerMock.addDeposit(staker1, strategyMock, shares);
        strategyManagerMock.addDeposit(staker2, strategyMock, depositAmount);
        _delegateToOperatorWhoAcceptsAllStakers(staker1, operator);
        _delegateToOperatorWhoAcceptsAllStakers(staker2, operator);

        // 3. Queue withdrawal for staker2 so that the withdrawal is slashable
        {
            (
                QueuedWithdrawalParams[] memory queuedWithdrawalParams,,
            ) = _setUpQueueWithdrawalsSingleStrat({
                staker: staker2,
                withdrawer: staker2,
                strategy: strategyMock,
                depositSharesToWithdraw: withdrawAmount
            });
            cheats.prank(staker2);
            delegationManager.queueWithdrawals(queuedWithdrawalParams);
            assertEq(
                delegationManager.getSlashableSharesInQueue(operator, strategyMock),
                withdrawAmount,
                "there should be withdrawAmount slashable shares in queue"
            );
        }

        uint256 operatorSharesBefore = delegationManager.operatorShares(operator, strategyMock);
        uint256 queuedSlashableSharesBefore = delegationManager.getSlashableSharesInQueue(operator, strategyMock);

        // calculate burned shares, should be 3/4 of the original shares
        // staker2 queue withdraws shares
        // Therefore amount of shares to burn should be what the staker still has remaining + staker1 shares and then
        // divided by 2 since the operator was slashed 50%
        uint256 sharesToDecrease = (shares + depositAmount - withdrawAmount) * 3 / 4;
        uint256 sharesToBurn = sharesToDecrease + withdrawAmount * 3 / 4;

        // 4. Burn shares
        _setOperatorMagnitude(operator, strategyMock, newMagnitude);
        _burnOperatorShares_expectEmit(
            BurnOperatorSharesEmitStruct({
                operator: operator,
                strategy: strategyMock,
                sharesToDecrease: sharesToDecrease,
                sharesToBurn: sharesToBurn
            })
        );
        cheats.prank(address(allocationManagerMock));
        delegationManager.burnOperatorShares({
            operator: operator,
            strategy: strategyMock,
            prevMaxMagnitude: WAD,
            newMaxMagnitude: newMagnitude
        });

        // 5. Assert expected values
        uint256 queuedSlashableSharesAfter = delegationManager.getSlashableSharesInQueue(operator, strategyMock);
        uint256 operatorSharesAfter = delegationManager.operatorShares(operator, strategyMock);
        assertEq(queuedSlashableSharesBefore, withdrawAmount, "Slashable shares in queue should be full withdraw amount");
        assertEq(queuedSlashableSharesAfter, withdrawAmount / 4, "Slashable shares in queue should be 1/4 withdraw amount after slashing");
        assertEq(operatorSharesAfter, operatorSharesBefore - sharesToDecrease, "operator shares should be decreased by sharesToBurn");
    }

    /**
     * @notice Test burning shares for an operator with slashable queued withdrawals in past MIN_WITHDRAWAL_DELAY_BLOCKS window.
     * There exists multiple withdrawals that are slashable.
     */
    function testFuzz_burnOperatorShares_MultipleSlashableWithdrawals(
        Randomness r
    ) public rand(r) {
        // 1. Randomize operator and staker info
        // Operator info
        address operator = r.Address();
        uint64 newMagnitude = 25e16;
        // Staker and withdrawing amounts
        address staker = r.Address();
        uint256 depositAmount = r.Uint256(3, MAX_STRATEGY_SHARES);
        uint256 withdrawAmount1 = r.Uint256(2, depositAmount);
        uint256 withdrawAmount2 = r.Uint256(1, depositAmount - withdrawAmount1);

        // 2. Register the operator, set the staker deposits, and delegate the 2 stakers to them
        _registerOperatorWithBaseDetails(operator);
        strategyManagerMock.addDeposit(staker, strategyMock, depositAmount);
        _delegateToOperatorWhoAcceptsAllStakers(staker, operator);

        // 3. Queue withdrawal for staker and roll blocks forward so that the withdrawal is not slashable
        {
            (
                QueuedWithdrawalParams[] memory queuedWithdrawalParams,
                Withdrawal memory withdrawal,
            ) = _setUpQueueWithdrawalsSingleStrat({
                staker: staker,
                withdrawer: staker,
                strategy: strategyMock,
                depositSharesToWithdraw: withdrawAmount1
            });
            cheats.prank(staker);
            delegationManager.queueWithdrawals(queuedWithdrawalParams);
            assertEq(
                delegationManager.getSlashableSharesInQueue(operator, strategyMock),
                withdrawAmount1,
                "there should be withdrawAmount slashable shares in queue"
            );

            (
                queuedWithdrawalParams,
                withdrawal,
            ) = _setUpQueueWithdrawalsSingleStrat({
                staker: staker,
                withdrawer: staker,
                strategy: strategyMock,
                depositSharesToWithdraw: withdrawAmount2
            });
            cheats.prank(staker);
            delegationManager.queueWithdrawals(queuedWithdrawalParams);
            assertEq(
                delegationManager.getSlashableSharesInQueue(operator, strategyMock),
                withdrawAmount2 + withdrawAmount1,
                "there should be withdrawAmount slashable shares in queue"
            );
        }

        uint256 operatorSharesBefore = delegationManager.operatorShares(operator, strategyMock);
        uint256 queuedSlashableSharesBefore = delegationManager.getSlashableSharesInQueue(operator, strategyMock);

        // calculate burned shares, should be halved for both operatorShares and slashable shares in queue
        // staker queue withdraws shares twice and both withdrawals should be slashed 75%.
        uint256 sharesToDecrease = (depositAmount - withdrawAmount1 - withdrawAmount2) * 3 / 4;
        uint256 sharesToBurn = sharesToDecrease + (delegationManager.getSlashableSharesInQueue(operator, strategyMock) * 3 / 4);

        // 4. Burn shares
        _setOperatorMagnitude(operator, strategyMock, newMagnitude);
        _burnOperatorShares_expectEmit(
            BurnOperatorSharesEmitStruct({
                operator: operator,
                strategy: strategyMock,
                sharesToDecrease: sharesToDecrease,
                sharesToBurn: sharesToBurn
            })
        );
        cheats.prank(address(allocationManagerMock));
        delegationManager.burnOperatorShares({
            operator: operator,
            strategy: strategyMock,
            prevMaxMagnitude: WAD,
            newMaxMagnitude: newMagnitude
        });

        // 5. Assert expected values
        uint256 queuedSlashableSharesAfter = delegationManager.getSlashableSharesInQueue(operator, strategyMock);
        uint256 operatorSharesAfter = delegationManager.operatorShares(operator, strategyMock);
        assertEq(queuedSlashableSharesBefore, (withdrawAmount1 + withdrawAmount2), "Slashable shares in queue should be full withdraw amount");
        assertEq(queuedSlashableSharesAfter, (withdrawAmount1 + withdrawAmount2) / 4, "Slashable shares in queue should be 1/4 withdraw amount after slashing");
        assertEq(operatorSharesAfter, operatorSharesBefore - sharesToDecrease, "operator shares should be decreased by sharesToBurn");
    }

    /**
     * @notice Test burning shares for an operator with slashable queued withdrawals in past MIN_WITHDRAWAL_DELAY_BLOCKS window.
     * There exists multiple withdrawals that are slashable but queued with different maxMagnitudes at
     * time of queuing.
     *
     * Test Setup:  
     * - staker1 deposits, queues withdrawal for some amount,
     * - operator slashed 50% 
     * - staker 2 deposits, queues withdrawal for some amount
     * - operator is then slashed another 50%
     * slashed amount for staker 1 should be 75% and staker 2 should be 50% where the total
     * slashed amount is the sum of both
     */
    function testFuzz_burnOperatorShares_MultipleWithdrawalsMultipleSlashings(
        Randomness r
    ) public rand(r) {
        address operator = r.Address();
        address staker = r.Address();
        uint256 depositAmount = r.Uint256(3, MAX_STRATEGY_SHARES);
        uint256 depositSharesToWithdraw1 = r.Uint256(1, depositAmount);
        uint256 depositSharesToWithdraw2 = r.Uint256(1, depositAmount - depositSharesToWithdraw1);

        uint64 newMagnitude = 5e17;

        // 2. Register the operator, set the staker deposits, and delegate the 2 stakers to them
        _registerOperatorWithBaseDetails(operator);
        strategyManagerMock.addDeposit(staker, strategyMock, depositAmount);
        _delegateToOperatorWhoAcceptsAllStakers(staker, operator);

        // 3. Queue withdrawal for staker and slash operator for 50%
        {
            (
                QueuedWithdrawalParams[] memory queuedWithdrawalParams,,
            ) = _setUpQueueWithdrawalsSingleStrat({
                staker: staker,
                withdrawer: staker,
                strategy: strategyMock,
                depositSharesToWithdraw: depositSharesToWithdraw1
            });

            // 3.1 queue a withdrawal for the staker
            cheats.prank(staker);
            delegationManager.queueWithdrawals(queuedWithdrawalParams);
            uint256 operatorSharesBefore = delegationManager.operatorShares(operator, strategyMock);
            uint256 queuedSlashableSharesBefore = delegationManager.getSlashableSharesInQueue(operator, strategyMock);

            uint256 sharesToDecrease = (depositAmount - depositSharesToWithdraw1) / 2;
            uint256 sharesToBurn = sharesToDecrease + depositSharesToWithdraw1/2;

            // 3.2 Burn shares
            _setOperatorMagnitude(operator, strategyMock, newMagnitude);
            _burnOperatorShares_expectEmit(
                BurnOperatorSharesEmitStruct({
                    operator: operator,
                    strategy: strategyMock,
                    sharesToDecrease: sharesToDecrease,
                    sharesToBurn: sharesToBurn
                })
            );
            cheats.prank(address(allocationManagerMock));
            delegationManager.burnOperatorShares({
                operator: operator,
                strategy: strategyMock,
                prevMaxMagnitude: WAD,
                newMaxMagnitude: newMagnitude
            });

            // 3.3 Assert slashable shares and operator shares
            assertEq(
                queuedSlashableSharesBefore,
                depositSharesToWithdraw1,
                "Slashable shares in queue should be full withdraw1 amount"
            );
            assertEq(
                delegationManager.getSlashableSharesInQueue(operator, strategyMock),
                depositSharesToWithdraw1 / 2,
                "Slashable shares in queue should be 1/2 withdraw1 amount after slashing"
            );
            assertEq(
                delegationManager.operatorShares(operator, strategyMock),
                operatorSharesBefore - sharesToDecrease,
                "operator shares should be decreased by sharesToBurn"
            );
        }

        // 4. Queue withdrawal for staker and slash operator for 50% again
        newMagnitude = newMagnitude/2;
        {
            (
                QueuedWithdrawalParams[] memory queuedWithdrawalParams,,
            ) = _setUpQueueWithdrawalsSingleStrat({
                staker: staker,
                withdrawer: staker,
                strategy: strategyMock,
                depositSharesToWithdraw: depositSharesToWithdraw2
            });

            // actual withdrawn shares are half of the deposit shares because of first slashing
            uint256 withdrawAmount2 = depositSharesToWithdraw2 / 2;

            // 4.1 queue a withdrawal for the staker
            cheats.prank(staker);
            delegationManager.queueWithdrawals(queuedWithdrawalParams);
            uint256 operatorSharesBefore = delegationManager.operatorShares(operator, strategyMock);
            uint256 queuedSlashableSharesBefore = delegationManager.getSlashableSharesInQueue(operator, strategyMock);

            uint256 sharesToDecrease = operatorSharesBefore / 2;
            uint256 sharesToBurn = sharesToDecrease + (withdrawAmount2 + depositSharesToWithdraw1/2)/2;

            // 4.2 Burn shares
            _setOperatorMagnitude(operator, strategyMock, newMagnitude);
            _burnOperatorShares_expectEmit(
                BurnOperatorSharesEmitStruct({
                    operator: operator,
                    strategy: strategyMock,
                    sharesToDecrease: sharesToDecrease,
                    sharesToBurn: sharesToBurn
                })
            );
            cheats.prank(address(allocationManagerMock));
            delegationManager.burnOperatorShares({
                operator: operator,
                strategy: strategyMock,
                prevMaxMagnitude: newMagnitude*2,
                newMaxMagnitude: newMagnitude
            });

            // 4.3 Assert slashable shares and operator shares
            assertEq(
                queuedSlashableSharesBefore,
                withdrawAmount2 + depositSharesToWithdraw1/2,
                "Slashable shares in queue before should be withdrawAmount1 / 2 + withdrawAmount2"
            );
            assertEq(
                delegationManager.getSlashableSharesInQueue(operator, strategyMock),
                (withdrawAmount2 + depositSharesToWithdraw1/2)/2,
                "Slashable shares in queue should be (withdrawAmount2 + depositSharesToWithdraw1/2)/2 after slashing"
            );
            assertEq(
                delegationManager.operatorShares(operator, strategyMock),
                operatorSharesBefore - sharesToDecrease,
                "operator shares should be decreased by sharesToBurn"
            );
        }
    }

    /**
     * @notice Ensure that when a withdrawal is completable then there are no slashable shares in the queue.
     * However if the withdrawal is not completable and the withdrawal delay hasn't elapsed, then the withdrawal
     * should be counted as slashable.
     */
    function testFuzz_burnOperatorShares_Timings(Randomness r) public rand(r) {
        // 1. Randomize operator and staker info
        // Operator info
        address operator = r.Address();
        uint64 newMagnitude = 25e16;
        // staker
        address staker = r.Address();
        uint256 depositAmount = r.Uint256(1, MAX_STRATEGY_SHARES);

        // 2. Register the operator, set the staker deposits, and delegate the staker to them
        _registerOperatorWithBaseDetails(operator);
        strategyManagerMock.addDeposit(staker, strategyMock, depositAmount);
        _delegateToOperatorWhoAcceptsAllStakers(staker, operator);

        // 3. Queue withdrawal for staker and roll blocks forward so that the withdrawal is completable
        uint256 completableBlock;
        {
            (
                QueuedWithdrawalParams[] memory queuedWithdrawalParams,
                Withdrawal memory withdrawal,
            ) = _setUpQueueWithdrawalsSingleStrat({
                staker: staker,
                withdrawer: staker,
                strategy: strategyMock,
                depositSharesToWithdraw: depositAmount
            });
            cheats.startPrank(staker);
            delegationManager.queueWithdrawals(queuedWithdrawalParams);
            // 3.1 after queuing the withdrawal, check that there are slashable shares in queue
            assertEq(
                delegationManager.getSlashableSharesInQueue(operator, strategyMock),
                depositAmount,
                "there should be depositAmount slashable shares in queue"
            );
            // Check slashable shares in queue before and when the withdrawal is completable
            completableBlock = withdrawal.startBlock + delegationManager.minWithdrawalDelayBlocks();
            IERC20[] memory tokenArray = strategyMock.underlyingToken().toArray();

            // 3.2 roll to right before withdrawal is completable, check that slashable shares are still there
            // attempting to complete a withdrawal should revert
            cheats.roll(completableBlock - 1);
            cheats.expectRevert(WithdrawalDelayNotElapsed.selector);
            delegationManager.completeQueuedWithdrawal(withdrawal, tokenArray, true);
            assertEq(
                delegationManager.getSlashableSharesInQueue(operator, strategyMock),
                depositAmount,
                "there should still be depositAmount slashable shares in queue"
            );

            // 3.3 roll to blocknumber that the withdrawal is completable, there should be no slashable shares in queue
            cheats.roll(completableBlock);
            delegationManager.completeQueuedWithdrawal(withdrawal, tokenArray, true);
            assertEq(
                delegationManager.getSlashableSharesInQueue(operator, strategyMock),
                0,
                "there should be no slashable shares in queue when the withdrawal is completable"
            );

            cheats.stopPrank();

        }

        uint256 operatorSharesBefore = delegationManager.operatorShares(operator, strategyMock);

        // 4. Burn 0 shares when new magnitude is set
        _setOperatorMagnitude(operator, strategyMock, newMagnitude);
        _burnOperatorShares_expectEmit(
            BurnOperatorSharesEmitStruct({
                operator: operator,
                strategy: strategyMock,
                sharesToDecrease: 0,
                sharesToBurn: 0
            })
        );
        cheats.prank(address(allocationManagerMock));
        delegationManager.burnOperatorShares({
            operator: operator,
            strategy: strategyMock,
            prevMaxMagnitude: WAD,
            newMaxMagnitude: newMagnitude
        });

        // 5. Assert expected values
        uint256 operatorSharesAfter = delegationManager.operatorShares(operator, strategyMock);
        assertEq(
            delegationManager.getSlashableSharesInQueue(operator, strategyMock),
            0,
            "there should still be no slashable shares in queue after burning 0 shares"
        );
        assertEq(operatorSharesAfter, operatorSharesBefore, "operator shares should be unchanged and equal to 0");
        assertEq(operatorSharesBefore, 0, "operator shares should be unchanged and equal to 0");
    }

    /**
     * @notice Ensure that no burning takes place for the beaconChainETHStrategy when the operator is slashed
     * and there are no slashable shares in the queue. Note: this will be implemented in a future release with
     * consideration of the Pectra upgrade.
     */
    function testFuzz_burnOperatorShares_BeaconChainStrategy(Randomness r) public rand(r) {
        // 1. Randomize operator and staker info
        // Operator info
        address operator = r.Address();
        uint64 newMagnitude = 25e16;
        // First staker
        address staker1 = r.Address();
        uint256 shares = r.Uint256(1, MAX_STRATEGY_SHARES);
        // Second Staker, will queue withdraw shares
        address staker2 = r.Address();
        uint256 depositAmount = r.Uint256(1, MAX_STRATEGY_SHARES);
        uint256 withdrawAmount = r.Uint256(1, depositAmount);

        // 2. Register the operator, set the staker deposits, and delegate the 2 stakers to them
        _registerOperatorWithBaseDetails(operator);
        eigenPodManagerMock.setPodOwnerShares(staker1, int256(shares));
        eigenPodManagerMock.setPodOwnerShares(staker2, int256(depositAmount));
        _delegateToOperatorWhoAcceptsAllStakers(staker1, operator);
        _delegateToOperatorWhoAcceptsAllStakers(staker2, operator);

        // 3. Queue withdrawal for staker2 so that the withdrawal is slashable
        {
            (
                QueuedWithdrawalParams[] memory queuedWithdrawalParams,,
            ) = _setUpQueueWithdrawalsSingleStrat({
                staker: staker2,
                withdrawer: staker2,
                strategy: beaconChainETHStrategy,
                depositSharesToWithdraw: withdrawAmount
            });
            cheats.prank(staker2);
            delegationManager.queueWithdrawals(queuedWithdrawalParams);
            assertEq(
                delegationManager.getSlashableSharesInQueue(operator, beaconChainETHStrategy),
                0,
                "there should be 0 withdrawAmount slashable shares in queue since this is beaconChainETHStrategy"
            );
        }

        uint256 operatorSharesBefore = delegationManager.operatorShares(operator, beaconChainETHStrategy);
        uint256 queuedSlashableSharesBefore = delegationManager.getSlashableSharesInQueue(operator, beaconChainETHStrategy);

        // calculate burned shares, should be 3/4 of the original shares
        // staker2 queue withdraws shares
        // Therefore amount of shares to burn should be what the staker still has remaining + staker1 shares and then
        // divided by 2 since the operator was slashed 50%
        uint256 sharesToDecrease = (shares + depositAmount - withdrawAmount) * 3 / 4;

        // 4. Burn shares
        _setOperatorMagnitude(operator, beaconChainETHStrategy, newMagnitude);
        cheats.expectEmit(true, true, true, true, address(delegationManager));
        emit OperatorSharesDecreased(operator, address(0), beaconChainETHStrategy, sharesToDecrease);
        cheats.prank(address(allocationManagerMock));
        delegationManager.burnOperatorShares({
            operator: operator,
            strategy: beaconChainETHStrategy,
            prevMaxMagnitude: WAD,
            newMaxMagnitude: newMagnitude
        });

        // 5. Assert expected values
        uint256 queuedSlashableSharesAfter = delegationManager.getSlashableSharesInQueue(operator, beaconChainETHStrategy);
        uint256 operatorSharesAfter = delegationManager.operatorShares(operator, beaconChainETHStrategy);
        assertEq(queuedSlashableSharesBefore, 0, "Slashable shares in queue should be 0 for beaconChainStrategy");
        assertEq(queuedSlashableSharesAfter, 0, "Slashable shares in queue should be 0 for beaconChainStrategy");
        assertEq(operatorSharesAfter, operatorSharesBefore - sharesToDecrease, "operator shares should be decreased by sharesToDecrease");
    }

    /**
     * @notice This test demonstrates that the rate that withdrawable shares decrease from slashing is at LEAST
     * greater than or equal to the rate that the operator shares decrease from slashing. 
     * We want this property otherwise undelegating/queue withdrawing all shares as a staker could lead to a underflow revert.
     * Note: If the SlashingLib.calcSlashedAmount function were to round down (overslash) then this test would fail.
     */
    function test_burnOperatorShares_slashedRepeatedly() public {
        uint64 initialMagnitude = 90009;
        uint256 shares = 40000000004182209037560531097078597505;

        // register *this contract* as an operator
        _registerOperatorWithBaseDetails(defaultOperator);
        _setOperatorMagnitude(defaultOperator, strategyMock, initialMagnitude);
    
        // Set the staker deposits in the strategies
        IStrategy[] memory strategies = new IStrategy[](1);
        strategies[0] = strategyMock;
        strategyManagerMock.addDeposit(defaultStaker, strategyMock, shares);

        // delegate from the `defaultStaker` to the operator
        _delegateToOperatorWhoAcceptsAllStakers(defaultStaker, defaultOperator);

        // Set operator magnitude
        uint64 newOperatorMagnitude = initialMagnitude;

        for (uint256 i = 0; i < 100; ++i) {
            uint64 slashMagnitude = 100;
            newOperatorMagnitude -= slashMagnitude;
            _setOperatorMagnitude(defaultOperator, strategyMock, newOperatorMagnitude);

            cheats.prank(address(allocationManagerMock));
            delegationManager.burnOperatorShares(
                defaultOperator,
                strategyMock,
                newOperatorMagnitude + slashMagnitude,
                newOperatorMagnitude
            );

            uint256 operatorSharesAfterSlash = delegationManager.operatorShares(defaultOperator, strategyMock);
            (
                uint256[] memory withdrawableShares,
                uint256[] memory depositShares
            ) = delegationManager.getWithdrawableShares(defaultStaker, strategies);
            assertEq(depositShares[0], shares, "staker deposit shares not reset correctly");
            assertLe(
                withdrawableShares[0],
                operatorSharesAfterSlash,
                "withdrawable should always be <= operatorShares even after rounding"
            );
        }
    }

    /**
     * @notice This unit test will slash a staker's beaconChainETH strategy shares from both on EigenLayer
     * and also on the beaconChain. This test ensures that the order of slashing does not matter and nets
     * the same withdrawableShares for the staker whether slashing occurred on the beaconChain, or on EigenLayer first.
     */
    function testFuzz_beaconSlashAndAVSSlash(Randomness r) public rand(r) {
        uint64 initialMagnitude = r.Uint64(2, WAD);
        uint64 newMaxMagnitude = r.Uint64(1, initialMagnitude);
        // note: beaconShares only goes negative when performing withdrawal -- and this will change post-migration
        // so it's ok to make this assumption of positive shares
        int256 beaconShares = int256(r.Uint256(2, MAX_ETH_SUPPLY));
        uint256 sharesDecrease = r.Uint256(1, uint256(beaconShares) - 1);

        ////////////////////////////
        // 0. setup operator and staker with Beacon Chain stake
        ////////////////////////////
        _registerOperatorWithBaseDetails(defaultOperator);
        _setOperatorMagnitude(defaultOperator, beaconChainETHStrategy, initialMagnitude);
        eigenPodManagerMock.setPodOwnerShares(defaultStaker, beaconShares);
        // delegate staker to operator with expected events emitted
        _delegateTo_expectEmit(
            DelegateToEmitStruct({
                staker: defaultStaker,
                operator: defaultOperator,
                strategies: beaconChainETHStrategy.toArray(),
                depositShares: uint256(beaconShares).toArrayU256(),
                depositScalingFactors: uint256(WAD).divWad(initialMagnitude).toArrayU256()
            })
        );
        _delegateToOperatorWhoAcceptsAllStakers(defaultStaker, defaultOperator);
        _assertDeposit({
            staker: defaultStaker,
            operator: defaultOperator,
            strategy: beaconChainETHStrategy,
            operatorSharesBefore: 0,
            withdrawableSharesBefore: 0,
            depositSharesBefore: 0,
            prevDsf: WAD,
            depositAmount: uint256(beaconShares)
        });

        uint256[] memory withdrawableShares;
        uint64 newBeaconSlashingFactor;
        // withdrawable shares after both slashing, this will be checked with the other scenario when
        // slashing in reverse order
        uint256 sharesAfterAllSlashing;

        ////////////////////////////
        // 1. do beacon chain slash then AVS slash
        ////////////////////////////
        {
            // Slash beaconChain first
            {
                (withdrawableShares,) = delegationManager.getWithdrawableShares(defaultStaker, beaconChainETHStrategy.toArray());
                uint256 beaconSharesBeforeSlash = withdrawableShares[0];

                uint64 prevBeaconChainSlashingFactor;
                (prevBeaconChainSlashingFactor, newBeaconSlashingFactor) = _decreaseBeaconChainShares(
                    defaultStaker,
                    beaconShares,
                    sharesDecrease
                );

                uint256 expectedWithdrawableShares = _calcWithdrawableShares({
                    depositShares: uint256(beaconShares),
                    depositScalingFactor: uint256(WAD).divWad(initialMagnitude),
                    slashingFactor: initialMagnitude.mulWad(newBeaconSlashingFactor)
                });
                _assertSharesAfterBeaconSlash({
                    staker: defaultStaker,
                    withdrawableSharesBefore: beaconSharesBeforeSlash,
                    expectedWithdrawableShares: expectedWithdrawableShares,
                    prevBeaconSlashingFactor: prevBeaconChainSlashingFactor
                });
            }
            // Slash on EigenLayer second
            {
                (withdrawableShares,) = delegationManager.getWithdrawableShares(defaultStaker, beaconChainETHStrategy.toArray());
                uint256 beaconSharesBeforeSlash = withdrawableShares[0];

                // do a slash via an AVS
                _setOperatorMagnitude(defaultOperator, beaconChainETHStrategy, newMaxMagnitude);
                cheats.prank(address(allocationManagerMock));
                delegationManager.burnOperatorShares(defaultOperator, beaconChainETHStrategy, initialMagnitude, newMaxMagnitude);

                // save the outcome
                (withdrawableShares,) = delegationManager.getWithdrawableShares(defaultStaker, beaconChainETHStrategy.toArray());
                uint256 beaconSharesAfterSecondSlash = withdrawableShares[0];
                uint256 expectedWithdrawable = _calcWithdrawableShares(
                    uint256(beaconShares), 
                    uint256(WAD).divWad(initialMagnitude),
                    _getSlashingFactor(defaultStaker, beaconChainETHStrategy, newMaxMagnitude)
                );

                _assertSharesAfterSlash({
                    staker: defaultStaker,
                    strategy: beaconChainETHStrategy,
                    withdrawableSharesBefore: beaconSharesBeforeSlash,
                    expectedWithdrawableShares: expectedWithdrawable,
                    prevMaxMagnitude: initialMagnitude,
                    currMaxMagnitude: newMaxMagnitude
                });

                sharesAfterAllSlashing = beaconSharesAfterSecondSlash;
            }
        }

        ////////////////////////////
        // 2. do AVS slash then beacon chain slash
        ////////////////////////////

        // restore the staker and operator to their original state
        // Reset operator's magnitude, beaconChainSlashingFactor
        delegationManager.undelegate(defaultStaker);
        _registerOperatorWithBaseDetails(defaultOperator2);
        _setOperatorMagnitude(defaultOperator2, beaconChainETHStrategy, initialMagnitude);
        eigenPodManagerMock.setPodOwnerShares(defaultStaker, beaconShares);
        eigenPodManagerMock.setBeaconChainSlashingFactor(defaultStaker, WAD);
        _delegateToOperatorWhoAcceptsAllStakers(defaultStaker, defaultOperator2);
        _assertDeposit({
            staker: defaultStaker,
            operator: defaultOperator2,
            strategy: beaconChainETHStrategy,
            operatorSharesBefore: 0,
            withdrawableSharesBefore: 0,
            depositSharesBefore: 0,
            prevDsf: WAD,
            depositAmount: uint256(beaconShares)
        });

        {
            // Slash on EigenLayer first
            {
                (withdrawableShares,) = delegationManager.getWithdrawableShares(defaultStaker, beaconChainETHStrategy.toArray());
                uint256 beaconSharesBeforeSlash = withdrawableShares[0];

                _setOperatorMagnitude(defaultOperator2, beaconChainETHStrategy, newMaxMagnitude);
                cheats.prank(address(allocationManagerMock));
                delegationManager.burnOperatorShares(defaultOperator2, beaconChainETHStrategy, initialMagnitude, newMaxMagnitude);

                uint256 expectedWithdrawable = _calcWithdrawableShares(
                    uint256(beaconShares), 
                    uint256(WAD).divWad(initialMagnitude),
                    _getSlashingFactor(defaultStaker, beaconChainETHStrategy, newMaxMagnitude)
                );

                _assertSharesAfterSlash({
                    staker: defaultStaker,
                    strategy: beaconChainETHStrategy,
                    withdrawableSharesBefore: beaconSharesBeforeSlash,
                    expectedWithdrawableShares: expectedWithdrawable,
                    prevMaxMagnitude: initialMagnitude,
                    currMaxMagnitude: newMaxMagnitude
                });
            }

            // Slash beaconChain second
            {
                (withdrawableShares,) = delegationManager.getWithdrawableShares(defaultStaker, beaconChainETHStrategy.toArray());
                uint256 beaconSharesBeforeSlash = withdrawableShares[0];

                uint64 prevBeaconChainSlashingFactor;
                (prevBeaconChainSlashingFactor, newBeaconSlashingFactor) = _decreaseBeaconChainShares(
                    defaultStaker,
                    beaconShares,
                    sharesDecrease
                );

                uint256 expectedWithdrawableShares = _calcWithdrawableShares({
                    depositShares: uint256(beaconShares),
                    depositScalingFactor: uint256(WAD).divWad(initialMagnitude),
                    slashingFactor: newMaxMagnitude.mulWad(newBeaconSlashingFactor)
                });
                _assertSharesAfterBeaconSlash({
                    staker: defaultStaker,
                    withdrawableSharesBefore: beaconSharesBeforeSlash,
                    expectedWithdrawableShares: expectedWithdrawableShares,
                    prevBeaconSlashingFactor: prevBeaconChainSlashingFactor
                });
            }
        }

        ////////////////////////////
        // 3. Confirm withdrawable shares are the same regardless of order of operations in Test 1 or Test 2
        ////////////////////////////
        (withdrawableShares,) = delegationManager.getWithdrawableShares(defaultStaker, beaconChainETHStrategy.toArray());
        assertEq(
            withdrawableShares[0],
            sharesAfterAllSlashing,
            "shares after all slashing should be the same"
        );
    }
}

/// @notice Fuzzed Unit tests to compare totalWitdrawable shares for an operator vs their actual operatorShares.
/// Requires the WRITE_CSV_TESTS env variable to be set to true to output to a test file
contract DelegationManagerUnitTests_SharesUnderflowChecks is DelegationManagerUnitTests {
    using SlashingLib for *;

    /**
     * @notice Fuzzed tests
     * Single staker with fuzzed starting shares and magnitude.
     * Slash 100 magnitude and deposit 100 shares for 100 iterations.
     */
    /// forge-config: default.fuzz.runs = 50
    function testFuzz_slashDepositRepeatedly(
        Randomness r
    ) public rand(r) {
        uint64 initMagnitude = r.Uint64(10000, WAD);
        uint256 shares = r.Uint256(1, MAX_STRATEGY_SHARES);
        cheats.assume(initMagnitude % 2 != 0);
        cheats.assume(shares % 2 != 0);

        // register *this contract* as an operator
        _registerOperatorWithBaseDetails(defaultOperator);
        _setOperatorMagnitude(defaultOperator, strategyMock, initMagnitude);
    
        // Set the staker deposits in the strategies
        IStrategy[] memory strategies = new IStrategy[](1);
        strategies[0] = strategyMock;
        {
            uint256[] memory sharesToSet = new uint256[](1);
            sharesToSet[0] = shares;

            strategyManagerMock.setDeposits(defaultStaker, strategies, sharesToSet);
        }

        // delegate from the `defaultStaker` to the operator
        _delegateToOperatorWhoAcceptsAllStakers(defaultStaker, defaultOperator);


        // Slash and deposit more for each iteration
        uint64 currMagnitude = initMagnitude;
        {
            uint256 newDepositShares = shares;
            for (uint256 i = 0; i < 100; ++i) {

                // 1. slash operator for 100 magnitude
                uint64 slashMagnitude = 100;
                currMagnitude -= slashMagnitude;
                _setOperatorMagnitude(defaultOperator, strategyMock, currMagnitude);
                cheats.prank(address(allocationManagerMock));
                delegationManager.burnOperatorShares({
                    operator: defaultOperator,
                    strategy: strategyMock,
                    prevMaxMagnitude: currMagnitude + slashMagnitude,
                    newMaxMagnitude: currMagnitude
                });

                // 2. deposit again
                uint256 sharesIncrease = 1000;
                cheats.prank(address(strategyManagerMock));
                delegationManager.increaseDelegatedShares(defaultStaker, strategyMock, newDepositShares, sharesIncrease);
                newDepositShares += sharesIncrease;

                uint256[] memory newDepositSharesArray = new uint256[](1);
                newDepositSharesArray[0] = newDepositShares;

                strategyManagerMock.setDeposits(defaultStaker, strategies, newDepositSharesArray);
            }
        }

        (uint256[] memory withdrawableShares, ) = delegationManager.getWithdrawableShares(defaultStaker, strategies);
        assertLe(
            withdrawableShares[0],
            delegationManager.operatorShares(defaultOperator, strategyMock),
            "withdrawableShares should be less than or equal to operatorShares"
        );

        if (cheats.envOr("WRITE_CSV_TESTS", false)) {
            cheats.writeLine(
                "./test.csv",
                string(abi.encodePacked(
                    cheats.toString(initMagnitude), ", ",
                    cheats.toString(shares), ", ",
                    cheats.toString(delegationManager.operatorShares(defaultOperator, strategyMock)), ", ",
                    cheats.toString(withdrawableShares[0]),  ", ",
                    cheats.toString(stdMath.delta(delegationManager.operatorShares(defaultOperator, strategyMock), withdrawableShares[0]))
                ))
            );
        }
    }

    /**
     * @notice Fuzzed tests
     * Single staker with fuzzed starting shares and magnitude.
     * Slash 100 magnitude and fuzz deposit amount for 100 iterations.
     */
     /// forge-config: default.fuzz.runs = 50
    function testFuzz_slashDepositRepeatedly_randDeposits(
        Randomness r
    ) public rand(r) {
        uint64 initMagnitude = r.Uint64(10000, WAD);
        uint256 depositAmount = r.Uint256(1, 1e34);
        uint256 shares = r.Uint256(1, MAX_STRATEGY_SHARES / 1e4);
        cheats.assume(initMagnitude % 2 != 0);
        cheats.assume(shares % 2 != 0);

        // register *this contract* as an operator
        _registerOperatorWithBaseDetails(defaultOperator);
        _setOperatorMagnitude(defaultOperator, strategyMock, initMagnitude);
    
        // Set the staker deposits in the strategies
        IStrategy[] memory strategies = new IStrategy[](1);
        strategies[0] = strategyMock;
        {
            uint256[] memory sharesToSet = new uint256[](1);
            sharesToSet[0] = shares;

            strategyManagerMock.setDeposits(defaultStaker, strategies, sharesToSet);
        }

        // delegate from the `defaultStaker` to the operator
        _delegateToOperatorWhoAcceptsAllStakers(defaultStaker, defaultOperator);


        // Slash and deposit more for each iteration
        uint64 currMagnitude = initMagnitude;
        {
            uint256 newDepositShares = shares;
            for (uint256 i = 0; i < 100; ++i) {

                // 1. slash operator for 100 magnitude
                uint64 slashMagnitude = 100;
                currMagnitude -= slashMagnitude;
                _setOperatorMagnitude(defaultOperator, strategyMock, currMagnitude);
                cheats.prank(address(allocationManagerMock));
                delegationManager.burnOperatorShares({
                    operator: defaultOperator,
                    strategy: strategyMock,
                    prevMaxMagnitude: currMagnitude + slashMagnitude,
                    newMaxMagnitude: currMagnitude
                });

                // 2. deposit again
                cheats.prank(address(strategyManagerMock));
                delegationManager.increaseDelegatedShares(defaultStaker, strategyMock, newDepositShares, depositAmount);
                newDepositShares += depositAmount;

                uint256[] memory newDepositSharesArray = new uint256[](1);
                newDepositSharesArray[0] = newDepositShares;

                strategyManagerMock.setDeposits(defaultStaker, strategies, newDepositSharesArray);
            }
        }

        (uint256[] memory withdrawableShares, ) = delegationManager.getWithdrawableShares(defaultStaker, strategies);
        assertLe(
            withdrawableShares[0],
            delegationManager.operatorShares(defaultOperator, strategyMock),
            "withdrawableShares should be less than or equal to operatorShares"
        );

        if (cheats.envOr("WRITE_CSV_TESTS", false)) {
            cheats.writeLine(
                "./test2.csv",
                string(abi.encodePacked(
                    cheats.toString(initMagnitude), ", ",
                    cheats.toString(shares), ", ",
                    cheats.toString(depositAmount), ", ",
                    cheats.toString(delegationManager.operatorShares(defaultOperator, strategyMock)), ", ",
                    cheats.toString(withdrawableShares[0]), ", ",
                    cheats.toString(stdMath.delta(delegationManager.operatorShares(defaultOperator, strategyMock), withdrawableShares[0]))
                ))
            );
        }
    }


    /**
     * @notice Fuzzed tests
     * For 500 stakers, deposit `shares` amount and delegate to the operator. After each staker delegates,
     * slash 100 magnitude.
     */
     /// forge-config: default.fuzz.runs = 50
    function testFuzz_depositMultipleStakers_slash_repeatedly(
        Randomness r
    ) public rand(r) {
        uint64 initMagnitude = r.Uint64(50000, WAD);
        uint256 shares = r.Uint256(MAX_STRATEGY_SHARES / 1e7, MAX_STRATEGY_SHARES / 1e4);
        cheats.assume(initMagnitude % 2 != 0);
        cheats.assume(shares % 2 != 0);

        // register *this contract* as an operator
        _registerOperatorWithBaseDetails(defaultOperator);
        _setOperatorMagnitude(defaultOperator, strategyMock, initMagnitude);
    
        // Set the staker deposits in the strategies
        IStrategy[] memory strategies = new IStrategy[](1);
        strategies[0] = strategyMock;
        uint256[] memory sharesToSet = new uint256[](1);
        sharesToSet[0] = shares;

        uint256 numStakers = 500;

        address[] memory stakers = new address[](numStakers);
        // Slash and deposit more for each iteration
        uint64 currMagnitude = initMagnitude;
        {
            for (uint256 i = 0; i < numStakers; ++i) {
                // 1. deposit and delegate new staker
                stakers[i] = random().Address();
                strategyManagerMock.setDeposits(stakers[i], strategies, sharesToSet);
                _delegateToOperatorWhoAcceptsAllStakers(stakers[i], defaultOperator);

                // 2. slash operator for 100 magnitude
                uint64 slashMagnitude = 100;
                currMagnitude -= slashMagnitude;
                _setOperatorMagnitude(defaultOperator, strategyMock, currMagnitude);
                cheats.prank(address(allocationManagerMock));
                delegationManager.burnOperatorShares({
                    operator: defaultOperator,
                    strategy: strategyMock,
                    prevMaxMagnitude: currMagnitude + slashMagnitude,
                    newMaxMagnitude: currMagnitude
                });
            }
        }

        uint256 operatorSharesAfter = delegationManager.operatorShares(defaultOperator, strategyMock);
        uint256 totalWithdrawableShares = 0;
        for (uint256 i = 0; i < numStakers; ++i) {
            (uint256[] memory withdrawableShares, ) = delegationManager.getWithdrawableShares(stakers[i], strategies);
            totalWithdrawableShares += withdrawableShares[0];
        }
        assertLe(
            totalWithdrawableShares,
            operatorSharesAfter,
            "withdrawableShares should be less than or equal to operatorShares"
        );

        
        if (cheats.envOr("WRITE_CSV_TESTS", false)) {
            cheats.writeLine(
                "./test3.csv",
                string(abi.encodePacked(
                    cheats.toString(initMagnitude), ", ",               // initial magnitude
                    cheats.toString(shares), ", ",                      // amount each staker deposits
                    cheats.toString(operatorSharesAfter), ", ",         // operator shares after all slashing and deposits
                    cheats.toString(totalWithdrawableShares), ", ",     // total withdrawable shares from all stakers
                    cheats.toString(stdMath.delta(operatorSharesAfter, totalWithdrawableShares)) // delta difference between opShares and total withdrawable
                ))
            );
        }
    }

    /**
     * @notice Fuzzed tests
     * For 500 stakers, deposit `shares` amount and delegate to the operator. After each staker delegates,
     * slash 1000 magnitude. Initial magnitude is very small so this will slash larger proportions.
     */
    /// forge-config: default.fuzz.runs = 50
    function testFuzz_depositMultipleStakers_slashLargeMagnitudes(
        Randomness r
    ) public rand(r) {
        uint64 initMagnitude = r.Uint64(50000, WAD);
        uint256 shares = r.Uint256(MAX_STRATEGY_SHARES / 1e7, MAX_STRATEGY_SHARES / 1e4);
        cheats.assume(initMagnitude % 2 != 0);
        cheats.assume(shares % 2 != 0);

        // register *this contract* as an operator
        _registerOperatorWithBaseDetails(defaultOperator);
        _setOperatorMagnitude(defaultOperator, strategyMock, initMagnitude);
    
        // Set the staker deposits in the strategies
        IStrategy[] memory strategies = new IStrategy[](1);
        strategies[0] = strategyMock;
        uint256[] memory sharesToSet = new uint256[](1);
        sharesToSet[0] = shares;

        uint256 numStakers = 500;

        address[] memory stakers = new address[](numStakers);
        // Slash and deposit more for each iteration
        uint64 currMagnitude = initMagnitude;
        {
            for (uint256 i = 0; i < numStakers; ++i) {

                // 1. deposit and delegate new staker
                stakers[i] = random().Address();
                strategyManagerMock.setDeposits(stakers[i], strategies, sharesToSet);
                _delegateToOperatorWhoAcceptsAllStakers(stakers[i], defaultOperator);

                // 2. slash operator for 100 magnitude
                uint64 slashMagnitude = 100;
                currMagnitude -= slashMagnitude;
                _setOperatorMagnitude(defaultOperator, strategyMock, currMagnitude);
                cheats.prank(address(allocationManagerMock));
                delegationManager.burnOperatorShares({
                    operator: defaultOperator,
                    strategy: strategyMock,
                    prevMaxMagnitude: currMagnitude + slashMagnitude,
                    newMaxMagnitude: currMagnitude
                });
            }
        }

        uint256 operatorSharesAfter = delegationManager.operatorShares(defaultOperator, strategyMock);
        uint256 totalWithdrawableShares = 0;
        for (uint256 i = 0; i < numStakers; ++i) {
            (uint256[] memory withdrawableShares, ) = delegationManager.getWithdrawableShares(stakers[i], strategies);
            totalWithdrawableShares += withdrawableShares[0];
        }
        assertLe(
            totalWithdrawableShares,
            operatorSharesAfter,
            "withdrawableShares should be less than or equal to operatorShares"
        );

        if (cheats.envOr("WRITE_CSV_TESTS", false)) {
            cheats.writeLine(
                "./test4.csv",
                string(abi.encodePacked(
                    cheats.toString(initMagnitude), ", ",               // initial magnitude
                    cheats.toString(shares), ", ",                      // amount each staker deposits
                    cheats.toString(operatorSharesAfter), ", ",         // operator shares after all slashing and deposits
                    cheats.toString(totalWithdrawableShares), ", ",     // total withdrawable shares from all stakers
                    cheats.toString(stdMath.delta(operatorSharesAfter, totalWithdrawableShares)) // delta difference between opShares and total withdrawable
                ))
            );
        }
    }

    /**
     * @notice Same as above `testFuzz_depositMultipleStakers_slashLargeMagnitudes` test but with slashing
     * 1 magnitude instead of 100.
     */
    /// forge-config: default.fuzz.runs = 50
    function testFuzz_depositMultipleStakers_slashSmallMagnitudes(
        Randomness r
    ) public rand(r) {
        uint64 initMagnitude = r.Uint64(1000, WAD);
        uint256 shares = r.Uint256(MAX_STRATEGY_SHARES / 1e7, MAX_STRATEGY_SHARES / 1e4);
        cheats.assume(initMagnitude % 2 != 0);
        cheats.assume(shares % 2 != 0);

        // register *this contract* as an operator
        _registerOperatorWithBaseDetails(defaultOperator);
        _setOperatorMagnitude(defaultOperator, strategyMock, initMagnitude);
    
        // Set the staker deposits in the strategies
        IStrategy[] memory strategies = new IStrategy[](1);
        strategies[0] = strategyMock;
        uint256[] memory sharesToSet = new uint256[](1);
        sharesToSet[0] = shares;

        uint256 numStakers = 500;

        address[] memory stakers = new address[](numStakers);
        // Slash and deposit more for each iteration
        uint64 currMagnitude = initMagnitude;
        {
            for (uint256 i = 0; i < numStakers; ++i) {

                // 1. deposit and delegate new staker
                stakers[i] = random().Address();
                strategyManagerMock.setDeposits(stakers[i], strategies, sharesToSet);
                _delegateToOperatorWhoAcceptsAllStakers(stakers[i], defaultOperator);

                // 2. slash operator for 100 magnitude
                uint64 slashMagnitude = 1;
                currMagnitude -= slashMagnitude;
                _setOperatorMagnitude(defaultOperator, strategyMock, currMagnitude);
                cheats.prank(address(allocationManagerMock));
                delegationManager.burnOperatorShares({
                    operator: defaultOperator,
                    strategy: strategyMock,
                    prevMaxMagnitude: currMagnitude + slashMagnitude,
                    newMaxMagnitude: currMagnitude
                });
            }
        }

        uint256 operatorSharesAfter = delegationManager.operatorShares(defaultOperator, strategyMock);
        uint256 totalWithdrawableShares = 0;
        for (uint256 i = 0; i < numStakers; ++i) {
            (uint256[] memory withdrawableShares, ) = delegationManager.getWithdrawableShares(stakers[i], strategies);
            totalWithdrawableShares += withdrawableShares[0];
        }
        assertLe(
            totalWithdrawableShares,
            operatorSharesAfter,
            "withdrawableShares should be less than or equal to operatorShares"
        );
        
        if (cheats.envOr("WRITE_CSV_TESTS", false)) {
            cheats.writeLine(
                "./test5.csv",
                string(abi.encodePacked(
                    cheats.toString(initMagnitude), ", ",               // initial magnitude
                    cheats.toString(shares), ", ",                      // amount each staker deposits
                    cheats.toString(operatorSharesAfter), ", ",         // operator shares after all slashing and deposits
                    cheats.toString(totalWithdrawableShares), ", ",     // total withdrawable shares from all stakers
                    cheats.toString(stdMath.delta(operatorSharesAfter, totalWithdrawableShares)) // delta difference between opShares and total withdrawable
                ))
            );
        }
    }

    /**
     * @notice Setup 500 delegated stakers who each deposit `shares` amount.
     * Then slash 1 magnitude 500 times and then compare amount of shares that can be withdrawn vs operatorShares
     */
    /// forge-config: default.fuzz.runs = 50
    function testFuzz_depositMultipleStakersOnce_slashSmallMagnitudes(
        Randomness r
    ) public rand(r) {
        uint64 initMagnitude = r.Uint64(1000, WAD);
        uint256 shares = r.Uint256(MAX_STRATEGY_SHARES / 1e7, MAX_STRATEGY_SHARES / 1e4);
        cheats.assume(initMagnitude % 2 != 0);
        cheats.assume(shares % 2 != 0);

        // register *this contract* as an operator
        _registerOperatorWithBaseDetails(defaultOperator);
        _setOperatorMagnitude(defaultOperator, strategyMock, initMagnitude);
    
        // Set the staker deposits in the strategies
        IStrategy[] memory strategies = new IStrategy[](1);
        strategies[0] = strategyMock;
        uint256[] memory sharesToSet = new uint256[](1);
        sharesToSet[0] = shares;

        uint256 numStakers = 500;

        address[] memory stakers = new address[](numStakers);
        // deposit all stakers one time
        for (uint256 i = 0; i < numStakers; ++i) {

            // 1. deposit and delegate new staker
            stakers[i] = random().Address();
            strategyManagerMock.setDeposits(stakers[i], strategies, sharesToSet);
            _delegateToOperatorWhoAcceptsAllStakers(stakers[i], defaultOperator);
        }

        // Slash and deposit more for each iteration
        uint64 currMagnitude = initMagnitude;
        {
            for (uint256 i = 0; i < numStakers; ++i) {

                // 2. slash operator for 100 magnitude
                uint64 slashMagnitude = 1;
                currMagnitude -= slashMagnitude;
                _setOperatorMagnitude(defaultOperator, strategyMock, currMagnitude);
                cheats.prank(address(allocationManagerMock));
                delegationManager.burnOperatorShares({
                    operator: defaultOperator,
                    strategy: strategyMock,
                    prevMaxMagnitude: currMagnitude + slashMagnitude,
                    newMaxMagnitude: currMagnitude
                });
            }
        }

        uint256 operatorSharesAfter = delegationManager.operatorShares(defaultOperator, strategyMock);
        uint256 totalWithdrawableShares = 0;
        for (uint256 i = 0; i < numStakers; ++i) {
            (uint256[] memory withdrawableShares, ) = delegationManager.getWithdrawableShares(stakers[i], strategies);
            totalWithdrawableShares += withdrawableShares[0];
        }
        assertLe(
            totalWithdrawableShares,
            operatorSharesAfter,
            "withdrawableShares should be less than or equal to operatorShares"
        );

        if (cheats.envOr("WRITE_CSV_TESTS", false)) {
            cheats.writeLine(
                "./test6.csv",
                string(abi.encodePacked(
                    cheats.toString(initMagnitude), ", ",               // initial magnitude
                    cheats.toString(shares), ", ",                      // amount each staker deposits
                    cheats.toString(operatorSharesAfter), ", ",         // operator shares after all slashing and deposits
                    cheats.toString(totalWithdrawableShares), ", ",     // total withdrawable shares from all stakers
                    cheats.toString(stdMath.delta(operatorSharesAfter, totalWithdrawableShares)) // delta difference between opShares and total withdrawable
                ))
            );
        }
    }
}

contract DelegationManagerUnitTests_Rounding is DelegationManagerUnitTests {}

/**
 * @notice TODO Lifecycle tests - These tests combine multiple functionalities of the DelegationManager
   1. Old SigP test - registerAsOperator, separate staker delegate to operator, as operator undelegate (reverts),
    checks that staker is still delegated and operator still registered, staker undelegates, checks staker not delegated and operator
    is still registered
   2. RegisterOperator, Deposit, Delegate, Queue, Complete
   3. RegisterOperator, Mock Slash(set maxMagnitudes), Deposit/Delegate, Queue, Complete
   4. RegisterOperator, Deposit/Delegate, Mock Slash(set maxMagnitudes), Queue, Complete
   5. RegisterOperator, Mock Slash(set maxMagnitudes), Deposit/Delegate, Queue, Mock Slash(set maxMagnitudes), Complete
   7. RegisterOperator, Deposit/Delegate, Mock Slash 100% (set maxMagnitudes), Undelegate, Complete non 100% slashed strategies
   8. RegisterOperator, Deposit/Delegate, Undelegate, Re delegate to another operator, Mock Slash 100% (set maxMagnitudes), Complete as shares
    (withdrawals should have been slashed even though delegated to a new operator)
   9. Invariant check getWithdrawableShares = sum(deposits), Multiple deposits with operator who has never been slashed
   10. Invariant check getWithdrawableShares = sum(deposits), Multiple deposits with operator who HAS been been slashed
 */

contract DelegationManagerUnitTests_Lifecycle is DelegationManagerUnitTests {
    using ArrayLib for *;

    // 2. RegisterOperator, Deposit, Delegate, Queue, Complete
    function test_register_operator_deposit_delegate_queue_complete(Randomness r) public rand(r) {
        address operator = r.Address();
        address staker = r.Address();
        IStrategy[] memory strategies = strategyMock.toArray();
        uint256[] memory depositShares = uint256(100 ether).toArrayU256();

        // 1) Register operator.
        _registerOperatorWithBaseDetails(operator);

        // 2) Mock deposit into SM.
        strategyManagerMock.setDeposits(staker, strategies, depositShares);
        
        // 3) Staker delegates to operator.
        _delegateToOperatorWhoAcceptsAllStakers(staker, operator);
        
        // 3) Staker queues withdrawals.
        QueuedWithdrawalParams[] memory queuedWithdrawalParams = new QueuedWithdrawalParams[](1);
        queuedWithdrawalParams[0] = QueuedWithdrawalParams({
            strategies: strategies,
            depositShares: depositShares,
            withdrawer: staker
        });
        cheats.prank(staker);
        delegationManager.queueWithdrawals(queuedWithdrawalParams);

        // 4) Complete queued withdrawals.
        Withdrawal memory withdrawal = Withdrawal({
            staker: staker,
            delegatedTo: operator,
            withdrawer: staker,
            nonce: 0,
            startBlock: uint32(block.number),
            strategies: strategies,
            scaledShares: depositShares
        });

        bytes32 withdrawalRoot = keccak256(abi.encode(withdrawal));
        assertTrue(delegationManager.pendingWithdrawals(withdrawalRoot), "withdrawalRoot should be pending");
        cheats.roll(block.number + delegationManager.minWithdrawalDelayBlocks());

        cheats.prank(staker);
        delegationManager.completeQueuedWithdrawal(withdrawal, tokenMock.toArray(),  false);

        assertFalse(delegationManager.pendingWithdrawals(withdrawalRoot), "withdrawalRoot should not be pending");

        // Checks
        assertEq(delegationManager.cumulativeWithdrawalsQueued(staker),  1, "staker nonce should have incremented");
        assertEq(delegationManager.operatorShares(operator, strategies[0]), 100 ether, "operator shares should be 0 after withdrawal");
    }

    /**
     * @notice While delegated to an operator who becomes 100% slashed. When the staker undelegates and queues a withdrawal
     * for all their shares which are now 0, the withdrawal should be completed with 0 shares even if they delegate to a new operator
     * who has not been slashed.
     * Note: This specifically tests that the completeQueuedWithdrawal is looking up the correct maxMagnitude for the operator
     */
    function testFuzz_undelegate_slashOperator100Percent_delegate_complete(
        Randomness r
    ) public rand(r) {
        uint256 shares = r.Uint256(1, MAX_STRATEGY_SHARES);
        address newOperator = r.Address();
        IStrategy[] memory strategyArray = r.StrategyArray(1);
        IStrategy strategy = strategyArray[0];

        // register *this contract* as an operator
        _registerOperatorWithBaseDetails(defaultOperator);

        // Set the staker deposits in the strategies
        strategyManagerMock.addDeposit(defaultStaker, strategy, shares);

        // delegate from the `defaultStaker` to the operator
        _delegateToOperatorWhoAcceptsAllStakers(defaultStaker, defaultOperator);

        // Set operator magnitude
        uint64 operatorMagnitude = 0;
        uint256 operatorSharesAfterSlash;
        {
            _setOperatorMagnitude(defaultOperator, strategy, operatorMagnitude);
            cheats.prank(address(allocationManagerMock));
            delegationManager.burnOperatorShares(defaultOperator, strategy, WAD, 0);
            operatorSharesAfterSlash = delegationManager.operatorShares(defaultOperator, strategy);
            assertEq(operatorSharesAfterSlash, 0, "operator shares not fully slashed");
        }

        (
            ,
            Withdrawal memory withdrawal,
            bytes32 withdrawalRoot
        ) = _setUpQueueWithdrawalsSingleStrat({
            staker: defaultStaker,
            withdrawer: defaultStaker,
            strategy: strategy,
            depositSharesToWithdraw: shares
        });

        uint256 depositScalingFactor = delegationManager.depositScalingFactor(defaultStaker, strategy);
        assertEq(depositScalingFactor, WAD, "bad test setup");
        // Get withdrawable and deposit shares
        {
            (
                uint256[] memory withdrawableSharesBefore,
                uint256[] memory depositSharesBefore
            ) = delegationManager.getWithdrawableShares(defaultStaker, strategyArray);
            assertEq(
                withdrawableSharesBefore[0],
                0,
                "withdrawable shares should be 0 after being slashed fully"
            );
            assertEq(
                depositSharesBefore[0],
                shares,
                "deposit shares should be unchanged after being slashed fully"
            );
        }

        // Undelegate the staker
        _undelegate_expectEmit_singleStrat(
            UndelegateEmitStruct({
                staker: defaultStaker,
                operator: defaultOperator,
                strategy: strategy,
                depositSharesQueued: shares,
                operatorSharesDecreased: 0,
                withdrawal: withdrawal,
                withdrawalRoot: withdrawalRoot,
                depositScalingFactor: WAD,
                forceUndelegated: false
            })
        );
        cheats.prank(defaultStaker);
        delegationManager.undelegate(defaultStaker);

        // Checks - delegation status
        assertEq(
            delegationManager.delegatedTo(defaultStaker),
            address(0),
            "undelegated staker should be delegated to zero address"
        );
        assertFalse(delegationManager.isDelegated(defaultStaker), "staker not undelegated");

        // Checks - operator & staker shares
        assertEq(delegationManager.operatorShares(defaultOperator, strategy), 0, "operator shares not decreased correctly");
        (
            uint256[] memory stakerWithdrawableShares,
            uint256[] memory depositShares
        ) = delegationManager.getWithdrawableShares(defaultStaker, strategyArray);
        assertEq(stakerWithdrawableShares[0], 0, "staker withdrawable shares not calculated correctly");
        assertEq(depositShares[0], 0, "staker deposit shares not reset correctly");

        // delegate to the `newOperator` who has never been slashed
        // Ensure that completing withdrawal now still results in 0 shares
        _registerOperatorWithBaseDetails(newOperator);
        _delegateToOperatorWhoAcceptsAllStakers(defaultStaker, newOperator);

        (stakerWithdrawableShares, depositShares) = delegationManager.getWithdrawableShares(defaultStaker, strategyArray);
        assertEq(stakerWithdrawableShares[0], 0, "staker withdrawable shares not calculated correctly");
        assertEq(depositShares[0], 0, "staker deposit shares not reset correctly");

        bool[] memory receiveAsTokens = new bool[](1);
        receiveAsTokens[0] = false;
        IERC20[][] memory tokens = new IERC20[][](1);
        delegationManager.completeQueuedWithdrawals(tokens, receiveAsTokens, 1);

        (stakerWithdrawableShares, depositShares) = delegationManager.getWithdrawableShares(defaultStaker, strategyArray);
        assertEq(stakerWithdrawableShares[0], 0, "staker withdrawable shares not calculated correctly");
        assertEq(depositShares[0], 0, "staker deposit shares not reset correctly");
        assertEq(delegationManager.operatorShares(newOperator, strategy), 0, "new operator shares should be unchanged");
    }
}<|MERGE_RESOLUTION|>--- conflicted
+++ resolved
@@ -89,11 +89,7 @@
         // Redeploy StrategyManagerMock with DM
         strategyManagerMock = StrategyManagerMock(payable(address(new StrategyManagerMock(delegationManager))));
 
-<<<<<<< HEAD
-        // Deploy DelegationManager implementation and upgrade proxy
-=======
         // Deploy DelegationManager implmentation and upgrade proxy
->>>>>>> 85e12bab
         delegationManagerImplementation = new DelegationManagerHarness(
             IStrategyManager(address(strategyManagerMock)),
             IEigenPodManager(address(eigenPodManagerMock)),
@@ -735,7 +731,6 @@
         cheats.expectEmit(true, true, true, true, address(delegationManager));
         emit OperatorSharesIncreased(params.operator, params.staker, params.strategy, params.sharesToIncrease);
     }
-<<<<<<< HEAD
 
     struct DecreaseDelegatedSharesEmitStruct {
         address staker;
@@ -1396,7 +1391,7 @@
         assertEq(delegationManager.paused(), 0, "constructor / initializer incorrect, paused status set wrong");
     }
 
-    /// @notice Verifies that the DelegationManager cannot be initialized multiple times
+    /// @notice Verifies that the DelegationManager cannot be iniitalized multiple times
     function test_initialize_revert_reinitialization() public {
         cheats.expectRevert("Initializable: contract is already initialized");
         delegationManager.initialize(address(this), 0);
@@ -4109,521 +4104,6 @@
             delegationManager.delegatedTo(defaultStaker),
             address(0),
             "undelegated staker should be delegated to zero address"
-=======
-
-    struct DecreaseDelegatedSharesEmitStruct {
-        address staker;
-        address operator;
-        uint256 sharesToDecrease;
-    }
-
-    function _decreaseDelegatedShares_expectEmit(DecreaseDelegatedSharesEmitStruct memory params) internal {
-        cheats.expectEmit(true, true, true, true, address(delegationManager));
-        emit OperatorSharesDecreased(params.operator, params.staker, beaconChainETHStrategy, params.sharesToDecrease);
-    }
-
-    struct QueueWithdrawalsEmitStruct {
-        address staker;
-        address operator;
-        QueuedWithdrawalParams[] queuedWithdrawalParams;
-        Withdrawal withdrawal;
-        bytes32 withdrawalRoot;
-    }
-
-    function _queueWithdrawals_expectEmit(QueueWithdrawalsEmitStruct memory params) internal {
-        for (uint256 i = 0; i < params.queuedWithdrawalParams.length; i++) {
-            uint256[] memory sharesToWithdraw = new uint256[](params.queuedWithdrawalParams[i].strategies.length);
-            for (uint256 j = 0; j < params.queuedWithdrawalParams[i].strategies.length; j++) {
-                uint256 depositScalingFactor = delegationManager.depositScalingFactor(defaultStaker, params.queuedWithdrawalParams[i].strategies[j]);
-                uint256 newMaxMagnitude = allocationManagerMock.getMaxMagnitudes(params.operator, params.queuedWithdrawalParams[i].strategies)[j];
-                sharesToWithdraw[j] = _calcWithdrawableShares(
-                    params.queuedWithdrawalParams[i].depositShares[j],
-                    depositScalingFactor,
-                    newMaxMagnitude
-                );
-
-                cheats.expectEmit(true, true, true, true, address(delegationManager));
-                emit OperatorSharesDecreased(
-                    params.operator,
-                    params.staker,
-                    params.queuedWithdrawalParams[i].strategies[j],
-                    sharesToWithdraw[j]
-                );
-            }
-            cheats.expectEmit(true, true, true, true, address(delegationManager));
-            emit SlashingWithdrawalQueued(params.withdrawalRoot, params.withdrawal, sharesToWithdraw);
-        }
-    }
-
-    struct CompleteQueuedWithdrawalEmitStruct {
-        Withdrawal withdrawal;
-        IERC20[] tokens;
-        bool receiveAsTokens;
-    }
-
-    function _completeQueuedWithdrawal_expectEmit(CompleteQueuedWithdrawalEmitStruct memory params) internal {
-        if (!params.receiveAsTokens) {
-            address operator = delegationManager.delegatedTo(params.withdrawal.staker);
-            uint64[] memory slashingFactors = new uint64[](params.withdrawal.strategies.length);
-            slashingFactors = allocationManagerMock.getMaxMagnitudes(operator, params.withdrawal.strategies);
-
-            // receiving as shares so check for OperatorSharesIncrease and DepositScalingFactor updated
-            for (uint256 i = 0; i < params.withdrawal.strategies.length; i++) {
-                // Get updated deposit scaling factor
-                uint256 curDepositShares;
-                if (params.withdrawal.strategies[i] == beaconChainETHStrategy) {
-                    curDepositShares = uint256(eigenPodManagerMock.stakerDepositShares(params.withdrawal.staker, address(0)));
-                    slashingFactors[i] = uint64(slashingFactors[i]
-                        .mulWad(eigenPodManagerMock.beaconChainSlashingFactor(params.withdrawal.staker))
-                    );
-                } else {
-                    curDepositShares = strategyManagerMock.stakerDepositShares(params.withdrawal.staker, params.withdrawal.strategies[i]);
-                }
-
-                uint256 sharesToWithdraw = _calcCompletedWithdrawnShares(
-                    params.withdrawal.scaledShares[i],
-                    slashingFactors[i]
-                );
-
-                uint256 expectedDepositScalingFactor = _calcDepositScalingFactor({
-                    prevDsf: delegationManager.depositScalingFactor(params.withdrawal.staker, params.withdrawal.strategies[i]),
-                    prevDepositShares: curDepositShares,
-                    addedDepositShares: sharesToWithdraw,
-                    slashingFactor: slashingFactors[i]
-                });
-                cheats.expectEmit(true, true, true, true, address(delegationManager));
-                emit DepositScalingFactorUpdated(
-                    params.withdrawal.staker,
-                    params.withdrawal.strategies[i],
-                    expectedDepositScalingFactor
-                );
-
-                if (operator != address(0)) {
-                    cheats.expectEmit(true, true, true, true, address(delegationManager));
-                    emit OperatorSharesIncreased(
-                        operator,
-                        params.withdrawal.staker,
-                        params.withdrawal.strategies[i],
-                        sharesToWithdraw
-                    );    
-                }
-            }
-        }
-
-        emit SlashingWithdrawalCompleted(
-            delegationManager.calculateWithdrawalRoot(params.withdrawal)
-        );
-    }
-
-    struct CompleteQueuedWithdrawalsEmitStruct {
-        Withdrawal[] withdrawals;
-        IERC20[][] tokens;
-        bool[] receiveAsTokens;
-    }
-
-    function _completeQueuedWithdrawals_expectEmit(
-        CompleteQueuedWithdrawalsEmitStruct memory params
-    ) internal {
-        for (uint256 i = 0; i < params.withdrawals.length; i++) {
-            _completeQueuedWithdrawal_expectEmit(
-                CompleteQueuedWithdrawalEmitStruct({
-                    withdrawal: params.withdrawals[i],
-                    tokens: params.tokens[i],
-                    receiveAsTokens: params.receiveAsTokens[i]
-                })
-            );
-        }
-    }
-
-    struct BurnOperatorSharesEmitStruct {
-        address operator;
-        IStrategy strategy;
-        uint256 sharesToDecrease;
-        uint256 sharesToBurn;
-    }
-
-    function _burnOperatorShares_expectEmit(BurnOperatorSharesEmitStruct memory params) internal {
-        cheats.expectEmit(true, true, true, true, address(delegationManager));
-        emit OperatorSharesDecreased(params.operator, address(0), params.strategy, params.sharesToDecrease);
-        cheats.expectEmit(true, true, true, true, address(delegationManager));
-        emit OperatorSharesBurned(params.operator, params.strategy, params.sharesToBurn);
-    }
-
-    /// -----------------------------------------------------------------------
-    /// Slashing Lib helpers
-    /// Logic is essentially copied from SlashingLib to test the calculations
-    /// and to avoid using the same library in the tests
-    /// -----------------------------------------------------------------------
-
-    /// @notice Calculates the exact withdrawable shares
-    function _calcWithdrawableShares(
-        uint256 depositShares,
-        uint256 depositScalingFactor,
-        uint256 slashingFactor
-    ) internal pure returns (uint256) {
-        return depositShares
-            .mulWad(depositScalingFactor)
-            .mulWad(slashingFactor);
-    }
-
-    function _calcCompletedWithdrawnShares(
-        uint256 scaledShares,
-        uint256 slashingFactor
-    ) internal pure returns (uint256) {
-        return scaledShares.mulWad(slashingFactor);
-    }
-
-    /// @notice Calculates the new deposit scaling factor after a deposit
-    function _calcDepositScalingFactor(
-        uint256 prevDsf,
-        uint256 prevDepositShares,
-        uint256 addedDepositShares,
-        uint256 slashingFactor
-    ) internal pure returns (uint256) {
-        if (prevDepositShares == 0) return uint256(WAD).divWad(slashingFactor);
-
-        uint256 currWithdrawableShares = _calcWithdrawableShares(
-            prevDepositShares,
-            prevDsf,
-            slashingFactor
-        );
-
-        uint256 newWithdrawableShares = currWithdrawableShares + addedDepositShares;
-
-        uint256 newDsf = newWithdrawableShares
-            .divWad(prevDepositShares + addedDepositShares)
-            .divWad(slashingFactor);
-
-        return newDsf;
-    }
-
-    function _calcSlashedAmount(
-        uint256 operatorShares,
-        uint64 prevMaxMagnitude,
-        uint64 newMaxMagnitude
-    ) internal pure returns (uint256 slashedAmount, uint256 operatorSharesAfterSlash) {
-        operatorSharesAfterSlash = operatorShares.mulDiv(newMaxMagnitude, prevMaxMagnitude, Math.Rounding.Up);
-        slashedAmount = operatorShares - operatorSharesAfterSlash;
-    }
-
-    /// -----------------------------------------------------------------------
-    /// Helper Assertions
-    /// -----------------------------------------------------------------------
-
-    /// @notice Asserts for depositShares, withdrawableShares, and depositScalingFactor after a deposit
-    function _assertDeposit(
-        address staker,
-        address operator,
-        IStrategy strategy,
-        uint256 operatorSharesBefore,
-        uint256 withdrawableSharesBefore,
-        uint256 depositSharesBefore,
-        uint256 prevDsf,
-        uint256 depositAmount
-    ) internal view {
-        (
-            uint256[] memory withdrawableShares,
-            uint256[] memory depositShares
-        ) = delegationManager.getWithdrawableShares(staker, strategy.toArray());
-        // Check deposit shares added correctly
-        assertEq(
-            depositShares[0],
-            depositSharesBefore + depositAmount,
-            "depositShares should be equal to depositSharesBefore + depositAmount"
-        );
-        // Check withdrawable shares are increased, with rounding error
-        assertApproxEqRel(
-            withdrawableShares[0],
-            withdrawableSharesBefore + depositAmount,
-            APPROX_REL_DIFF,
-            "withdrawableShares should be equal to existingDepositShares - depositShares"
-        );
-        // Check the new dsf is accurate
-        uint256 expectedWithdrawableShares;
-        uint256 expectedDsf;
-        {
-            uint64 maxMagnitude = allocationManagerMock.getMaxMagnitude(operator, strategy);
-            uint256 slashingFactor = _getSlashingFactor(staker, strategy, maxMagnitude);
-            expectedDsf = _calcDepositScalingFactor(
-                prevDsf,
-                depositSharesBefore,
-                depositAmount,
-                slashingFactor
-            );
-            expectedWithdrawableShares = _calcWithdrawableShares(
-                depositSharesBefore + depositAmount,
-                expectedDsf,
-                slashingFactor
-            );
-        }
-        // Check the new dsf is accurate
-        assertEq(
-            expectedDsf,
-            delegationManager.depositScalingFactor(staker, strategy),
-            "depositScalingFactor should be equal to expectedDsf"
-        );
-        // Check new operatorShares increased correctly
-        if (operator != address(0)) {
-            assertEq(
-                operatorSharesBefore + depositAmount,
-                delegationManager.operatorShares(operator, strategy),
-                "OperatorShares not increased correctly"
-            );
-        }
-        // Check the newly calculated withdrawable shares are correct
-        assertEq(
-            withdrawableShares[0],
-            expectedWithdrawableShares,
-            "withdrawableShares should be equal to expectedWithdrawableShares"
-        );
-    }
-
-    /// @notice Asserts for depositShares, and operatorShares decremented properly after a withdrawal
-    function _assertWithdrawal(
-        address staker,
-        address operator,
-        IStrategy strategy,
-        uint256 operatorSharesBefore,
-        uint256 depositSharesBefore,
-        uint256 depositSharesWithdrawn,
-        uint256 depositScalingFactor,
-        uint256 slashingFactor
-    ) internal view {
-        (
-            uint256[] memory withdrawableShares,
-            uint256[] memory depositShares
-        ) = delegationManager.getWithdrawableShares(staker, strategy.toArray());
-        // Check deposit shares decreased correctly
-        assertEq(
-            depositShares[0],
-            depositSharesBefore - depositSharesWithdrawn,
-            "depositShares should be equal to depositSharesBefore - depositSharesWithdrawn"
-        );
-        // Check withdrawable shares are decreased, with rounding error
-        uint256 expectedWithdrawableShares = _calcWithdrawableShares(
-            depositSharesBefore - depositSharesWithdrawn,
-            depositScalingFactor,
-            slashingFactor
-        );
-        assertEq(
-            withdrawableShares[0],
-            expectedWithdrawableShares,
-            "withdrawableShares should be equal to expectedWithdrawableShares"
-        );
-        // Check operatorShares decreased properly
-        uint256 expectedWithdrawnShares = _calcWithdrawableShares(
-            depositSharesWithdrawn,
-            depositScalingFactor,
-            slashingFactor
-        );
-        assertEq(
-            operatorSharesBefore - expectedWithdrawnShares,
-            delegationManager.operatorShares(operator, strategy),
-            "OperatorShares not decreased correctly"
-        );
-    }
-
-    struct AssertCompletedWithdrawalStruct {
-        address staker;
-        address currentOperator;
-        Withdrawal withdrawal;
-        bool receiveAsTokens;
-        uint256[] operatorSharesBefore;
-        uint256[] withdrawableSharesBefore;
-        uint256[] depositSharesBefore;
-        uint256[] prevDepositScalingFactors;
-        uint256[] slashingFactors;
-        uint64 beaconChainSlashingFactor;
-    }
-
-    /**
-     * @notice Asserts for a queuedWithdrawal that its root is no longer pending and the withdrawal no longer exists
-     * Also checks if the withdrawal is completed as shares that the current operator shares are increased appropriately
-     * with the staker's depositScalingFactor updated.
-     * NOTE: assumes no duplicate strategies in the withdrawal
-     */
-    function _assertCompletedWithdrawal(
-        AssertCompletedWithdrawalStruct memory params
-    ) internal view {
-        assertTrue(
-            delegationManager.delegatedTo(params.staker) == params.currentOperator,
-            "staker should be delegated to currentOperator"
-        );
-
-        _assertWithdrawalRootsComplete(params.staker, params.withdrawal.toArray());
-        // Check operator and staker shares if receiving as shares
-        if (params.receiveAsTokens) {
-            for (uint256 i = 0; i < params.withdrawal.strategies.length; i++) {
-                {
-                    // assert deposit and withdrawable shares unchanged
-                    (
-                        uint256[] memory withdrawableShares,
-                        uint256[] memory depositShares
-                    ) = delegationManager.getWithdrawableShares(params.staker, params.withdrawal.strategies[i].toArray());
-                    assertEq(
-                        params.withdrawableSharesBefore[i],
-                        withdrawableShares[0],
-                        "withdrawableShares should be equal to withdrawableSharesBefore"
-                    );
-                    assertEq(
-                        params.depositSharesBefore[i],
-                        depositShares[0],
-                        "depositShares should be equal to depositSharesBefore"
-                    );
-                }
-                // assert operatorShares unchanged
-                assertEq(
-                    params.operatorSharesBefore[i],
-                    delegationManager.operatorShares(params.currentOperator, params.withdrawal.strategies[i]),
-                    "OperatorShares should be equal to operatorSharesBefore"
-                );
-                // assert dsf is unchanged
-                assertEq(
-                    params.prevDepositScalingFactors[i],
-                    delegationManager.depositScalingFactor(params.staker, params.withdrawal.strategies[i]),
-                    "depositScalingFactor should be equal to prevDepositScalingFactors"
-                );
-            }
-        } else {
-            for (uint256 i = 0; i < params.withdrawal.strategies.length; i++) {
-                // calculate shares to complete withdraw and add back as shares
-                if (params.withdrawal.strategies[i] == beaconChainETHStrategy) {
-                    params.slashingFactors[i] = uint64(params.slashingFactors[i].mulWad(params.beaconChainSlashingFactor));
-                }
-                uint256 sharesToAddBack = _calcCompletedWithdrawnShares(
-                    params.withdrawal.scaledShares[i],
-                    params.slashingFactors[i]
-                );
-                // assert deposit shares, withdrawable shares, and operator shares, and depositScalingFactor
-                _assertDeposit({
-                    staker: params.staker,
-                    operator: params.currentOperator,
-                    strategy: params.withdrawal.strategies[i],
-                    operatorSharesBefore: params.operatorSharesBefore[i],
-                    withdrawableSharesBefore: params.withdrawableSharesBefore[i],
-                    depositSharesBefore: params.depositSharesBefore[i],
-                    prevDsf: params.prevDepositScalingFactors[i],
-                    depositAmount: sharesToAddBack
-                });
-            }
-        }
-    }
-
-    /// @notice assert withdrawals completed are reflected as completed in storage for the withdrawal root and staker
-    function _assertWithdrawalRootsComplete(
-        address staker,
-        Withdrawal[] memory withdrawals
-    ) internal view {
-        for (uint256 i = 0; i < withdrawals.length; ++i) {
-            // Check the withdrawal root is no longer pending
-            // and also doesn't exist in storage for the staker
-            bytes32 withdrawalRootToCheck = delegationManager.calculateWithdrawalRoot(withdrawals[i]);
-            assertFalse(
-                delegationManager.pendingWithdrawals(withdrawalRootToCheck),
-                "withdrawalRoot not pending"
-            );
-            (Withdrawal[] memory withdrawalsInStorage, ) = delegationManager.getQueuedWithdrawals(staker);
-            for (uint256 j = 0; j < withdrawalsInStorage.length; ++j) {
-                assertTrue(
-                    withdrawalRootToCheck != delegationManager.calculateWithdrawalRoot(withdrawalsInStorage[j]),
-                    "withdrawal should not exist in storage"
-                );
-            }
-        }
-    }
-
-    function _assertOperatorSharesAfterSlash(
-        address operator,
-        IStrategy strategy,
-        uint256 operatorSharesBefore,
-        uint64 prevMaxMagnitude,
-        uint64 newMaxMagnitude
-    ) internal view returns (uint256 sharesToDecrement, uint256 operatorSharesAfterSlash) {
-        (sharesToDecrement, operatorSharesAfterSlash) = _calcSlashedAmount({
-            operatorShares: operatorSharesBefore,
-            prevMaxMagnitude: prevMaxMagnitude,
-            newMaxMagnitude: newMaxMagnitude
-        });
-
-        assertEq(
-            operatorSharesAfterSlash,
-            delegationManager.operatorShares(operator, strategy),
-            "OperatorShares should be equal to operatorSharesAfterSlash"
-        );
-        assertEq(
-            delegationManager.operatorShares(operator, strategy) + sharesToDecrement,
-            operatorSharesBefore,
-            "OperatorShares + sharesToDecrement should be equal to operatorSharesBefore"
-        );
-    }
-
-    function _assertSharesAfterSlash(
-        address staker,
-        IStrategy strategy,
-        uint256 withdrawableSharesBefore,
-        uint256 expectedWithdrawableShares,
-        uint256 prevMaxMagnitude,
-        uint256 currMaxMagnitude
-    ) internal view {
-        (uint256[] memory withdrawableShares, ) = delegationManager.getWithdrawableShares(staker, strategy.toArray());
-
-        assertApproxEqRel(
-            uint256(withdrawableSharesBefore).mulDiv(currMaxMagnitude, prevMaxMagnitude),
-            withdrawableShares[0],
-            APPROX_REL_DIFF,
-            "withdrawableShares should be equal to withdrawableSharesBefore * currMaxMagnitude / prevMaxMagnitude"
-        );
-
-        assertEq(
-            withdrawableShares[0],
-            expectedWithdrawableShares,
-            "withdrawableShares should be equal to expectedWithdrawableShares"
-        );
-    }
-
-    function _assertSharesAfterBeaconSlash(
-        address staker,
-        uint256 withdrawableSharesBefore,
-        uint256 expectedWithdrawableShares,
-        uint256 prevBeaconSlashingFactor
-    ) internal view {
-        (uint256[] memory withdrawableShares, ) = delegationManager.getWithdrawableShares(staker, beaconChainETHStrategy.toArray());
-        uint256 currBeaconSlashingFactor = eigenPodManagerMock.beaconChainSlashingFactor(defaultStaker);
-        assertEq(
-            withdrawableShares[0],
-            expectedWithdrawableShares,
-            "withdrawableShares should be equal to expectedWithdrawableShares"
-        );
-        assertApproxEqRel(
-            uint256(withdrawableSharesBefore).mulDiv(currBeaconSlashingFactor, prevBeaconSlashingFactor),
-            withdrawableShares[0],
-            APPROX_REL_DIFF,
-            "withdrawableShares should be equal to withdrawableSharesBefore * currBeaconSlashingFactor / prevBeaconChainSlashingFactor"
-        );
-    }
-
-    /// @notice Due to rounding, withdrawable shares and operator shares may not align even if the operator
-    /// only has the single staker with deposits. 
-    function _assertWithdrawableAndOperatorShares(
-        uint256 withdrawableShares,
-        uint256 operatorShares,
-        string memory errorMessage
-    ) internal pure {
-        if (withdrawableShares > 0 ) {
-            assertApproxEqRel(
-                withdrawableShares,
-                operatorShares,
-                APPROX_REL_DIFF,
-                errorMessage
-            );    
-        } else {
-
-        }
-        assertLe(
-            withdrawableShares,
-            operatorShares,
-            "withdrawableShares should be less than or equal to operatorShares"
->>>>>>> 85e12bab
         );
         assertFalse(delegationManager.isDelegated(defaultStaker), "staker not undelegated");
         // Checks - operator & staker shares
@@ -4640,7 +4120,6 @@
     }
 
     /**
-<<<<<<< HEAD
      * @notice Verifies that the `undelegate` function properly queues a withdrawal for all shares of the staker
      * @notice The operator should have its shares slashed prior to the staker's deposit
      */
@@ -4804,118 +4283,8 @@
                 delegationManager.depositScalingFactor(defaultStaker, strategy),
                 uint256(WAD).divWad(prevMaxMagnitude),
                 "bad test setup"
-=======
-     * @notice Assertion checks after queuing a withdrawal. Reads withdrawals set in storage in test
-     * - Asserts exact match of Withdrawal struct exists in storage
-     * - Asserts Withdrawal root is pending
-     */
-    function _assertQueuedWithdrawalExists(
-        address staker
-    ) internal view {
-        for (uint256 i = 0; i < stakerQueuedWithdrawals[staker].length; ++i) {
-            Withdrawal memory withdrawal = stakerQueuedWithdrawals[staker][i];        
-            bytes32 withdrawalRootToCheck = delegationManager.calculateWithdrawalRoot(withdrawal);
-            assertTrue(
-                delegationManager.pendingWithdrawals(withdrawalRootToCheck),
-                "withdrawalRoot not pending"
             );
-
-            (Withdrawal[] memory withdrawals, ) = delegationManager.getQueuedWithdrawals(staker);
-            for (uint256 j = 0; j < withdrawals.length; ++j) {
-                if (withdrawalRootToCheck == delegationManager.calculateWithdrawalRoot(withdrawals[j])) {
-                    assertEq(
-                        withdrawals[j].staker,
-                        withdrawal.staker
-                    );
-                    assertEq(
-                        withdrawals[j].withdrawer,
-                        withdrawal.withdrawer
-                    );
-                    assertEq(
-                        withdrawals[j].delegatedTo,
-                        withdrawal.delegatedTo
-                    );
-                    assertEq(
-                        withdrawals[j].nonce,
-                        withdrawal.nonce
-                    );
-                    assertEq(
-                        withdrawals[j].startBlock,
-                        withdrawal.startBlock
-                    );
-                    assertEq(
-                        withdrawals[j].scaledShares.length,
-                        withdrawal.scaledShares.length
-                    );
-                    for (uint256 k = 0; k < withdrawal.scaledShares.length; ++k) {
-                        assertEq(
-                            withdrawals[j].scaledShares[k],
-                            withdrawal.scaledShares[k]
-                        );
-                        assertEq(
-                            address(withdrawals[j].strategies[k]),
-                            address(withdrawal.strategies[k])
-                        );
-                    }
-                }
-            }
-        }
-    }
-
-    /**
-     * @notice Assertion checks after queuing a withdrawal. Reads withdrawals set in storage in test
-     * - Asserts exact match of Withdrawal struct exists in storage
-     * - Asserts Withdrawal root is pending
-     */
-    function _assertQueuedWithdrawalExists(
-        address staker,
-        Withdrawal memory withdrawal
-    ) internal view {
-        bytes32 withdrawalRootToCheck = delegationManager.calculateWithdrawalRoot(withdrawal);
-        assertTrue(
-            delegationManager.pendingWithdrawals(withdrawalRootToCheck),
-            "withdrawalRoot not pending"
-        );
-
-        (Withdrawal[] memory withdrawals, ) = delegationManager.getQueuedWithdrawals(staker);
-        for (uint256 i = 0; i < withdrawals.length; ++i) {
-            assertEq(
-                withdrawals[i].staker,
-                withdrawal.staker
-            );
-            assertEq(
-                withdrawals[i].withdrawer,
-                withdrawal.withdrawer
-            );
-            assertEq(
-                withdrawals[i].delegatedTo,
-                withdrawal.delegatedTo
-            );
-            assertEq(
-                withdrawals[i].nonce,
-                withdrawal.nonce
-            );
-            assertEq(
-                withdrawals[i].startBlock,
-                withdrawal.startBlock
-            );
-            assertEq(
-                withdrawals[i].scaledShares.length,
-                withdrawal.scaledShares.length
->>>>>>> 85e12bab
-            );
-            for (uint256 j = 0; j < withdrawal.scaledShares.length; ++j) {
-                assertEq(
-                    withdrawals[i].scaledShares[j],
-                    withdrawal.scaledShares[j]
-                );
-                assertEq(
-                    address(withdrawals[i].strategies[j]),
-                    address(withdrawal.strategies[j])
-                );
-            }
-        }
-<<<<<<< HEAD
+        }
 
         // Format queued withdrawal
         (uint256[] memory withdrawableShares, uint256[] memory depositShares) = delegationManager.getWithdrawableShares(defaultStaker, strategy.toArray());
@@ -4983,154 +4352,10 @@
         uint256 shares = r.Uint256(1, MAX_STRATEGY_SHARES);
         IStrategy[] memory strategyArray = r.StrategyArray(1);
         IStrategy strategy = strategyArray[0];
-=======
-    }
-}
-
-contract DelegationManagerUnitTests_Initialization_Setters is DelegationManagerUnitTests {
-    function test_initialization() public view {
-        assertEq(
-            address(delegationManager.strategyManager()),
-            address(strategyManagerMock),
-            "constructor / initializer incorrect, strategyManager set wrong"
-        );
-        assertEq(
-            address(delegationManager.pauserRegistry()),
-            address(pauserRegistry),
-            "constructor / initializer incorrect, pauserRegistry set wrong"
-        );
-        assertEq(
-            address(delegationManager.eigenPodManager()),
-            address(eigenPodManagerMock),
-            "constructor / initializer incorrect, eigenPodManager set wrong"
-        );
-        assertEq(
-            address(delegationManager.allocationManager()),
-            address(allocationManagerMock),
-            "constructor / initializer incorrect, allocationManager set wrong"
-        );
-        assertEq(
-            delegationManager.minWithdrawalDelayBlocks(),
-            MIN_WITHDRAWAL_DELAY_BLOCKS,
-            "constructor / initializer incorrect, MIN_WITHDRAWAL_DELAY set wrong"
-        );
-        assertEq(delegationManager.owner(), address(this), "constructor / initializer incorrect, owner set wrong");
-        assertEq(delegationManager.paused(), 0, "constructor / initializer incorrect, paused status set wrong");
-    }
-
-    /// @notice Verifies that the DelegationManager cannot be iniitalized multiple times
-    function test_initialize_revert_reinitialization() public {
-        cheats.expectRevert("Initializable: contract is already initialized");
-        delegationManager.initialize(address(this), 0);
-    }
-}
-
-contract DelegationManagerUnitTests_RegisterModifyOperator is DelegationManagerUnitTests {
-    function test_registerAsOperator_revert_paused() public {
-        // set the pausing flag
-        cheats.prank(pauser);
-        delegationManager.pause(2 ** PAUSED_NEW_DELEGATION);
-
-        cheats.expectRevert(IPausable.CurrentlyPaused.selector);
-        delegationManager.registerAsOperator(address(0), 0, emptyStringForMetadataURI);
-    }
-
-    // @notice Verifies that someone cannot successfully call `DelegationManager.registerAsOperator(delegationApprover)` again after registering for the first time
-    function testFuzz_registerAsOperator_revert_cannotRegisterMultipleTimes(
-        address delegationApprover
-    ) public {
-        // Register once
-        cheats.startPrank(defaultOperator);
-        delegationManager.registerAsOperator(delegationApprover, 0, emptyStringForMetadataURI);
-
-        // Expect revert when register again
-        cheats.expectRevert(ActivelyDelegated.selector);
-        delegationManager.registerAsOperator(delegationApprover, 0, emptyStringForMetadataURI);
-        cheats.stopPrank();
-    }
-
-    /**
-     * @notice `operator` registers via calling `DelegationManager.registerAsOperator(delegationApprover, metadataURI)`
-     * Should be able to set any parameters, other than too high value for `stakerOptOutWindowBlocks`
-     * The set parameters should match the desired parameters (correct storage update)
-     * Operator becomes delegated to themselves
-     * Properly emits events – especially the `OperatorRegistered` event, but also `StakerDelegated` & `DelegationApproverUpdated` events
-     * Reverts appropriately if operator was already delegated to someone (including themselves, i.e. they were already an operator)
-     * @param operator and @param delegationApprover are fuzzed inputs
-     */
-    function testFuzz_registerAsOperator(
-        address operator,
-        address delegationApprover,
-        string memory metadataURI
-    ) public filterFuzzedAddressInputs(operator) {
-        _registerOperator_expectEmit(
-            RegisterAsOperatorEmitStruct({
-                operator: operator,
-                delegationApprover: delegationApprover,
-                metadataURI: metadataURI
-            })
-        );
-        cheats.prank(operator);
-        delegationManager.registerAsOperator(delegationApprover, 0, metadataURI);
-
-        // Storage checks
-        assertEq(
-            delegationApprover,
-            delegationManager.delegationApprover(operator),
-            "delegationApprover not set correctly"
-        );
-        assertEq(delegationManager.delegatedTo(operator), operator, "operator not delegated to self");
-    }
-
-    /// @notice Register two separate operators shouldn't revert
-    function testFuzz_registerAsOperator_TwoSeparateOperatorsRegister(
-        address operator1,
-        address delegationApprover1,
-        address operator2,
-        address delegationApprover2
-    ) public {
-        cheats.assume(operator1 != operator2);
-        // register operator1 with expected emits
-        _registerOperator_expectEmit(
-            RegisterAsOperatorEmitStruct({
-                operator: operator1,
-                delegationApprover: delegationApprover1,
-                metadataURI: emptyStringForMetadataURI
-            })
-        );
-        _registerOperator(operator1, delegationApprover1, emptyStringForMetadataURI);
-        // register operator2 with expected emits
-        _registerOperator_expectEmit(
-            RegisterAsOperatorEmitStruct({
-                operator: operator2,
-                delegationApprover: delegationApprover2,
-                metadataURI: emptyStringForMetadataURI
-            })
-        );
-        _registerOperator(operator2, delegationApprover2, emptyStringForMetadataURI);
-        assertTrue(
-            delegationManager.isOperator(operator1),
-            "operator1 not registered"
-        );
-        assertTrue(
-            delegationManager.isOperator(operator2),
-            "operator2 not registered"
-        );
-    }
-
-
-    // @notice Verifies that a staker who is actively delegated to an operator cannot register as an operator (without first undelegating, at least)
-    function testFuzz_Revert_registerAsOperator_cannotRegisterWhileDelegated(
-        address staker,
-        address delegationApprover
-    ) public filterFuzzedAddressInputs(staker) {
-        cheats.assume(staker != defaultOperator);
->>>>>>> 85e12bab
 
         // register *this contract* as an operator
         _registerOperatorWithBaseDetails(defaultOperator);
 
-<<<<<<< HEAD
         // Set the staker deposits in the strategies
         strategyManagerMock.addDeposit(defaultStaker, strategy, shares);
 
@@ -5343,56 +4568,6 @@
             delegationManager.delegatedTo(defaultStaker),
             address(0),
             "undelegated staker should be delegated to zero address"
-=======
-        // delegate from the `staker` to the operator
-        cheats.startPrank(staker);
-        ISignatureUtils.SignatureWithExpiry memory approverSignatureAndExpiry;
-        delegationManager.delegateTo(defaultOperator, approverSignatureAndExpiry, emptySalt);
-
-        // expect revert if attempt to register as operator
-        cheats.expectRevert(ActivelyDelegated.selector);
-        delegationManager.registerAsOperator(delegationApprover, 0, emptyStringForMetadataURI);
-
-        cheats.stopPrank();
-    }
-    
-    /// @notice Add test for registerAsOperator where the operator has existing deposits in strategies
-    /// Assert:
-    ///     depositShares == operatorShares == withdrawableShares
-    ///     check operatorDetails hash encode matches the operatorDetails hash stored (call view function)
-    function testFuzz_registerAsOperator_withDeposits(Randomness r) public rand(r) {
-        uint256 shares = r.Uint256(1, MAX_STRATEGY_SHARES);
-        // Set staker shares in StrategyManager
-        IStrategy[] memory strategiesToReturn = new IStrategy[](1);
-        strategiesToReturn[0] = strategyMock;
-        uint256[] memory sharesToReturn = new uint256[](1);
-        sharesToReturn[0] = shares;
-        strategyManagerMock.setDeposits(defaultOperator, strategiesToReturn, sharesToReturn);
-
-        // register operator, their own staker depositShares should increase their operatorShares
-        _registerOperator_expectEmit(
-            RegisterAsOperatorEmitStruct({
-                operator: defaultOperator,
-                delegationApprover: address(0),
-                metadataURI: emptyStringForMetadataURI
-            })
-        );
-        _registerOperatorWithBaseDetails(defaultOperator);
-        uint256 operatorSharesAfter = delegationManager.operatorShares(defaultOperator, strategyMock);
-
-        // check depositShares == operatorShares == withdrawableShares
-        assertEq(operatorSharesAfter, shares, "operator shares not set correctly");
-        (uint256[] memory withdrawableShares, ) = delegationManager.getWithdrawableShares(defaultOperator, strategiesToReturn);
-        assertEq(
-            withdrawableShares[0],
-            shares,
-            "withdrawable shares not set correctly"
-        );
-        assertEq(
-            strategyManagerMock.stakerDepositShares(defaultOperator, strategyMock),
-            shares,
-            "staker deposit shares not set correctly"
->>>>>>> 85e12bab
         );
         assertFalse(delegationManager.isDelegated(defaultStaker), "staker not undelegated");
         for (uint256 i = 0; i < stakers.length; ++i) {
@@ -5406,7 +4581,6 @@
     }
 
     /**
-<<<<<<< HEAD
      * @notice Given an operator with slashed magnitude, delegate, undelegate, and then delegate back to the same operator with
      * completing withdrawals as shares. This should result in the operatorShares after the second delegation being <= the shares from the first delegation.
      */
@@ -5414,203 +4588,11 @@
         uint256 shares = r.Uint256(1, MAX_STRATEGY_SHARES);
         // set magnitude to 66% to ensure rounding when calculating `toShares`
         uint64 operatorMagnitude = 333333333333333333;
-=======
-     * @notice Tests that an operator can modify their OperatorDetails by calling `DelegationManager.modifyOperatorDetails`
-     * Should be able to set any parameters, other than setting their `earningsReceiver` to the zero address or too high value for `stakerOptOutWindowBlocks`
-     * The set parameters should match the desired parameters (correct storage update)
-     * Properly emits an `DelegationApproverUpdated` event
-     * Reverts appropriately if the caller is not an operator
-     * Reverts if operator tries to decrease their `stakerOptOutWindowBlocks` parameter
-     * @param delegationApprover1 and @param delegationApprover2 are fuzzed inputs
-     */
-    function testFuzz_modifyOperatorParameters(
-        address delegationApprover1,
-        address delegationApprover2
-    ) public {
-        _registerOperator_expectEmit(
-            RegisterAsOperatorEmitStruct({
-                operator: defaultOperator,
-                delegationApprover: delegationApprover1,
-                metadataURI: emptyStringForMetadataURI
-            })
-        );
-        _registerOperator(defaultOperator, delegationApprover1, emptyStringForMetadataURI);
-
-        cheats.startPrank(defaultOperator);
-
-        cheats.expectEmit(true, true, true, true, address(delegationManager));
-        emit DelegationApproverUpdated(defaultOperator, delegationApprover2);
-        delegationManager.modifyOperatorDetails(defaultOperator, delegationApprover2);
-
-        assertEq(
-            delegationApprover2,
-            delegationManager.delegationApprover(defaultOperator),
-            "delegationApprover not set correctly"
-        );
-        assertEq(delegationManager.delegatedTo(defaultOperator), defaultOperator, "operator not delegated to self");
-        // or else the transition is disallowed
-
-        cheats.stopPrank();
-    }
-
-    // @notice Tests that an address which is not an operator cannot successfully call `updateOperatorMetadataURI`.
-    function test_Revert_updateOperatorMetadataUri_notRegistered() public {
-        assertFalse(delegationManager.isOperator(defaultOperator), "bad test setup");
-
-        cheats.prank(defaultOperator);
-        cheats.expectRevert(OperatorNotRegistered.selector);
-        delegationManager.updateOperatorMetadataURI(defaultOperator, emptyStringForMetadataURI);
-    }
-
-
-    function test_Revert_updateOperatorMetadataUri_notOperator() public {
-        cheats.expectRevert(OperatorNotRegistered.selector);
-        delegationManager.modifyOperatorDetails(defaultOperator, defaultOperator);
-    }
-
-    /**
-     * @notice Verifies that a staker cannot call cannot modify their `OperatorDetails` without first registering as an operator
-     * @dev This is an important check to ensure that our definition of 'operator' remains consistent, in particular for preserving the
-     * invariant that 'operators' are always delegated to themselves
-     */
-    function testFuzz_UpdateOperatorMetadataURI(string memory metadataURI) public {
-        _registerOperatorWithBaseDetails(defaultOperator);
-
-        // call `updateOperatorMetadataURI` and check for event
-        cheats.prank(defaultOperator);
-        cheats.expectEmit(true, true, true, true, address(delegationManager));
-        emit OperatorMetadataURIUpdated(defaultOperator, metadataURI);
-        delegationManager.updateOperatorMetadataURI(defaultOperator, metadataURI);
-    }
-
-    function testFuzz_UAM_modifyOperatorDetails(
-        address delegationApprover
-    ) public {
-        // Set admin
-        cheats.prank(defaultOperator);
-        permissionController.setAppointee(
-            defaultOperator,
-            address(this),
-            address(delegationManager),
-            IDelegationManager.modifyOperatorDetails.selector
-        );
-
-        _registerOperatorWithBaseDetails(defaultOperator);
-
-        // Modify operator details
-        cheats.expectEmit(true, true, true, true, address(delegationManager));
-        emit DelegationApproverUpdated(defaultOperator, delegationApprover);
-        delegationManager.modifyOperatorDetails(defaultOperator, delegationApprover);
-
-        // Check storage
-        assertEq(
-            delegationApprover,
-            delegationManager.delegationApprover(defaultOperator),
-            "delegationApprover not set correctly"
-        );
-    }
-
-    function testFuzz_UAM_updateOperatorMetadataURI(string memory metadataURI) public {
-        // Set admin
-        cheats.prank(defaultOperator);
-        permissionController.setAppointee(
-            defaultOperator,
-            address(this),
-            address(delegationManager),
-            IDelegationManager.updateOperatorMetadataURI.selector
-        );
-
-        _registerOperatorWithBaseDetails(defaultOperator);
-
-        // call `updateOperatorMetadataURI` and check for event
-        cheats.expectEmit(true, true, true, true, address(delegationManager));
-        emit OperatorMetadataURIUpdated(defaultOperator, metadataURI);
-        delegationManager.updateOperatorMetadataURI(defaultOperator, metadataURI);
-    }
-}
-
-contract DelegationManagerUnitTests_delegateTo is DelegationManagerUnitTests {
-    using ArrayLib for *;
-    using SlashingLib for *;
-
-    function test_Revert_WhenPaused() public {
-        cheats.prank(defaultOperator);
-        delegationManager.registerAsOperator(
-            address(0),
-            0,
-            emptyStringForMetadataURI
-        );
-
-        // set the pausing flag
-        cheats.prank(pauser);
-        delegationManager.pause(2 ** PAUSED_NEW_DELEGATION);
-
-        ISignatureUtils.SignatureWithExpiry memory approverSignatureAndExpiry;
-        cheats.prank(defaultStaker);
-        cheats.expectRevert(IPausable.CurrentlyPaused.selector);
-        delegationManager.delegateTo(defaultOperator, approverSignatureAndExpiry, emptySalt);
-    }
-
-    /**
-     * @notice Delegates from `staker` to an operator, then verifies that the `staker` cannot delegate to another `operator` (at least without first undelegating)
-     */
-    function testFuzz_Revert_WhenDelegateWhileDelegated(
-        Randomness r,
-        ISignatureUtils.SignatureWithExpiry memory approverSignatureAndExpiry
-    ) public rand(r) {
-        address staker = r.Address();
-        address operator = r.Address();
-        bytes32 salt = r.Bytes32();
-
-        // delegate from the staker to an operator
-        _registerOperatorWithBaseDetails(operator);
-        _delegateToOperatorWhoAcceptsAllStakers(staker, operator);
-
-        // try to delegate again and check that the call reverts
-        cheats.prank(staker);
-        cheats.expectRevert(ActivelyDelegated.selector);
-        delegationManager.delegateTo(operator, approverSignatureAndExpiry, salt);
-    }
-
-    /// @notice Verifies that `staker` cannot delegate to an unregistered `operator`
-    function testFuzz_Revert_WhenDelegateToUnregisteredOperator(Randomness r) public rand(r) {
-        address staker = r.Address();
-        address operator = r.Address();
-        assertFalse(delegationManager.isOperator(operator), "incorrect test input?");
-
-        // try to delegate and check that the call reverts
-        cheats.prank(staker);
-        cheats.expectRevert(OperatorNotRegistered.selector);
-        ISignatureUtils.SignatureWithExpiry memory approverSignatureAndExpiry;
-        delegationManager.delegateTo(operator, approverSignatureAndExpiry, emptySalt);
-    }
-
-    /**
-     * @notice `staker` delegates to an operator who does not require any signature verification (i.e. the operator’s `delegationApprover` address is set to the zero address)
-     * via the `staker` calling `DelegationManager.delegateTo`
-     * The function should pass with any `operatorSignature` input (since it should be unused)
-     * Assertion checks
-     * - Properly emitted events from `delegateTo`
-     * - depositShares incremented for staker correctly
-     * - withdrawableShares are correct
-     * - depositScalingFactor is updated correctly
-     * - operatorShares increase by depositShares amount
-     * - defaultOperator is an operator, staker is delegated to defaultOperator, staker is not an operator
-     */
-    function testFuzz_OperatorWhoAcceptsAllStakers_StrategyManagerShares(
-        Randomness r,
-        ISignatureUtils.SignatureWithExpiry memory approverSignatureAndExpiry
-    ) public rand(r) {
-        address staker = r.Address();
-        bytes32 salt = r.Bytes32();
-        uint256 shares = r.Uint256(1, MAX_STRATEGY_SHARES);
->>>>>>> 85e12bab
 
         // register *this contract* as an operator & set its slashed magnitude
         _registerOperatorWithBaseDetails(defaultOperator);
         _setOperatorMagnitude(defaultOperator, strategyMock, operatorMagnitude);
 
-<<<<<<< HEAD
         // Set the staker deposits in the strategies
         strategyManagerMock.addDeposit(defaultStaker, strategyMock, shares);
 
@@ -5775,3019 +4757,6 @@
         delegationManager.redelegate(operator, emptyApproverSignatureAndExpiry, emptySalt);
     }
 
-=======
-        // verify that the salt hasn't been used before
-        assertFalse(
-            delegationManager.delegationApproverSaltIsSpent(
-                delegationManager.delegationApprover(defaultOperator),
-                salt
-            ),
-            "salt somehow spent too early?"
-        );
-        // Set staker shares in StrategyManager
-        strategyManagerMock.addDeposit(staker, strategyMock, shares);
-        // delegate from the `staker` to the operator
-        cheats.prank(staker);
-        _delegateTo_expectEmit_singleStrat(
-            DelegateToSingleStratEmitStruct({
-                staker: staker,
-                operator: defaultOperator,
-                strategy: strategyMock,
-                depositShares: shares,
-                depositScalingFactor: WAD
-            })
-        );
-        delegationManager.delegateTo(defaultOperator, approverSignatureAndExpiry, salt);
-
-        _assertDeposit({
-            staker: staker,
-            operator: defaultOperator,
-            strategy: strategyMock,
-            operatorSharesBefore: 0,
-            withdrawableSharesBefore: 0,
-            depositSharesBefore: 0,
-            prevDsf: WAD,
-            depositAmount: shares
-        });
-        assertTrue(delegationManager.isOperator(defaultOperator), "staker not registered as operator");
-        assertEq(delegationManager.delegatedTo(staker), defaultOperator, "staker delegated to the wrong address");
-        assertFalse(delegationManager.isOperator(staker), "staker incorrectly registered as operator");
-        // verify that the salt is still marked as unused (since it wasn't checked or used)
-        assertFalse(
-            delegationManager.delegationApproverSaltIsSpent(
-                delegationManager.delegationApprover(defaultOperator),
-                salt
-            ),
-            "salt somehow spent too early?"
-        );
-    }
-
-    /**
-     * @notice `staker` delegates to an operator who does not require any signature verification (i.e. the operator’s `delegationApprover` address is set to the zero address)
-     * via the `staker` calling `DelegationManager.delegateTo`. `staker` holds beaconChainETHStrategy Shares
-     * The function should pass with any `operatorSignature` input (since it should be unused)
-     * Assertion Checks
-     * - Properly emitted events from `delegateTo`
-     * - depositShares incremented for staker correctly
-     * - withdrawableShares are correct
-     * - depositScalingFactor is updated correctly
-     * - operatorShares increase by depositShares amount
-     * - defaultOperator is an operator, staker is delegated to defaultOperator, staker is not an operator
-     * - That the staker withdrawableShares is <= operatorShares (less due to rounding from non-WAD maxMagnitude)
-     */
-    function testFuzz_OperatorWhoAcceptsAllStakers_beaconChainStrategyShares(
-        Randomness r,
-        ISignatureUtils.SignatureWithExpiry memory approverSignatureAndExpiry
-    ) public rand(r) {
-        address staker = r.Address();
-        bytes32 salt = r.Bytes32();
-        int256 beaconShares = int256(r.Uint256(1 gwei, MAX_ETH_SUPPLY));
-
-        _registerOperatorWithBaseDetails(defaultOperator);
-        // Set the operators magnitude
-        _setOperatorMagnitude(defaultOperator, beaconChainETHStrategy, WAD);
-
-        // verify that the salt hasn't been used before
-        assertFalse(
-            delegationManager.delegationApproverSaltIsSpent(
-                delegationManager.delegationApprover(defaultOperator),
-                salt
-            ),
-            "salt somehow spent too early?"
-        );
-        // Set staker shares in BeaconChainStrategy
-        eigenPodManagerMock.setPodOwnerShares(staker, beaconShares);
-
-        // delegate from the `staker` to the operator
-        cheats.startPrank(staker);
-        _delegateTo_expectEmit_singleStrat(
-            DelegateToSingleStratEmitStruct({
-                staker: staker,
-                operator: defaultOperator,
-                strategy: beaconChainETHStrategy,
-                depositShares: uint256(beaconShares),
-                depositScalingFactor: WAD
-            })
-        );
-        delegationManager.delegateTo(defaultOperator, approverSignatureAndExpiry, salt);
-
-        _assertDeposit({
-            staker: staker,
-            operator: defaultOperator,
-            strategy: beaconChainETHStrategy,
-            operatorSharesBefore: 0,
-            withdrawableSharesBefore: 0,
-            depositSharesBefore: 0,
-            prevDsf: WAD,
-            depositAmount: uint256(beaconShares)
-        });
-        assertTrue(delegationManager.isOperator(defaultOperator), "staker not registered as operator");
-        assertEq(delegationManager.delegatedTo(staker), defaultOperator, "staker delegated to the wrong address");
-        assertFalse(delegationManager.isOperator(staker), "staker incorrectly registered as operator");
-        // verify that the salt is still marked as unused (since it wasn't checked or used)
-        assertFalse(
-            delegationManager.delegationApproverSaltIsSpent(
-                delegationManager.delegationApprover(defaultOperator),
-                salt
-            ),
-            "salt somehow spent too early?"
-        );
-        (uint256[] memory withdrawableShares, ) = delegationManager.getWithdrawableShares(staker, beaconChainETHStrategy.toArray());
-        _assertWithdrawableAndOperatorShares(
-            withdrawableShares[0],
-            delegationManager.operatorShares(defaultOperator, beaconChainETHStrategy),
-            "withdrawableShares not set correctly"
-        );
-    }
-
-    /**
-     * @notice `staker` delegates to an operator who does not require any signature verification (i.e. the operator’s `delegationApprover` address is set to the zero address)
-     * but it should revert as the strategy has been fully slashed for the operator.
-     * Assertion checks
-     * - staker is not delegated to defaultOperator afterwards
-     * - staker is not delegated
-     * - staker is not registered as an operator
-     * - salt is not spent
-     */
-    function testFuzz_Revert_OperatorWhoAcceptsAllStakers_AlreadySlashed100Percent_StrategyManagerShares(
-        Randomness r
-    ) public rand(r) {
-        address staker = r.Address();
-        uint256 shares = r.Uint256(1, MAX_STRATEGY_SHARES);
-
-        _registerOperatorWithBaseDetails(defaultOperator);
-
-        // Set staker shares in StrategyManager
-        IStrategy[] memory strategiesToReturn = strategyMock.toArray();
-        uint256[] memory sharesToReturn = shares.toArrayU256();
-        strategyManagerMock.setDeposits(staker, strategiesToReturn, sharesToReturn);
-
-        // Set the operators magnitude to be 0
-        _setOperatorMagnitude(defaultOperator, strategyMock, 0);
-
-        // delegate from the `staker` to the operator
-        cheats.prank(staker);
-        cheats.expectRevert(FullySlashed.selector);
-        delegationManager.delegateTo(defaultOperator, emptyApproverSignatureAndExpiry, emptySalt);
-
-        assertTrue(delegationManager.delegatedTo(staker) != defaultOperator, "staker should not be delegated to the operator");
-        assertFalse(delegationManager.isDelegated(staker), "staker should not be delegated");
-        assertFalse(delegationManager.isOperator(staker), "staker incorrectly registered as operator");
-        // verify that the salt is still marked as unused (since it wasn't checked or used)
-        assertFalse(
-            delegationManager.delegationApproverSaltIsSpent(
-                delegationManager.delegationApprover(defaultOperator),
-                emptySalt
-            ),
-            "salt somehow spent too early?"
-        );
-    }
-
-    /**
-     * @notice `staker` delegates to an operator who does not require any signature verification (i.e. the operator’s `delegationApprover` address is set to the zero address)
-     * but it should revert as the beaconChainStrategy has been fully slashed for the operator.
-     * The function should pass with any `operatorSignature` input (since it should be unused)
-     * Assertion checks
-     * - beaconChainETHStrategy shares are unchanged for the operator
-     * - staker is not delegated to defaultOperator afterwards
-     * - staker is not delegated
-     * - staker is not registered as an operator
-     * - salt is not spent
-     */
-    function testFuzz_Revert_OperatorWhoAcceptsAllStakers_AlreadySlashed100Percent_BeaconChainStrategyShares(
-        Randomness r,
-        ISignatureUtils.SignatureWithExpiry memory approverSignatureAndExpiry
-    ) public rand(r) {
-        address staker = r.Address();
-        bytes32 salt = r.Bytes32();
-        int256 beaconShares = int256(r.Uint256(1 gwei, MAX_ETH_SUPPLY));
-
-        _registerOperatorWithBaseDetails(defaultOperator);
-
-        // verify that the salt hasn't been used before
-        assertFalse(
-            delegationManager.delegationApproverSaltIsSpent(
-                delegationManager.delegationApprover(defaultOperator),
-                salt
-            ),
-            "salt somehow spent too early?"
-        );
-        // Set staker shares in BeaconChainStrategy
-        eigenPodManagerMock.setPodOwnerShares(staker, beaconShares);
-        uint256 beaconSharesBefore = delegationManager.operatorShares(staker, beaconChainETHStrategy);
-
-        // Set the operators magnitude for native restaking to be 0
-        _setOperatorMagnitude(defaultOperator, beaconChainETHStrategy, 0);
-
-        // delegate from the `staker` to the operator
-        cheats.startPrank(staker);
-        cheats.expectRevert(FullySlashed.selector);
-        delegationManager.delegateTo(defaultOperator, approverSignatureAndExpiry, salt);
-        uint256 beaconSharesAfter = delegationManager.operatorShares(defaultOperator, beaconChainETHStrategy);
-
-        assertEq(
-            beaconSharesBefore,
-            beaconSharesAfter,
-            "operator beaconchain shares should not have increased with negative shares"
-        );
-        assertTrue(delegationManager.delegatedTo(staker) != defaultOperator, "staker should not be delegated to the operator");
-        assertFalse(delegationManager.isDelegated(staker), "staker should not be delegated");
-        assertFalse(delegationManager.isOperator(staker), "staker incorrectly registered as operator");
-        // verify that the salt is still marked as unused (since it wasn't checked or used)
-        assertFalse(
-            delegationManager.delegationApproverSaltIsSpent(
-                delegationManager.delegationApprover(defaultOperator),
-                salt
-            ),
-            "salt somehow spent too early?"
-        );
-    }
-
-    /**
-     * @notice `staker` delegates to an operator who does not require any signature verification (i.e. the operator’s `delegationApprover` address is set to the zero address)
-     * and the strategy has already been slashed for the operator.
-     * Assertion Checks
-     * - Properly emitted events from `delegateTo`
-     * - depositShares incremented for staker correctly
-     * - withdrawableShares are correct
-     * - depositScalingFactor is updated correctly
-     * - operatorShares increase by depositShares amount
-     * - defaultOperator is an operator, staker is delegated to defaultOperator, staker is not an operator
-     * - That the staker withdrawableShares is <= operatorShares (less due to rounding from non-WAD maxMagnitude)
-     */
-    function testFuzz_OperatorWhoAcceptsAllStakers_AlreadySlashed_StrategyManagerShares(
-        Randomness r
-    ) public rand(r) {
-        address staker = r.Address();
-        uint256 shares = r.Uint256(1 gwei, MAX_STRATEGY_SHARES);
-        uint64 maxMagnitude = r.Uint64(1, WAD);
-
-        _registerOperatorWithBaseDetails(defaultOperator);
-        strategyManagerMock.addDeposit(staker, strategyMock, shares);
-        _setOperatorMagnitude(defaultOperator, strategyMock, maxMagnitude);
-
-        // Expected staker scaling factor
-        uint256 stakerScalingFactor = uint256(WAD).divWad(maxMagnitude);
-
-        // delegate from the `staker` to the operator
-        cheats.prank(staker);
-        _delegateTo_expectEmit_singleStrat(
-            DelegateToSingleStratEmitStruct({
-                staker: staker,
-                operator: defaultOperator,
-                strategy: strategyMock,
-                depositShares: shares,
-                depositScalingFactor: stakerScalingFactor
-            })
-        );
-        delegationManager.delegateTo(defaultOperator, emptyApproverSignatureAndExpiry, emptySalt);
-
-        _assertDeposit({
-            staker: staker,
-            operator: defaultOperator,
-            strategy: strategyMock,
-            operatorSharesBefore: 0,
-            withdrawableSharesBefore: 0,
-            depositSharesBefore: 0,
-            prevDsf: WAD,
-            depositAmount: shares
-        });
-        assertTrue(delegationManager.isOperator(defaultOperator), "staker not registered as operator");
-        assertEq(delegationManager.delegatedTo(staker), defaultOperator, "staker delegated to the wrong address");
-        assertFalse(delegationManager.isOperator(staker), "staker incorrectly registered as operator");
-        // verify that the salt is still marked as unused (since it wasn't checked or used)
-        assertFalse(
-            delegationManager.delegationApproverSaltIsSpent(
-                delegationManager.delegationApprover(defaultOperator),
-                emptySalt
-            ),
-            "salt somehow spent too early?"
-        );
-
-        (uint256[] memory withdrawableShares, ) = delegationManager.getWithdrawableShares(staker, strategyMock.toArray());
-        _assertWithdrawableAndOperatorShares(
-            withdrawableShares[0],
-            delegationManager.operatorShares(defaultOperator, strategyMock),
-            "withdrawableShares not set correctly"
-        );
-    }
-
-    /**
-     * @notice `staker` delegates to an operator who does not require any signature verification (i.e. the operator’s `delegationApprover` address is set to the zero address)
-     * and the strategy has already been slashed for the operator. `staker` holds beaconChainETHStrategy Shares
-     * Assertion Checks
-     * - Properly emitted events from `delegateTo`
-     * - depositShares incremented for staker correctly
-     * - withdrawableShares are correct
-     * - depositScalingFactor is updated correctly
-     * - operatorShares increase by depositShares amount
-     * - defaultOperator is an operator, staker is delegated to defaultOperator, staker is not an operator
-     * - That the staker withdrawableShares is <= operatorShares (less due to rounding from non-WAD maxMagnitude)
-     */
-    function testFuzz_OperatorWhoAcceptsAllStakers_AlreadySlashed_beaconChainStrategyShares(
-        Randomness r
-    ) public rand(r) {
-        address staker = r.Address();
-        uint64 maxMagnitude = r.Uint64(1, WAD);
-        int256 beaconShares = int256(r.Uint256(1 gwei, MAX_ETH_SUPPLY));
-
-        // Register and set operator's magnitude
-        _registerOperatorWithBaseDetails(defaultOperator);
-        _setOperatorMagnitude(defaultOperator, beaconChainETHStrategy, maxMagnitude);
-
-        // Set staker shares in BeaconChainStrategy
-        eigenPodManagerMock.setPodOwnerShares(staker, beaconShares);
-
-        // delegate from the `staker` to the operator, check for events emitted
-        cheats.startPrank(staker);
-        _delegateTo_expectEmit_singleStrat(
-            DelegateToSingleStratEmitStruct({
-                staker: staker,
-                operator: defaultOperator,
-                strategy: beaconChainETHStrategy,
-                depositShares: beaconShares > 0 ? uint256(beaconShares) : 0,
-                depositScalingFactor: uint256(WAD).divWad(maxMagnitude)
-            })
-        );
-        delegationManager.delegateTo(defaultOperator, emptyApproverSignatureAndExpiry, emptySalt);
-
-        _assertDeposit({
-            staker: staker,
-            operator: defaultOperator,
-            strategy: beaconChainETHStrategy,
-            operatorSharesBefore: 0,
-            withdrawableSharesBefore: 0,
-            depositSharesBefore: 0,
-            prevDsf: WAD,
-            depositAmount: uint256(beaconShares)
-        });
-        assertTrue(delegationManager.isOperator(defaultOperator), "staker not registered as operator");
-        assertEq(delegationManager.delegatedTo(staker), defaultOperator, "staker delegated to the wrong address");
-        assertFalse(delegationManager.isOperator(staker), "staker incorrectly registered as operator");
-        // verify that the salt is still marked as unused (since it wasn't checked or used)
-        assertFalse(
-            delegationManager.delegationApproverSaltIsSpent(
-                delegationManager.delegationApprover(defaultOperator),
-                emptySalt
-            ),
-            "salt somehow spent too early?"
-        );
-
-        (
-            uint256[] memory withdrawableShares,
-        ) = delegationManager.getWithdrawableShares(staker, beaconChainETHStrategy.toArray());
-        _assertWithdrawableAndOperatorShares(
-            withdrawableShares[0],
-            delegationManager.operatorShares(defaultOperator, beaconChainETHStrategy),
-            "withdrawableShares not set correctly"
-        );
-    }
-
-    /**
-     * @notice `staker` delegates to an operator who does not require any signature verification (i.e. the operator’s `delegationApprover` address is set to the zero address)
-     * and the strategy has already been slashed for the operator. `staker` holds beaconChainETHStrategy Shares and has been
-     * slashed on the beaconChain resulting in a non-WAD beaconChainSlashingFactor.
-     * Assertion Checks
-     * - Properly emitted events from `delegateTo`
-     * - depositShares incremented for staker correctly
-     * - withdrawableShares are correct
-     * - depositScalingFactor is updated correctly
-     * - operatorShares increase by depositShares amount
-     * - defaultOperator is an operator, staker is delegated to defaultOperator, staker is not an operator
-     * - That the staker withdrawableShares is <= operatorShares (less due to rounding from non-WAD maxMagnitude)
-     */
-    function testFuzz_OperatorWhoAcceptsAllStakers_AlreadySlashedAVSAndBeaconChain_beaconChainStrategyShares(
-        Randomness r
-    ) public rand(r) {
-        address staker = r.Address();
-        uint64 maxMagnitude = r.Uint64(1, WAD);
-        uint64 beaconChainSlashingFactor = r.Uint64(1, WAD - 1);
-        int256 beaconShares = int256(r.Uint256(1 gwei, MAX_ETH_SUPPLY));
-
-        // Register and set operator's magnitude
-        _registerOperatorWithBaseDetails(defaultOperator);
-        _setOperatorMagnitude(defaultOperator, beaconChainETHStrategy, maxMagnitude);
-        eigenPodManagerMock.setBeaconChainSlashingFactor(staker, beaconChainSlashingFactor);
-        // Set staker shares in BeaconChainStrategy
-        eigenPodManagerMock.setPodOwnerShares(staker, beaconShares);
-
-        // delegate from the `staker` to the operator, check for events emitted
-        cheats.startPrank(staker);
-        _delegateTo_expectEmit_singleStrat(
-            DelegateToSingleStratEmitStruct({
-                staker: staker,
-                operator: defaultOperator,
-                strategy: beaconChainETHStrategy,
-                depositShares: beaconShares > 0 ? uint256(beaconShares) : 0,
-                depositScalingFactor: uint256(WAD).divWad(maxMagnitude.mulWad(beaconChainSlashingFactor))
-            })
-        );
-        delegationManager.delegateTo(defaultOperator, emptyApproverSignatureAndExpiry, emptySalt);
-
-        _assertDeposit({
-            staker: staker,
-            operator: defaultOperator,
-            strategy: beaconChainETHStrategy,
-            operatorSharesBefore: 0,
-            withdrawableSharesBefore: 0,
-            depositSharesBefore: 0,
-            prevDsf: WAD,
-            depositAmount: uint256(beaconShares)
-        });
-        assertTrue(delegationManager.isOperator(defaultOperator), "staker not registered as operator");
-        assertEq(delegationManager.delegatedTo(staker), defaultOperator, "staker delegated to the wrong address");
-        assertFalse(delegationManager.isOperator(staker), "staker incorrectly registered as operator");
-        // verify that the salt is still marked as unused (since it wasn't checked or used)
-        assertFalse(
-            delegationManager.delegationApproverSaltIsSpent(
-                delegationManager.delegationApprover(defaultOperator),
-                emptySalt
-            ),
-            "salt somehow spent too early?"
-        );
-
-        (
-            uint256[] memory withdrawableShares,
-        ) = delegationManager.getWithdrawableShares(staker, beaconChainETHStrategy.toArray());
-        _assertWithdrawableAndOperatorShares(
-            withdrawableShares[0],
-            delegationManager.operatorShares(defaultOperator, beaconChainETHStrategy),
-            "withdrawableShares not set correctly"
-        );
-    }
-
-    /**
-     * @notice `staker` delegates to an operator who does not require any signature verification (i.e. the operator’s `delegationApprover` address is set to the zero address)
-     * via the `staker` calling `DelegationManager.delegateTo`
-     * Similar to tests above but now with staker who has both EigenPod and StrategyManager shares.
-     * Assertion Checks for strategyMock and beaconChainETHStrategy
-     * - Properly emitted events from `delegateTo`
-     * - depositShares incremented for staker correctly
-     * - withdrawableShares are correct
-     * - depositScalingFactor is updated correctly
-     * - operatorShares increase by depositShares amount
-     * - defaultOperator is an operator, staker is delegated to defaultOperator, staker is not an operator
-     * - That the staker withdrawableShares is <= operatorShares (less due to rounding from non-WAD maxMagnitude)
-     */
-    function testFuzz_OperatorWhoAcceptsAllStakers_BeaconChainAndStrategyManagerShares(
-        Randomness r,
-        ISignatureUtils.SignatureWithExpiry memory approverSignatureAndExpiry
-    ) public rand(r) {
-        address staker = r.Address();
-        bytes32 salt = r.Bytes32();
-        int256 beaconShares = int256(r.Uint256(1 gwei, MAX_ETH_SUPPLY));
-        uint256 shares = r.Uint256(1, MAX_STRATEGY_SHARES);
-
-        _registerOperatorWithBaseDetails(defaultOperator);
-
-        // verify that the salt hasn't been used before
-        assertFalse(
-            delegationManager.delegationApproverSaltIsSpent(
-                delegationManager.delegationApprover(defaultOperator),
-                salt
-            ),
-            "salt somehow spent too early?"
-        );
-        // Set staker shares in BeaconChainStrategy and StrategyMananger
-        strategyManagerMock.addDeposit(staker, strategyMock, shares);
-        eigenPodManagerMock.setPodOwnerShares(staker, beaconShares);
-        (
-            IStrategy[] memory strategiesToReturn,
-            uint256[] memory sharesToReturn
-        ) = delegationManager.getDepositedShares(staker);
-        uint256[] memory depositScalingFactors = new uint256[](2);
-        depositScalingFactors[0] = uint256(WAD);
-        depositScalingFactors[1] = uint256(WAD);
-        // delegate from the `staker` to the operator
-        cheats.startPrank(staker);
-        _delegateTo_expectEmit(
-            DelegateToEmitStruct({
-                staker: staker,
-                operator: defaultOperator,
-                strategies: strategiesToReturn,
-                depositShares: sharesToReturn,
-                depositScalingFactors: depositScalingFactors
-            })
-        );
-        delegationManager.delegateTo(defaultOperator, approverSignatureAndExpiry, salt);
-        cheats.stopPrank();
-
-        _assertDeposit({
-            staker: staker,
-            operator: defaultOperator,
-            strategy: beaconChainETHStrategy,
-            operatorSharesBefore: 0,
-            withdrawableSharesBefore: 0,
-            depositSharesBefore: 0,
-            prevDsf: WAD,
-            depositAmount: uint256(beaconShares)
-        });
-        _assertDeposit({
-            staker: staker,
-            operator: defaultOperator,
-            strategy: strategyMock,
-            operatorSharesBefore: 0,
-            withdrawableSharesBefore: 0,
-            depositSharesBefore: 0,
-            prevDsf: WAD,
-            depositAmount: shares
-        });
-        (uint256[] memory withdrawableShares, ) = delegationManager.getWithdrawableShares(staker, strategiesToReturn);
-        _assertWithdrawableAndOperatorShares(
-            withdrawableShares[0],
-            delegationManager.operatorShares(defaultOperator, strategyMock),
-            "withdrawableShares not set correctly"
-        );
-        _assertWithdrawableAndOperatorShares(
-            withdrawableShares[1],
-            delegationManager.operatorShares(defaultOperator, beaconChainETHStrategy),
-            "withdrawableShares not set correctly"
-        );
-
-        assertTrue(delegationManager.isOperator(defaultOperator), "staker not registered as operator");
-        assertEq(delegationManager.delegatedTo(staker), defaultOperator, "staker delegated to the wrong address");
-        assertFalse(delegationManager.isOperator(staker), "staker incorrectly registered as operator");
-        // verify that the salt is still marked as unused (since it wasn't checked or used)
-        assertFalse(
-            delegationManager.delegationApproverSaltIsSpent(
-                delegationManager.delegationApprover(defaultOperator),
-                salt
-            ),
-            "salt somehow spent too early?"
-        );
-    }
-
-    /**
-     * @notice `defaultStaker` delegates to an operator who does not require any signature verification (i.e. the operator’s `delegationApprover` address is set to the zero address)
-     * via the `defaultStaker` calling `DelegationManager.delegateTo`
-     * Similar to tests above but now with staker who has both EigenPod and StrategyManager shares.
-     * The operator has been slashed prior to deposit for both strategies.
-     * Assertion Checks for strategyMock and beaconChainETHStrategy
-     * - Properly emitted events from `delegateTo`
-     * - depositShares incremented for staker correctly
-     * - withdrawableShares are correct
-     * - depositScalingFactor is updated correctly
-     * - operatorShares increase by depositShares amount
-     * - defaultOperator is an operator, defaultStaker is delegated to defaultOperator, defaultStaker is not an operator
-     * - That the defaultStaker withdrawableShares is <= operatorShares (less due to rounding from non-WAD maxMagnitude)
-     */
-    function testFuzz_OperatorWhoAcceptsAllStakers_AlreadySlashed_BeaconChainAndStrategyManagerShares(
-        Randomness r
-    ) public rand(r) {
-        // 1. register operator and setup values, magnitudes
-        uint256 shares = r.Uint256(1, MAX_STRATEGY_SHARES);
-        int256 beaconShares = int256(r.Uint256(1 gwei, MAX_ETH_SUPPLY));
-        uint64 maxMagnitudeBeacon = r.Uint64(1, WAD);
-        uint64 maxMagnitudeStrategy = r.Uint64(1, WAD);
-        _registerOperatorWithBaseDetails(defaultOperator);
-        _setOperatorMagnitude(defaultOperator, beaconChainETHStrategy, maxMagnitudeBeacon);
-        _setOperatorMagnitude(defaultOperator, strategyMock, maxMagnitudeStrategy);
-
-        // 2. Set staker shares in BeaconChainStrategy and StrategyMananger
-        strategyManagerMock.addDeposit(defaultStaker, strategyMock, shares);
-        eigenPodManagerMock.setPodOwnerShares(defaultStaker, beaconShares);
-        (
-            IStrategy[] memory strategiesToReturn,
-            uint256[] memory sharesToReturn
-        ) = delegationManager.getDepositedShares(defaultStaker);
-
-        // 3. delegate from the `staker` to the operator with expected emitted events
-        cheats.startPrank(defaultStaker);
-        uint256[] memory depositScalingFactors = new uint256[](2);
-        depositScalingFactors[0] = uint256(WAD).divWad(maxMagnitudeStrategy);
-        depositScalingFactors[1] = uint256(WAD).divWad(maxMagnitudeBeacon);
-        _delegateTo_expectEmit(
-            DelegateToEmitStruct({
-                staker: defaultStaker,
-                operator: defaultOperator,
-                strategies: strategiesToReturn,
-                depositShares: sharesToReturn,
-                depositScalingFactors: depositScalingFactors
-            })
-        );
-        delegationManager.delegateTo(defaultOperator, emptyApproverSignatureAndExpiry, emptySalt);
-        cheats.stopPrank();
-
-        // 4. Assert correct end state values
-        _assertDeposit({
-            staker: defaultStaker,
-            operator: defaultOperator,
-            strategy: beaconChainETHStrategy,
-            operatorSharesBefore: 0,
-            withdrawableSharesBefore: 0,
-            depositSharesBefore: 0,
-            prevDsf: WAD,
-            depositAmount: uint256(beaconShares)
-        });
-        _assertDeposit({
-            staker: defaultStaker,
-            operator: defaultOperator,
-            strategy: strategyMock,
-            operatorSharesBefore: 0,
-            withdrawableSharesBefore: 0,
-            depositSharesBefore: 0,
-            prevDsf: WAD,
-            depositAmount: shares
-        });
-        assertTrue(delegationManager.isOperator(defaultOperator), "defaultStaker not registered as operator");
-        assertEq(delegationManager.delegatedTo(defaultStaker), defaultOperator, "defaultStaker delegated to the wrong address");
-        assertFalse(delegationManager.isOperator(defaultStaker), "staker incorrectly registered as operator");
-        // verify that the salt is still marked as unused (since it wasn't checked or used)
-        assertFalse(
-            delegationManager.delegationApproverSaltIsSpent(
-                delegationManager.delegationApprover(defaultOperator),
-                emptySalt
-            ),
-            "salt somehow spent too early?"
-        );
-        (uint256[] memory withdrawableShares, ) = delegationManager.getWithdrawableShares(defaultStaker, strategiesToReturn);
-        _assertWithdrawableAndOperatorShares(
-            withdrawableShares[0],
-            delegationManager.operatorShares(defaultOperator, strategyMock),
-            "withdrawable strategy shares not set correctly"
-        );
-        _assertWithdrawableAndOperatorShares(
-            withdrawableShares[1],
-            delegationManager.operatorShares(defaultOperator, beaconChainETHStrategy),
-            "withdrawable beacon shares not set correctly"
-        );
-    }
-
-    /**
-     * @notice `staker` delegates to a operator who does not require any signature verification similar to test above.
-     * In this scenario, staker doesn't have any delegatable shares and operator shares should not increase. Staker
-     * should still be correctly delegated to the operator after the call.
-     */
-    function testFuzz_OperatorWhoAcceptsAllStakers_ZeroDelegatableShares(
-        Randomness r,
-        ISignatureUtils.SignatureWithExpiry memory approverSignatureAndExpiry
-    ) public rand(r) {
-        address staker = r.Address();
-        bytes32 salt = r.Bytes32();
-        _registerOperatorWithBaseDetails(defaultOperator);
-
-        // verify that the salt hasn't been used before
-        assertFalse(
-            delegationManager.delegationApproverSaltIsSpent(
-                delegationManager.delegationApprover(defaultOperator),
-                salt
-            ),
-            "salt somehow spent too early?"
-        );
-
-        // delegate from the `staker` to the operator
-        cheats.startPrank(staker);
-        cheats.expectEmit(true, true, true, true, address(delegationManager));
-        emit StakerDelegated(staker, defaultOperator);
-        delegationManager.delegateTo(defaultOperator, approverSignatureAndExpiry, salt);
-        cheats.stopPrank();
-
-        assertTrue(delegationManager.isOperator(defaultOperator), "staker not registered as operator");
-        assertEq(delegationManager.delegatedTo(staker), defaultOperator, "staker delegated to the wrong address");
-        assertFalse(delegationManager.isOperator(staker), "staker incorrectly registered as operator");
-        // verify that the salt is still marked as unused (since it wasn't checked or used)
-        assertFalse(
-            delegationManager.delegationApproverSaltIsSpent(
-                delegationManager.delegationApprover(defaultOperator),
-                salt
-            ),
-            "salt somehow spent too early?"
-        );
-    }
-
-    /**
-     * @notice Like `testDelegateToOperatorWhoRequiresECDSASignature` but using an invalid expiry on purpose and checking that reversion occurs
-     */
-    function testFuzz_Revert_WhenOperatorWhoRequiresECDSASignature_ExpiredDelegationApproverSignature(
-        Randomness r
-    ) public rand(r) {
-        address staker = r.Address();
-        bytes32 salt = r.Bytes32();
-        uint256 expiry = r.Uint256(0, block.timestamp - 1);
-        // roll to a very late timestamp
-        skip(type(uint256).max / 2);
-
-        _registerOperatorWithDelegationApprover(defaultOperator);
-
-        // calculate the delegationSigner's signature
-        ISignatureUtils.SignatureWithExpiry memory approverSignatureAndExpiry = _getApproverSignature(
-            delegationSignerPrivateKey,
-            staker,
-            defaultOperator,
-            salt,
-            expiry
-        );
-
-        // delegate from the `staker` to the operator
-        cheats.startPrank(staker);
-        cheats.expectRevert(ISignatureUtils.SignatureExpired.selector);
-        delegationManager.delegateTo(defaultOperator, approverSignatureAndExpiry, salt);
-        cheats.stopPrank();
-    }
-
-    /**
-     * @notice Like `testDelegateToOperatorWhoRequiresECDSASignature` but undelegating after delegating and trying the same approveSignature
-     * and checking that reversion occurs with the same salt
-     */
-    function testFuzz_Revert_WhenOperatorWhoRequiresECDSASignature_PreviouslyUsedSalt(
-        Randomness r
-    ) public rand(r) {
-        address staker = r.Address();
-        bytes32 salt = r.Bytes32();
-        uint256 expiry = r.Uint256(block.timestamp + 1, type(uint256).max);
-
-        _registerOperatorWithDelegationApprover(defaultOperator);
-
-        // verify that the salt hasn't been used before
-        assertFalse(
-            delegationManager.delegationApproverSaltIsSpent(
-                delegationManager.delegationApprover(defaultOperator),
-                salt
-            ),
-            "salt somehow spent too early?"
-        );
-        // calculate the delegationSigner's signature
-        ISignatureUtils.SignatureWithExpiry memory approverSignatureAndExpiry = _getApproverSignature(
-            delegationSignerPrivateKey,
-            staker,
-            defaultOperator,
-            salt,
-            expiry
-        );
-
-        // delegate from the `staker` to the operator, undelegate, and then try to delegate again with same approversalt
-        // to check that call reverts
-        cheats.startPrank(staker);
-        delegationManager.delegateTo(defaultOperator, approverSignatureAndExpiry, salt);
-        assertTrue(
-            delegationManager.delegationApproverSaltIsSpent(
-                delegationManager.delegationApprover(defaultOperator),
-                salt
-            ),
-            "salt somehow spent not spent?"
-        );
-        delegationManager.undelegate(staker);
-        cheats.expectRevert(SaltSpent.selector);
-        delegationManager.delegateTo(defaultOperator, approverSignatureAndExpiry, salt);
-        cheats.stopPrank();
-    }
-
-    /**
-     * @notice Like `testDelegateToOperatorWhoRequiresECDSASignature` but using an incorrect signature on purpose and checking that reversion occurs
-     */
-    function testFuzz_Revert_WhenOperatorWhoRequiresECDSASignature_WithBadSignature(
-        Randomness random
-    ) public rand(random) {
-        address staker = random.Address();
-        uint256 expiry = random.Uint256(block.timestamp + 1, type(uint256).max);
-
-        _registerOperatorWithDelegationApprover(defaultOperator);
-
-        // calculate the signature
-        ISignatureUtils.SignatureWithExpiry memory approverSignatureAndExpiry;
-        approverSignatureAndExpiry.expiry = expiry;
-        {
-            bytes32 digestHash = delegationManager.calculateDelegationApprovalDigestHash(
-                staker,
-                defaultOperator,
-                delegationManager.delegationApprover(defaultOperator),
-                emptySalt,
-                expiry
-            );
-            (uint8 v, bytes32 r, bytes32 s) = cheats.sign(delegationSignerPrivateKey, digestHash);
-            // mess up the signature by flipping v's parity
-            v = (v == 27 ? 28 : 27);
-            approverSignatureAndExpiry.signature = abi.encodePacked(r, s, v);
-        }
-
-        // try to delegate from the `staker` to the operator, and check reversion
-        cheats.startPrank(staker);
-        cheats.expectRevert(ISignatureUtils.InvalidSignature.selector);
-        delegationManager.delegateTo(defaultOperator, approverSignatureAndExpiry, emptySalt);
-        cheats.stopPrank();
-    }
-
-    /**
-     * @notice `staker` delegates to an operator who requires signature verification through an EOA (i.e. the operator’s `delegationApprover` address is set to a nonzero EOA)
-     * via the `staker` calling `DelegationManager.delegateTo`
-     * The function should pass *only with a valid ECDSA signature from the `delegationApprover`, OR if called by the operator or their delegationApprover themselves
-     * Properly emits a `StakerDelegated` event
-     * Staker is correctly delegated after the call (i.e. correct storage update)
-     * Reverts if the staker is already delegated (to the operator or to anyone else)
-     * Reverts if the ‘operator’ is not actually registered as an operator
-     */
-    function testFuzz_OperatorWhoRequiresECDSASignature(Randomness r) public rand(r) {
-        address staker = r.Address();
-        bytes32 salt = r.Bytes32();
-        uint256 expiry = r.Uint256(block.timestamp, type(uint256).max);
-
-        _registerOperatorWithDelegationApprover(defaultOperator);
-
-        // verify that the salt hasn't been used before
-        assertFalse(
-            delegationManager.delegationApproverSaltIsSpent(
-                delegationManager.delegationApprover(defaultOperator),
-                salt
-            ),
-            "salt somehow spent too early?"
-        );
-        // calculate the delegationSigner's signature
-        ISignatureUtils.SignatureWithExpiry memory approverSignatureAndExpiry = _getApproverSignature(
-            delegationSignerPrivateKey,
-            staker,
-            defaultOperator,
-            salt,
-            expiry
-        );
-
-        // delegate from the `staker` to the operator
-        cheats.startPrank(staker);
-        cheats.expectEmit(true, true, true, true, address(delegationManager));
-        emit StakerDelegated(staker, defaultOperator);
-        delegationManager.delegateTo(defaultOperator, approverSignatureAndExpiry, salt);
-        cheats.stopPrank();
-
-        assertFalse(delegationManager.isOperator(staker), "staker incorrectly registered as operator");
-        assertEq(delegationManager.delegatedTo(staker), defaultOperator, "staker delegated to the wrong address");
-        assertFalse(delegationManager.isOperator(staker), "staker incorrectly registered as operator");
-
-        if (staker == delegationManager.delegationApprover(defaultOperator)) {
-            // verify that the salt is still marked as unused (since it wasn't checked or used)
-            assertFalse(
-                delegationManager.delegationApproverSaltIsSpent(
-                    delegationManager.delegationApprover(defaultOperator),
-                    salt
-                ),
-                "salt somehow spent too incorrectly?"
-            );
-        } else {
-            // verify that the salt is marked as used
-            assertTrue(
-                delegationManager.delegationApproverSaltIsSpent(
-                    delegationManager.delegationApprover(defaultOperator),
-                    salt
-                ),
-                "salt somehow spent not spent?"
-            );
-        }
-    }
-
-    /**
-     * @notice `staker` delegates to an operator who requires signature verification through an EOA (i.e. the operator’s `delegationApprover` address is set to a nonzero EOA)
-     * via the `staker` calling `DelegationManager.delegateTo`
-     * The function should pass *only with a valid ECDSA signature from the `delegationApprover`, OR if called by the operator or their delegationApprover themselves
-     * Properly emits a `StakerDelegated` event
-     * Staker is correctly delegated after the call (i.e. correct storage update)
-     * Operator shares should increase by the amount of shares delegated
-     * Reverts if the staker is already delegated (to the operator or to anyone else)
-     * Reverts if the ‘operator’ is not actually registered as an operator
-     */
-    function testFuzz_OperatorWhoRequiresECDSASignature_StrategyManagerShares(
-        Randomness r
-    ) public rand(r) {
-        address staker = r.Address();
-        bytes32 salt = r.Bytes32();
-        uint256 expiry = r.Uint256(block.timestamp, type(uint256).max);
-        uint256 shares = r.Uint256(1, MAX_STRATEGY_SHARES);
-
-        _registerOperatorWithDelegationApprover(defaultOperator);
-
-        // verify that the salt hasn't been used before
-        assertFalse(
-            delegationManager.delegationApproverSaltIsSpent(
-                delegationManager.delegationApprover(defaultOperator),
-                salt
-            ),
-            "salt somehow spent too early?"
-        );
-        // calculate the delegationSigner's signature
-        ISignatureUtils.SignatureWithExpiry memory approverSignatureAndExpiry = _getApproverSignature(
-            delegationSignerPrivateKey,
-            staker,
-            defaultOperator,
-            salt,
-            expiry
-        );
-
-        // Set staker shares in StrategyManager
-        strategyManagerMock.addDeposit(staker, strategyMock, shares);
-        // delegate from the `staker` to the operator
-        cheats.startPrank(staker);
-        _delegateTo_expectEmit_singleStrat(
-            DelegateToSingleStratEmitStruct({
-                staker: staker,
-                operator: defaultOperator,
-                strategy: strategyMock,
-                depositShares: shares,
-                depositScalingFactor: WAD
-            })
-        );
-        delegationManager.delegateTo(defaultOperator, approverSignatureAndExpiry, salt);
-        cheats.stopPrank();
-        _assertDeposit({
-            staker: staker,
-            operator: defaultOperator,
-            strategy: strategyMock,
-            operatorSharesBefore: 0,
-            withdrawableSharesBefore: 0,
-            depositSharesBefore: 0,
-            prevDsf: WAD,
-            depositAmount: shares
-        });
-        assertFalse(delegationManager.isOperator(staker), "staker incorrectly registered as operator");
-        assertEq(delegationManager.delegatedTo(staker), defaultOperator, "staker delegated to the wrong address");
-        assertFalse(delegationManager.isOperator(staker), "staker incorrectly registered as operator");
-        (uint256[] memory withdrawableShares, ) = delegationManager.getWithdrawableShares(staker, strategyMock.toArray());
-        _assertWithdrawableAndOperatorShares(
-            withdrawableShares[0],
-            delegationManager.operatorShares(defaultOperator, strategyMock),
-            "withdrawableShares not set correctly"
-        );
-
-        if (staker == delegationManager.delegationApprover(defaultOperator)) {
-            // verify that the salt is still marked as unused (since it wasn't checked or used)
-            assertFalse(
-                delegationManager.delegationApproverSaltIsSpent(
-                    delegationManager.delegationApprover(defaultOperator),
-                    salt
-                ),
-                "salt somehow spent too incorrectly?"
-            );
-        } else {
-            // verify that the salt is marked as used
-            assertTrue(
-                delegationManager.delegationApproverSaltIsSpent(
-                    delegationManager.delegationApprover(defaultOperator),
-                    salt
-                ),
-                "salt somehow spent not spent?"
-            );
-        }
-    }
-
-    /**
-     * @notice `staker` delegates to an operator who requires signature verification through an EOA (i.e. the operator’s `delegationApprover` address is set to a nonzero EOA)
-     * via the `staker` calling `DelegationManager.delegateTo`
-     * The function should pass *only with a valid ECDSA signature from the `delegationApprover`, OR if called by the operator or their delegationApprover themselves
-     * Properly emits a `StakerDelegated` event
-     * Staker is correctly delegated after the call (i.e. correct storage update)
-     * Operator beaconShares should increase by the amount of shares delegated if beaconShares > 0
-     * Reverts if the staker is already delegated (to the operator or to anyone else)
-     * Reverts if the ‘operator’ is not actually registered as an operator
-     */
-    function testFuzz_OperatorWhoRequiresECDSASignature_BeaconChainStrategyShares(
-        Randomness r
-    ) public rand(r) {
-        address staker = r.Address();
-        bytes32 salt = r.Bytes32();
-        uint256 expiry = r.Uint256(block.timestamp, type(uint256).max);
-        int256 beaconShares = int256(r.Uint256(1 gwei, MAX_ETH_SUPPLY));
-
-        _registerOperatorWithDelegationApprover(defaultOperator);
-
-        // verify that the salt hasn't been used before
-        assertFalse(
-            delegationManager.delegationApproverSaltIsSpent(
-                delegationManager.delegationApprover(defaultOperator),
-                salt
-            ),
-            "salt somehow spent too early?"
-        );
-        // calculate the delegationSigner's signature
-        ISignatureUtils.SignatureWithExpiry memory approverSignatureAndExpiry = _getApproverSignature(
-            delegationSignerPrivateKey,
-            staker,
-            defaultOperator,
-            salt,
-            expiry
-        );
-
-        // Set staker shares in BeaconChainStrategy
-        eigenPodManagerMock.setPodOwnerShares(staker, beaconShares);
-        // delegate from the `staker` to the operator
-        cheats.startPrank(staker);
-        _delegateTo_expectEmit_singleStrat(
-            DelegateToSingleStratEmitStruct({
-                staker: staker,
-                operator: defaultOperator,
-                strategy: beaconChainETHStrategy,
-                depositShares: uint256(beaconShares),
-                depositScalingFactor: WAD
-            })
-        );
-        delegationManager.delegateTo(defaultOperator, approverSignatureAndExpiry, salt);
-        cheats.stopPrank();
-
-        _assertDeposit({
-            staker: staker,
-            operator: defaultOperator,
-            strategy: beaconChainETHStrategy,
-            operatorSharesBefore: 0,
-            withdrawableSharesBefore: 0,
-            depositSharesBefore: 0,
-            prevDsf: WAD,
-            depositAmount: uint256(beaconShares)
-        });
-        (
-            uint256[] memory withdrawableShares,
-        ) = delegationManager.getWithdrawableShares(staker, beaconChainETHStrategy.toArray());
-        _assertWithdrawableAndOperatorShares(
-            withdrawableShares[0],
-            delegationManager.operatorShares(defaultOperator, beaconChainETHStrategy),
-            "withdrawableShares not set correctly"
-        );
-        assertFalse(delegationManager.isOperator(staker), "staker incorrectly registered as operator");
-        assertEq(delegationManager.delegatedTo(staker), defaultOperator, "staker delegated to the wrong address");
-        assertFalse(delegationManager.isOperator(staker), "staker incorrectly registered as operator");
-        if (staker == delegationManager.delegationApprover(defaultOperator)) {
-            // verify that the salt is still marked as unused (since it wasn't checked or used)
-            assertFalse(
-                delegationManager.delegationApproverSaltIsSpent(
-                    delegationManager.delegationApprover(defaultOperator),
-                    salt
-                ),
-                "salt somehow spent too incorrectly?"
-            );
-        } else {
-            // verify that the salt is marked as used
-            assertTrue(
-                delegationManager.delegationApproverSaltIsSpent(
-                    delegationManager.delegationApprover(defaultOperator),
-                    salt
-                ),
-                "salt somehow spent not spent?"
-            );
-        }
-    }
-
-    /**
-     * @notice `staker` delegates to an operator who requires signature verification through an EOA (i.e. the operator’s `delegationApprover` address is set to a nonzero EOA)
-     * via the `staker` calling `DelegationManager.delegateTo`
-     * The function should pass *only with a valid ECDSA signature from the `delegationApprover`, OR if called by the operator or their delegationApprover themselves
-     * Properly emits a `StakerDelegated` event
-     * Staker is correctly delegated after the call (i.e. correct storage update)
-     * Operator beaconshares should increase by the amount of beaconShares delegated if beaconShares > 0
-     * Operator strategy manager shares should icnrease by amount of shares
-     * Reverts if the staker is already delegated (to the operator or to anyone else)
-     * Reverts if the ‘operator’ is not actually registered as an operator
-     */
-    function testFuzz_OperatorWhoRequiresECDSASignature_BeaconChainAndStrategyManagerShares(
-        Randomness r
-    ) public rand(r) {
-        address staker = r.Address();
-        bytes32 salt = r.Bytes32();
-        uint256 expiry = r.Uint256(block.timestamp, type(uint256).max);
-        int256 beaconShares = int256(r.Uint256(1 gwei, MAX_ETH_SUPPLY));
-        uint256 shares = r.Uint256(1, MAX_STRATEGY_SHARES);
-
-        // filter inputs, since this will fail when the staker is already registered as an operator
-        _registerOperatorWithDelegationApprover(defaultOperator);
-
-        // verify that the salt hasn't been used before
-        assertFalse(
-            delegationManager.delegationApproverSaltIsSpent(
-                delegationManager.delegationApprover(defaultOperator),
-                salt
-            ),
-            "salt somehow spent too early?"
-        );
-        // calculate the delegationSigner's signature
-        ISignatureUtils.SignatureWithExpiry memory approverSignatureAndExpiry = _getApproverSignature(
-            delegationSignerPrivateKey,
-            staker,
-            defaultOperator,
-            salt,
-            expiry
-        );
-
-        // Set staker shares in BeaconChainStrategy and StrategyMananger
-        uint256[] memory depositScalingFactors = new uint256[](2);
-        depositScalingFactors[0] = uint256(WAD);
-        depositScalingFactors[1] = uint256(WAD);
-        strategyManagerMock.addDeposit(staker, strategyMock, shares);
-        eigenPodManagerMock.setPodOwnerShares(staker, beaconShares);
-        (
-            IStrategy[] memory strategiesToReturn,
-            uint256[] memory sharesToReturn
-        ) = delegationManager.getDepositedShares(staker);
-        // delegate from the `staker` to the operator
-        cheats.startPrank(staker);
-        _delegateTo_expectEmit(
-            DelegateToEmitStruct({
-                staker: staker,
-                operator: defaultOperator,
-                strategies: strategiesToReturn,
-                depositShares: sharesToReturn,
-                depositScalingFactors: depositScalingFactors
-            })
-        );
-        delegationManager.delegateTo(defaultOperator, approverSignatureAndExpiry, salt);
-        cheats.stopPrank();
-
-        _assertDeposit({
-            staker: staker,
-            operator: defaultOperator,
-            strategy: beaconChainETHStrategy,
-            operatorSharesBefore: 0,
-            withdrawableSharesBefore: 0,
-            depositSharesBefore: 0,
-            prevDsf: WAD,
-            depositAmount: uint256(beaconShares)
-        });
-        _assertDeposit({
-            staker: staker,
-            operator: defaultOperator,
-            strategy: strategyMock,
-            operatorSharesBefore: 0,
-            withdrawableSharesBefore: 0,
-            depositSharesBefore: 0,
-            prevDsf: WAD,
-            depositAmount: shares
-        });
-        (uint256[] memory withdrawableShares, ) = delegationManager.getWithdrawableShares(staker, strategiesToReturn);
-        _assertWithdrawableAndOperatorShares(
-            withdrawableShares[0],
-            delegationManager.operatorShares(defaultOperator, strategyMock),
-            "withdrawableShares for strategy not set correctly"
-        );
-        _assertWithdrawableAndOperatorShares(
-            withdrawableShares[1],
-            delegationManager.operatorShares(defaultOperator, beaconChainETHStrategy),
-            "withdrawableShares for beacon strategy not set correctly"
-        );
-        assertFalse(delegationManager.isOperator(staker), "staker incorrectly registered as operator");
-        assertEq(delegationManager.delegatedTo(staker), defaultOperator, "staker delegated to the wrong address");
-        assertFalse(delegationManager.isOperator(staker), "staker incorrectly registered as operator");
-        if (staker == delegationManager.delegationApprover(defaultOperator)) {
-            // verify that the salt is still marked as unused (since it wasn't checked or used)
-            assertFalse(
-                delegationManager.delegationApproverSaltIsSpent(
-                    delegationManager.delegationApprover(defaultOperator),
-                    salt
-                ),
-                "salt somehow spent too incorrectly?"
-            );
-        } else {
-            // verify that the salt is marked as used
-            assertTrue(
-                delegationManager.delegationApproverSaltIsSpent(
-                    delegationManager.delegationApprover(defaultOperator),
-                    salt
-                ),
-                "salt somehow spent not spent?"
-            );
-        }
-    }
-
-    /**
-     * @notice delegateTo test with operator's delegationApprover address set to a contract address
-     * and check that reversion occurs when the signature is expired
-     */
-    function testFuzz_Revert_WhenOperatorWhoRequiresEIP1271Signature_ExpiredDelegationApproverSignature(
-        Randomness r
-    ) public rand(r) {
-        address staker = r.Address();
-        uint256 expiry = r.Uint256(0, block.timestamp - 1);
-        uint256 currTimestamp = r.Uint256(block.timestamp, type(uint256).max);
-
-        // roll to a late timestamp
-        skip(currTimestamp);
-
-        _registerOperatorWithDelegationApprover(defaultOperator);
-
-        // create the signature struct
-        ISignatureUtils.SignatureWithExpiry memory approverSignatureAndExpiry;
-        approverSignatureAndExpiry.expiry = expiry;
-
-        // try to delegate from the `staker` to the operator, and check reversion
-        cheats.startPrank(staker);
-        cheats.expectRevert(ISignatureUtils.SignatureExpired.selector);
-        delegationManager.delegateTo(defaultOperator, approverSignatureAndExpiry, emptySalt);
-        cheats.stopPrank();
-    }
-
-    /**
-     * @notice delegateTo test with operator's delegationApprover address set to a contract address
-     * and check that reversion occurs when the signature approverSalt is already used.
-     * Performed by delegating to operator, undelegating, and trying to reuse the same signature
-     */
-    function testFuzz_Revert_WhenOperatorWhoRequiresEIP1271Signature_PreviouslyUsedSalt(
-        Randomness r
-    ) public rand(r) {
-        address staker = r.Address();
-        bytes32 salt = r.Bytes32();
-        uint256 expiry = r.Uint256(block.timestamp, type(uint256).max);
-
-        // register *this contract* as an operator
-        // filter inputs, since this will fail when the staker is already registered as an operator
-        _registerOperatorWith1271DelegationApprover(defaultOperator);
-
-        // calculate the delegationSigner's signature
-        ISignatureUtils.SignatureWithExpiry memory approverSignatureAndExpiry = _getApproverSignature(
-            delegationSignerPrivateKey,
-            staker,
-            defaultOperator,
-            salt,
-            expiry
-        );
-
-        // delegate from the `staker` to the operator
-        cheats.startPrank(staker);
-        cheats.expectEmit(true, true, true, true, address(delegationManager));
-        emit StakerDelegated(staker, defaultOperator);
-        delegationManager.delegateTo(defaultOperator, approverSignatureAndExpiry, salt);
-        delegationManager.undelegate(staker);
-        // Reusing same signature should revert with salt already being used
-        cheats.expectRevert(SaltSpent.selector);
-        delegationManager.delegateTo(defaultOperator, approverSignatureAndExpiry, salt);
-        cheats.stopPrank();
-    }
-
-    /**
-     * @notice delegateTo test with operator's delegationApprover address set to a contract address that
-     * is non compliant with EIP1271
-     */
-    function testFuzz_Revert_WhenOperatorWhoRequiresEIP1271Signature_NonCompliantWallet(
-        Randomness r
-    ) public rand(r) {
-        address staker = r.Address();
-        uint256 expiry = r.Uint256(block.timestamp, type(uint256).max);
-
-        // deploy a ERC1271MaliciousMock contract that will return an incorrect value when called
-        ERC1271MaliciousMock wallet = new ERC1271MaliciousMock();
-        _registerOperator(defaultOperator, address(wallet), emptyStringForMetadataURI);
-
-        // create the signature struct
-        ISignatureUtils.SignatureWithExpiry memory approverSignatureAndExpiry;
-        approverSignatureAndExpiry.expiry = expiry;
-
-        // try to delegate from the `staker` to the operator, and check reversion
-        cheats.startPrank(staker);
-        // because the ERC1271MaliciousMock contract returns the wrong amount of data, we get a low-level "EvmError: Revert" message here rather than the error message bubbling up
-        cheats.expectRevert();
-        delegationManager.delegateTo(defaultOperator, approverSignatureAndExpiry, emptySalt);
-        cheats.stopPrank();
-    }
-
-    /**
-     * @notice delegateTo test with operator's delegationApprover address set to a contract address that
-     * returns a value other than the EIP1271 "magic bytes" and checking that reversion occurs appropriately
-     */
-    function testFuzz_Revert_WhenOperatorWhoRequiresEIP1271Signature_IsValidSignatureFails(
-        Randomness r
-    ) public rand(r) {
-        address staker = r.Address();
-        bytes32 salt = r.Bytes32();
-        uint256 expiry = r.Uint256(block.timestamp, type(uint256).max);
-
-        // deploy a ERC1271WalletMock contract that will return an incorrect value when called
-        // owner is the 0 address
-        ERC1271WalletMock wallet = new ERC1271WalletMock(address(1));
-        _registerOperator(defaultOperator, address(wallet), emptyStringForMetadataURI);
-
-        // calculate the delegationSigner's but this is not the correct signature from the wallet contract
-        // since the wallet owner is address(1)
-        ISignatureUtils.SignatureWithExpiry memory approverSignatureAndExpiry = _getApproverSignature(
-            delegationSignerPrivateKey,
-            staker,
-            defaultOperator,
-            salt,
-            expiry
-        );
-
-        // try to delegate from the `staker` to the operator, and check reversion
-        cheats.startPrank(staker);
-        // Signature should fail as the wallet will not return EIP1271_MAGICVALUE
-        cheats.expectRevert(ISignatureUtils.InvalidSignature.selector);
-        delegationManager.delegateTo(defaultOperator, approverSignatureAndExpiry, emptySalt);
-        cheats.stopPrank();
-    }
-
-    /**
-     * @notice `staker` delegates to an operator who requires signature verification through an EIP1271-compliant contract (i.e. the operator’s `delegationApprover` address is
-     * set to a nonzero and code-containing address) via the `staker` calling `DelegationManager.delegateTo`
-     * The function uses OZ's ERC1271WalletMock contract, and thus should pass *only when a valid ECDSA signature from the `owner` of the ERC1271WalletMock contract,
-     * OR if called by the operator or their delegationApprover themselves
-     * Properly emits a `StakerDelegated` event
-     * Staker is correctly delegated after the call (i.e. correct storage update)
-     * Reverts if the staker is already delegated (to the operator or to anyone else)
-     * Reverts if the ‘operator’ is not actually registered as an operator
-     */
-    function testFuzz_OperatorWhoRequiresEIP1271Signature(Randomness r) public rand(r) {
-        address staker = r.Address();
-        bytes32 salt = r.Bytes32();
-        uint256 expiry = r.Uint256(block.timestamp, type(uint256).max);
-
-        _registerOperatorWith1271DelegationApprover(defaultOperator);
-
-        // verify that the salt hasn't been used before
-        assertFalse(
-            delegationManager.delegationApproverSaltIsSpent(
-                delegationManager.delegationApprover(defaultOperator),
-                salt
-            ),
-            "salt somehow spent too early?"
-        );
-        // calculate the delegationSigner's signature
-        ISignatureUtils.SignatureWithExpiry memory approverSignatureAndExpiry = _getApproverSignature(
-            delegationSignerPrivateKey,
-            staker,
-            defaultOperator,
-            salt,
-            expiry
-        );
-
-        // delegate from the `staker` to the operator
-        cheats.startPrank(staker);
-        cheats.expectEmit(true, true, true, true, address(delegationManager));
-        emit StakerDelegated(staker, defaultOperator);
-        delegationManager.delegateTo(defaultOperator, approverSignatureAndExpiry, salt);
-        cheats.stopPrank();
-
-        assertTrue(delegationManager.isDelegated(staker), "staker not delegated correctly");
-        assertEq(delegationManager.delegatedTo(staker), defaultOperator, "staker delegated to the wrong address");
-        assertFalse(delegationManager.isOperator(staker), "staker incorrectly registered as operator");
-
-        // check that the nonce incremented appropriately
-        if (staker == defaultOperator || staker == delegationManager.delegationApprover(defaultOperator)) {
-            // verify that the salt is still marked as unused (since it wasn't checked or used)
-            assertFalse(
-                delegationManager.delegationApproverSaltIsSpent(
-                    delegationManager.delegationApprover(defaultOperator),
-                    salt
-                ),
-                "salt somehow spent too incorrectly?"
-            );
-        } else {
-            // verify that the salt is marked as used
-            assertTrue(
-                delegationManager.delegationApproverSaltIsSpent(
-                    delegationManager.delegationApprover(defaultOperator),
-                    salt
-                ),
-                "salt somehow spent not spent?"
-            );
-        }
-    }
-}
-
-contract DelegationManagerUnitTests_increaseDelegatedShares is DelegationManagerUnitTests {
-    using ArrayLib for *;
-    using SlashingLib for *;
-    using Math for *;
-
-    /// @notice Verifies that `DelegationManager.increaseDelegatedShares` reverts if not called by the StrategyManager nor EigenPodManager
-    function testFuzz_Revert_increaseDelegatedShares_invalidCaller(Randomness r) public rand(r) {
-        address invalidCaller = r.Address();
-        uint256 shares = r.Uint256(1, MAX_STRATEGY_SHARES);
-        cheats.expectRevert(IDelegationManagerErrors.OnlyStrategyManagerOrEigenPodManager.selector);
-        delegationManager.increaseDelegatedShares(invalidCaller, strategyMock, 0, shares);
-    }
-
-    /**
-     * @notice Verifies that `DelegationManager.increaseDelegatedShares` reverts when operator slashed 100% for a strategy
-     * and the staker has deposits in that strategy
-     */
-    function testFuzz_Revert_increaseDelegatedShares_slashedOperator100Percent(
-        Randomness r
-    ) public rand(r) {
-        uint256 shares = r.Uint256(1, MAX_STRATEGY_SHARES);
-        address staker = r.Address();
-
-        // Register operator
-        _registerOperatorWithBaseDetails(defaultOperator);
-        // Set operator magnitude
-        _setOperatorMagnitude({
-            operator: defaultOperator,
-            strategy: strategyMock,
-            magnitude: 0
-        });
-        // delegate from the `staker` to the operator
-        _delegateToOperatorWhoAcceptsAllStakers(staker, defaultOperator);
-
-        uint256 _delegatedSharesBefore = delegationManager.operatorShares(
-            delegationManager.delegatedTo(staker),
-            strategyMock
-        );
-
-        cheats.prank(address(strategyManagerMock));
-        cheats.expectRevert(FullySlashed.selector);
-        delegationManager.increaseDelegatedShares(staker, strategyMock, 0, shares);
-
-        uint256 delegatedSharesAfter = delegationManager.operatorShares(
-            delegationManager.delegatedTo(staker),
-            strategyMock
-        );
-
-        assertEq(delegatedSharesAfter, _delegatedSharesBefore, "delegated shares incremented incorrectly");
-        assertEq(_delegatedSharesBefore, 0, "nonzero shares delegated to zero address!");
-    }
-
-    /**
-     * @notice Verifies that `DelegationManager.increaseDelegatedShares` reverts when operator slashed 100% for a strategy
-     * and the staker has deposits in that strategy. In this test case, the staker was initially deposited and delegated
-     * to the operator before the operator was slashed 100%.
-     * @dev Checks that withdrawable shares after 100% slashed is 0
-     * @dev Checks that as a staker, redepositing after 100% slashed reverts
-     */
-    function testFuzz_Revert_increaseDelegatedShares_slashedOperator100PercentWithExistingStaker(
-        Randomness r
-    ) public rand(r) {
-        address staker = r.Address();
-        uint64 initialMagnitude = r.Uint64(1, WAD);
-        uint256 existingShares = r.Uint256(1, MAX_STRATEGY_SHARES);
-        uint256 shares = r.Uint256(existingShares, MAX_STRATEGY_SHARES);
-
-        // 1. Register operator with initial operator magnitude and delegate staker to operator
-        _registerOperatorWithBaseDetails(defaultOperator);
-        _setOperatorMagnitude({
-            operator: defaultOperator,
-            strategy: strategyMock,
-            magnitude: initialMagnitude
-        });
-        _delegateToOperatorWhoAcceptsAllStakers(staker, defaultOperator);
-        // 2. set staker initial shares and increase delegated shares
-        IStrategy[] memory strategiesDeposited = strategyMock.toArray();
-        uint256[] memory sharesToReturn = existingShares.toArrayU256();
-        strategyManagerMock.setDeposits(staker, strategiesDeposited, sharesToReturn);
-
-        cheats.prank(address(strategyManagerMock));
-        delegationManager.increaseDelegatedShares(staker, strategyMock, 0, existingShares);
-
-        _assertDeposit({
-            staker: staker,
-            operator: defaultOperator,
-            strategy: strategyMock,
-            operatorSharesBefore: 0,
-            withdrawableSharesBefore: 0,
-            depositSharesBefore: 0,
-            prevDsf: WAD,
-            depositAmount: existingShares
-        });
-        (uint256[] memory withdrawableShares, ) = delegationManager.getWithdrawableShares(staker, strategiesDeposited);
-        _assertWithdrawableAndOperatorShares(
-            withdrawableShares[0],
-            delegationManager.operatorShares(defaultOperator, strategyMock),
-            "Shares not increased correctly"
-        );
-        // 3. Now set operator magnitude to 0 (100% slashed)
-        _setOperatorMagnitude({
-            operator: defaultOperator,
-            strategy: strategyMock,
-            magnitude: 0
-        });
-
-        // 4. Try to "redeposit" and expect a revert since strategy is 100% slashed
-        // staker's withdrawable shares should also be 0 now
-        cheats.prank(address(strategyManagerMock));
-        cheats.expectRevert(FullySlashed.selector);
-        delegationManager.increaseDelegatedShares(staker, strategyMock, existingShares, shares);
-
-        (withdrawableShares, ) = delegationManager.getWithdrawableShares(staker, strategiesDeposited);
-        assertEq(
-            withdrawableShares[0],
-            0,
-            "All existing shares should be slashed"
-        );
-    }
-
-    /// @notice Verifies that there is no change in operatorShares if the staker is not delegated
-    function testFuzz_increaseDelegatedShares_noop(Randomness r) public rand(r) {
-        address staker = r.Address();
-        _registerOperatorWithBaseDetails(defaultOperator);
-        assertFalse(delegationManager.isDelegated(staker), "bad test setup");
-
-        cheats.prank(address(strategyManagerMock));
-        delegationManager.increaseDelegatedShares(staker, strategyMock, 0, 0);
-        assertEq(delegationManager.operatorShares(defaultOperator, strategyMock), 0, "shares should not have changed");
-    }
-
-    /**
-     * @notice Verifies that `DelegationManager.increaseDelegatedShares` properly increases the delegated `shares` that the operator
-     * who the `staker` is delegated to has in the strategy
-     * Asserts:
-     * - depositScalingFactor, depositShares, withdrawableShares, operatorShares after deposit
-     * - correct operator shares after deposit
-
-     * @dev Checks that there is no change if the staker is not delegated
-     */
-    function testFuzz_increaseDelegatedShares(Randomness r) public rand(r) {
-        address staker = r.Address();
-        uint256 shares = r.Uint256(1, MAX_STRATEGY_SHARES);
-        bool delegateFromStakerToOperator = r.Boolean();
-
-        // Register operator
-        _registerOperatorWithBaseDetails(defaultOperator);
-        // delegate from the `staker` to the operator *if `delegateFromStakerToOperator` is 'true'*
-        if (delegateFromStakerToOperator) {
-            _delegateToOperatorWhoAcceptsAllStakers(staker, defaultOperator);
-        }
-        uint256 delegatedSharesBefore = delegationManager.operatorShares(
-            delegationManager.delegatedTo(staker),
-            strategyMock
-        );
-
-        // deposit and increase delegated shares
-        strategyManagerMock.addDeposit(staker, strategyMock, shares);
-        if (delegationManager.isDelegated(staker)) {
-            _increaseDelegatedShares_expectEmit(
-                IncreaseDelegatedSharesEmitStruct({
-                    staker: staker,
-                    operator: delegationManager.delegatedTo(staker),
-                    strategy: strategyMock,
-                    sharesToIncrease: shares,
-                    depositScalingFactor: WAD
-                })
-            );
-        }
-        cheats.prank(address(strategyManagerMock));
-        delegationManager.increaseDelegatedShares(staker, strategyMock, 0, shares);
-        _assertDeposit({
-            staker: staker,
-            operator: delegationManager.delegatedTo(staker),
-            strategy: strategyMock,
-            operatorSharesBefore: delegatedSharesBefore,
-            withdrawableSharesBefore: 0,
-            depositSharesBefore: 0,
-            prevDsf: WAD,
-            depositAmount: shares
-        });
-
-        // Assert correct end state values
-        uint256 delegatedSharesAfter = delegationManager.operatorShares(defaultOperator, strategyMock);
-        (uint256[] memory withdrawableShares, ) = delegationManager.getWithdrawableShares(staker, strategyMock.toArray());
-        if (delegationManager.isDelegated(staker)) {
-            _assertWithdrawableAndOperatorShares(
-                withdrawableShares[0],
-                delegatedSharesAfter,
-                "Invalid withdrawable shares"
-            );
-        } else {
-            assertEq(delegatedSharesAfter, delegatedSharesBefore, "delegated shares incremented incorrectly");
-            assertEq(delegatedSharesBefore, 0, "nonzero shares delegated to zero address!");
-        }
-    }
-
-    function testFuzz_increaseDelegatedShares_beaconChainShares(Randomness r) public rand(r) {
-        address staker = r.Address();
-        uint256 shares = r.Uint256(1, MAX_ETH_SUPPLY);
-        uint64 beaconChainSlashingFactor = r.Uint64(1, WAD);
-
-        // Register operator
-        _registerOperatorWithBaseDetails(defaultOperator);
-        // delegate from the `staker` to the operator *if `delegateFromStakerToOperator` is 'true'*
-        _delegateToOperatorWhoAcceptsAllStakers(staker, defaultOperator);
-        uint256 delegatedSharesBefore = delegationManager.operatorShares(
-            delegationManager.delegatedTo(staker),
-            beaconChainETHStrategy
-        );
-
-        // deposit and increase delegated shares
-        eigenPodManagerMock.setPodOwnerShares(staker, int256(shares));
-        eigenPodManagerMock.setBeaconChainSlashingFactor(staker, beaconChainSlashingFactor);
-        _increaseDelegatedShares_expectEmit(
-            IncreaseDelegatedSharesEmitStruct({
-                staker: staker,
-                operator: delegationManager.delegatedTo(staker),
-                strategy: beaconChainETHStrategy,
-                sharesToIncrease: shares,
-                depositScalingFactor: uint256(WAD).divWad(beaconChainSlashingFactor)
-            })
-        );
-        cheats.prank(address(strategyManagerMock));
-        delegationManager.increaseDelegatedShares(staker, beaconChainETHStrategy, 0, shares);
-        _assertDeposit({
-            staker: staker,
-            operator: defaultOperator,
-            strategy: beaconChainETHStrategy,
-            operatorSharesBefore: delegatedSharesBefore,
-            withdrawableSharesBefore: 0,
-            depositSharesBefore: 0,
-            prevDsf: WAD,
-            depositAmount: shares
-        });
-
-        // Assert correct end state values
-        uint256 delegatedSharesAfter = delegationManager.operatorShares(defaultOperator, beaconChainETHStrategy);
-        (uint256[] memory withdrawableShares, ) = delegationManager.getWithdrawableShares(staker, beaconChainETHStrategy.toArray());
-        _assertWithdrawableAndOperatorShares(
-            withdrawableShares[0],
-            delegatedSharesAfter,
-            "Invalid withdrawable shares"
-        );
-    }
-
-    /**
-     * @notice Verifies that `DelegationManager.increaseDelegatedShares` properly increases the delegated `shares` that the operator
-     * who the `staker` is delegated to has in the strategy
-     * @dev Checks that there is no change if the staker is not delegated
-     */
-    function testFuzz_increaseDelegatedShares_slashedOperator(Randomness r) public rand(r) {
-        address staker = r.Address();
-        uint256 shares = r.Uint256(1, MAX_STRATEGY_SHARES);
-        uint64 magnitude = r.Uint64(1, WAD);
-        bool delegateFromStakerToOperator = r.Boolean();
-
-        // Register operator
-        _registerOperatorWithBaseDetails(defaultOperator);
-        
-        // Set operator magnitude
-        _setOperatorMagnitude(defaultOperator, strategyMock, magnitude);
-
-        // delegate from the `staker` to the operator *if `delegateFromStakerToOperator` is 'true'*
-        if (delegateFromStakerToOperator) {
-            _delegateToOperatorWhoAcceptsAllStakers(staker, defaultOperator);
-        }
-        uint256 delegatedSharesBefore = delegationManager.operatorShares(
-            delegationManager.delegatedTo(staker),
-            strategyMock
-        );
-
-        strategyManagerMock.addDeposit(staker, strategyMock, shares);
-        if (delegationManager.isDelegated(staker)) {
-            _increaseDelegatedShares_expectEmit(
-                IncreaseDelegatedSharesEmitStruct({
-                    staker: staker,
-                    operator: defaultOperator,
-                    strategy: strategyMock,
-                    sharesToIncrease: shares,
-                    depositScalingFactor: uint256(WAD).divWad(magnitude)
-                })
-            );
-        }
-        cheats.prank(address(strategyManagerMock));
-        delegationManager.increaseDelegatedShares(staker, strategyMock, 0, shares);
-
-        _assertDeposit({
-            staker: staker,
-            operator: delegationManager.delegatedTo(staker),
-            strategy: strategyMock,
-            operatorSharesBefore: delegatedSharesBefore,
-            withdrawableSharesBefore: 0,
-            depositSharesBefore: 0,
-            prevDsf: WAD,
-            depositAmount: shares
-        });
-
-        // Assert correct values
-        uint256 delegatedSharesAfter = delegationManager.operatorShares(defaultOperator, strategyMock);
-        (uint256[] memory withdrawableShares, ) = delegationManager.getWithdrawableShares(staker, strategyMock.toArray());
-
-        if (delegationManager.isDelegated(staker)) {
-            _assertWithdrawableAndOperatorShares(
-                withdrawableShares[0],
-                delegatedSharesAfter,
-                "Invalid withdrawable shares"
-            );
-        } else {
-            assertEq(delegatedSharesAfter, delegatedSharesBefore, "delegated shares incremented incorrectly");
-            assertEq(delegatedSharesBefore, 0, "nonzero shares delegated to zero address!");
-        }
-    }
-
-    /**
-     * @notice Verifies that `DelegationManager.increaseDelegatedShares` properly increases the delegated `shares` for the
-     * `defaultOperator` who the staker is delegated to. Asserts for proper events emitted and correct withdrawable shares, 
-     * despoitScalingFactor for the staker, and operator shares after deposit.
-     */
-    function testFuzz_increaseDelegatedShares_slashedOperatorAndBeaconChainShares(Randomness r) public rand(r) {
-        address staker = r.Address();
-        uint256 shares = r.Uint256(1, MAX_ETH_SUPPLY);
-        uint64 maxMagnitude = r.Uint64(1, WAD);
-        uint64 beaconChainSlashingFactor = r.Uint64(1, WAD);
-
-        // Register operator
-        _registerOperatorWithBaseDetails(defaultOperator);
-        // Set operator magnitude
-        _setOperatorMagnitude(defaultOperator, beaconChainETHStrategy, maxMagnitude);
-        // delegate from the `staker` to the operator *if `delegateFromStakerToOperator` is 'true'*
-        _delegateToOperatorWhoAcceptsAllStakers(staker, defaultOperator);
-        uint256 delegatedSharesBefore = delegationManager.operatorShares(
-            delegationManager.delegatedTo(staker),
-            beaconChainETHStrategy
-        );
-
-        // deposit and increase delegated shares
-        eigenPodManagerMock.setPodOwnerShares(staker, int256(shares));
-        eigenPodManagerMock.setBeaconChainSlashingFactor(staker, beaconChainSlashingFactor);
-        _increaseDelegatedShares_expectEmit(
-            IncreaseDelegatedSharesEmitStruct({
-                staker: staker,
-                operator: delegationManager.delegatedTo(staker),
-                strategy: beaconChainETHStrategy,
-                sharesToIncrease: shares,
-                depositScalingFactor: uint256(WAD).divWad(maxMagnitude.mulWad(beaconChainSlashingFactor))
-            })
-        );
-        cheats.prank(address(strategyManagerMock));
-        delegationManager.increaseDelegatedShares(staker, beaconChainETHStrategy, 0, shares);
-        _assertDeposit({
-            staker: staker,
-            operator: defaultOperator,
-            strategy: beaconChainETHStrategy,
-            operatorSharesBefore: delegatedSharesBefore,
-            withdrawableSharesBefore: 0,
-            depositSharesBefore: 0,
-            prevDsf: WAD,
-            depositAmount: shares
-        });
-
-        // Assert correct end state values
-        uint256 delegatedSharesAfter = delegationManager.operatorShares(defaultOperator, beaconChainETHStrategy);
-        (uint256[] memory withdrawableShares, ) = delegationManager.getWithdrawableShares(staker, beaconChainETHStrategy.toArray());
-        _assertWithdrawableAndOperatorShares(
-            withdrawableShares[0],
-            delegatedSharesAfter,
-            "Invalid withdrawable shares"
-        );
-    }
-
-    /**
-     * @notice Verifies that `DelegationManager.increaseDelegatedShares` doesn't revert when operator slashed 100% for a strategy
-     * and the staker has deposits in a separate strategy
-     */
-    function testFuzz_increaseDelegatedShares_slashedOperator100Percent(
-        Randomness r
-    ) public rand(r) {
-        address staker = r.Address();
-        uint256 shares = r.Uint256(1, MAX_STRATEGY_SHARES);
-        uint64 magnitude = r.Uint64(1, WAD);
-        IStrategy[] memory strategyArray = r.StrategyArray(1);
-        IStrategy strategy = strategyArray[0];
-
-        // Register operator
-        _registerOperatorWithBaseDetails(defaultOperator);
-        // Set operator magnitude for 100% slashed strategy
-        _setOperatorMagnitude({
-            operator: defaultOperator,
-            strategy: strategyMock,
-            magnitude: 0
-        });
-        // Set operator magnitude for non-100% slashed strategy
-        _setOperatorMagnitude({
-            operator: defaultOperator,
-            strategy: strategy,
-            magnitude: magnitude
-        });
-        // delegate from the `staker` to the operator
-        _delegateToOperatorWhoAcceptsAllStakers(staker, defaultOperator);
-
-        uint256 delegatedSharesBefore = delegationManager.operatorShares(
-            delegationManager.delegatedTo(staker),
-            strategy
-        );
-
-        // deposit and increaseDelegatedShares
-        strategyManagerMock.addDeposit(staker, strategy, shares);
-        uint256 slashingFactor = _getSlashingFactor(staker, strategy, magnitude);
-        dsf.update(0, shares, slashingFactor);
-        _increaseDelegatedShares_expectEmit(
-            IncreaseDelegatedSharesEmitStruct({
-                staker: staker,
-                operator: defaultOperator,
-                strategy: strategy,
-                sharesToIncrease: shares,
-                depositScalingFactor: dsf.scalingFactor()
-            })
-        );
-        cheats.prank(address(strategyManagerMock));
-        delegationManager.increaseDelegatedShares(staker, strategy, 0, shares);
-
-        _assertDeposit({
-            staker: staker,
-            operator: defaultOperator,
-            strategy: strategy,
-            operatorSharesBefore: delegatedSharesBefore,
-            withdrawableSharesBefore: 0,
-            depositSharesBefore: 0,
-            prevDsf: WAD,
-            depositAmount: shares
-        });
-
-        // Assert correct end state values
-        (uint256[] memory withdrawableShares, ) = delegationManager.getWithdrawableShares(staker, strategyArray);
-        uint256 delegatedSharesAfter = delegationManager.operatorShares(
-            delegationManager.delegatedTo(staker),
-            strategy
-        );
-        _assertWithdrawableAndOperatorShares(
-            withdrawableShares[0],
-            delegatedSharesAfter,
-            "Invalid withdrawable shares"
-        );
-    }
-
-    /**
-     * @notice A unique test setup where impact of rounding can clearly be observed here.
-     * After making the initial deposit of 44182209037560531097078597505 shares, and the operator's magnitude is set to 999999999999990009,
-     * Each subsequent deposit amount of 1000 actually results in LESS withdrawable shares for the staker. There in an increasing drift
-     * between the operator's shares and the staker's withdrawable shares.
-     * The test below results in a drift difference of 4.418e13
-     */
-    function test_increaseDelegatedShares_depositRepeatedly() public {
-        uint64 initialMagnitude = 999999999999990009;
-        uint256 shares = 44182209037560531097078597505;
-
-        // register *this contract* as an operator
-        _registerOperatorWithBaseDetails(defaultOperator);
-        _setOperatorMagnitude(defaultOperator, strategyMock, initialMagnitude);
-    
-        // Set the staker deposits in the strategies
-        IStrategy[] memory strategies = new IStrategy[](1);
-        strategies[0] = strategyMock;
-        strategyManagerMock.addDeposit(defaultStaker, strategyMock, shares);
-
-        // delegate from the `defaultStaker` to the operator
-        _delegateToOperatorWhoAcceptsAllStakers(defaultStaker, defaultOperator);
-
-        {
-            for (uint256 i = 0; i < 1000; ++i) {
-                cheats.prank(address(strategyManagerMock));
-                delegationManager.increaseDelegatedShares(defaultStaker, strategyMock, shares, 1000);
-                shares += 1000;
-                uint256[] memory newDepositSharesArray = new uint256[](1);
-                newDepositSharesArray[0] = shares;
-
-                strategyManagerMock.setDeposits(defaultStaker, strategies, newDepositSharesArray);
-            }
-        }
-
-        (
-            uint256[] memory withdrawableShares,
-            uint256[] memory depositShares
-        ) = delegationManager.getWithdrawableShares(defaultStaker, strategies);
-        assertEq(depositShares[0], shares, "staker deposit shares not reset correctly");
-        assertEq(
-            delegationManager.operatorShares(defaultOperator, strategyMock) - withdrawableShares[0],
-            44182209037566,
-            "drift should be 4.418e13 from previous tests"
-        );
-    }
-}
-
-contract DelegationManagerUnitTests_decreaseDelegatedShares is DelegationManagerUnitTests {
-    using ArrayLib for *;
-    using SlashingLib for *;
-    using Math for *;
-
-    function testFuzz_Revert_decreaseDelegatedShares_invalidCaller(Randomness r) public rand(r) {
-        address invalidCaller = r.Address();
-        address staker = r.Address();
-        uint256 shares = r.Uint256(1, MAX_STRATEGY_SHARES);
-        uint64 beaconChainSlashingFactorDecrease = uint64(r.Uint256(0, WAD));
-        cheats.expectRevert(IDelegationManagerErrors.OnlyEigenPodManager.selector);
-        cheats.prank(invalidCaller);
-        delegationManager.decreaseDelegatedShares(staker, shares, beaconChainSlashingFactorDecrease);
-    }
-
-    /// @notice Verifies that there is no change in operatorShares if the staker is not delegated
-    function testFuzz_decreaseDelegatedShares_noop(Randomness r) public rand(r) {
-        address staker = r.Address();
-        uint256 shares = r.Uint256(1, MAX_STRATEGY_SHARES);
-        uint64 beaconChainSlashingFactorDecrease = uint64(r.Uint256(0, WAD));
-
-        // Register operator
-        _registerOperatorWithBaseDetails(defaultOperator);
-        assertFalse(delegationManager.isDelegated(staker), "bad test setup");
-
-        cheats.prank(address(eigenPodManagerMock));
-        delegationManager.decreaseDelegatedShares(staker, shares, beaconChainSlashingFactorDecrease);
-        assertEq(delegationManager.operatorShares(defaultOperator, strategyMock), 0, "shares should not have changed");
-    }
-
-    /**
-     * @notice Verifies that `decreaseDelegatedShares` properly updates the staker's withdrawable shares
-     * and their delegated operator's shares are decreased by the correct amount.
-     * Ensures that after the decrease, the staker's withdrawableShares <= operatorShares,
-     * preventing any underflow for the operator's shares if they were all to be withdrawn.
-     */
-    function testFuzz_decreaseDelegatedShares_nonSlashedOperator(Randomness r) public rand(r) {
-        int256 beaconShares = int256(r.Uint256(1, MAX_ETH_SUPPLY));
-        uint256 sharesDecrease = r.Uint256(0, uint256(beaconShares) - 1);
-        uint64 beaconChainSlashingFactor = r.Uint64(1, WAD);
-
-        // 1. Setup staker and delegate to operator
-        _registerOperatorWithBaseDetails(defaultOperator);
-        eigenPodManagerMock.setPodOwnerShares(defaultStaker, beaconShares);
-        eigenPodManagerMock.setBeaconChainSlashingFactor(defaultStaker, beaconChainSlashingFactor);
-        _delegateToOperatorWhoAcceptsAllStakers(defaultStaker, defaultOperator);
-        _assertDeposit({
-            staker: defaultStaker,
-            operator: defaultOperator,
-            strategy: beaconChainETHStrategy,
-            operatorSharesBefore: 0,
-            withdrawableSharesBefore: 0,
-            depositSharesBefore: 0,
-            prevDsf: WAD,
-            depositAmount: uint256(beaconShares)
-        });
-
-        // 2. Perform beaconChain slash + decreaseDelegatedShares()
-        (
-            uint64 prevBeaconSlashingFactor,
-            uint64 newBeaconSlashingFactor
-        ) = _setNewBeaconChainSlashingFactor(defaultStaker, beaconShares, sharesDecrease);
-        uint64 beaconChainSlashingFactorDecrease = prevBeaconSlashingFactor - newBeaconSlashingFactor;
-        assertEq(
-            beaconChainSlashingFactor,
-            prevBeaconSlashingFactor,
-            "Bad test setup"
-        );
-        uint256 depositScalingFactor = uint256(WAD).divWad(beaconChainSlashingFactor);
-        // expected operatorShares decreased for event
-        uint256 operatorSharesToDecrease = _calcWithdrawableShares({
-            depositShares: uint256(beaconShares),
-            depositScalingFactor: depositScalingFactor,
-            slashingFactor: beaconChainSlashingFactorDecrease
-        });
-        // expected events
-        _decreaseDelegatedShares_expectEmit(
-            DecreaseDelegatedSharesEmitStruct({
-                staker: defaultStaker,
-                operator: defaultOperator,
-                sharesToDecrease: operatorSharesToDecrease
-            })
-        );
-        cheats.prank(address(eigenPodManagerMock));
-        delegationManager.decreaseDelegatedShares(defaultStaker, uint256(beaconShares), beaconChainSlashingFactorDecrease);
-
-        // 3. Assert correct values
-        uint256 expectedWithdrawableShares = _calcWithdrawableShares({
-            depositShares: uint256(beaconShares),
-            depositScalingFactor: depositScalingFactor,
-            slashingFactor: newBeaconSlashingFactor
-        });
-        _assertSharesAfterBeaconSlash({
-            staker: defaultStaker,
-            withdrawableSharesBefore: uint256(beaconShares),
-            expectedWithdrawableShares: expectedWithdrawableShares,
-            prevBeaconSlashingFactor: prevBeaconSlashingFactor
-        });
-        // Assert correct end state values
-        (uint256[] memory withdrawableSharesAfter, ) = delegationManager.getWithdrawableShares(defaultStaker, beaconChainETHStrategy.toArray());
-
-        assertEq(
-            delegationManager.operatorShares(defaultOperator, beaconChainETHStrategy) + operatorSharesToDecrease,
-            uint256(beaconShares),
-            "operator shares not decreased correctly"
-        );
-
-        _assertWithdrawableAndOperatorShares(
-            withdrawableSharesAfter[0],
-            delegationManager.operatorShares(defaultOperator, beaconChainETHStrategy),
-            "Invalid withdrawable shares"
-        );
-    }
-
-    /**
-     * @notice Similar test to `testFuzz_decreaseDelegatedShares_nonSlashedOperator` but with
-     * a pre-slashed operator (maxMagnitude < WAD).
-     * Verifies that `decreaseDelegatedShares` properly updates the staker's withdrawable shares
-     * and their delegated operator's shares are decreased by the correct amount.
-     * Ensures that after the decrease, the staker's withdrawableShares <= operatorShares,
-     * preventing any underflow for the operator's shares if they were all to be withdrawn.
-     */
-    function testFuzz_decreaseDelegatedShares_slashedOperator(Randomness r) public rand(r) {
-        int256 beaconShares = int256(r.Uint256(1, MAX_ETH_SUPPLY));
-        uint256 sharesDecrease = r.Uint256(0, uint256(beaconShares) - 1);
-        uint64 maxMagnitude = r.Uint64(1, WAD - 1);
-        uint64 beaconChainSlashingFactor = r.Uint64(1, WAD);
-
-        // 1. Setup staker and delegate to operator
-        _registerOperatorWithBaseDetails(defaultOperator);
-        _setOperatorMagnitude(defaultOperator, beaconChainETHStrategy, maxMagnitude);
-        eigenPodManagerMock.setPodOwnerShares(defaultStaker, beaconShares);
-        eigenPodManagerMock.setBeaconChainSlashingFactor(defaultStaker, beaconChainSlashingFactor);
-        _delegateToOperatorWhoAcceptsAllStakers(defaultStaker, defaultOperator);
-        _assertDeposit({
-            staker: defaultStaker,
-            operator: defaultOperator,
-            strategy: beaconChainETHStrategy,
-            operatorSharesBefore: 0,
-            withdrawableSharesBefore: 0,
-            depositSharesBefore: 0,
-            prevDsf: WAD,
-            depositAmount: uint256(beaconShares)
-        });
-
-        // 2. Perform beaconChain slash + decreaseDelegatedShares()
-        (
-            uint64 prevBeaconSlashingFactor,
-            uint64 newBeaconSlashingFactor
-        ) = _setNewBeaconChainSlashingFactor(defaultStaker, beaconShares, sharesDecrease);
-        uint64 beaconChainSlashingFactorDecrease = prevBeaconSlashingFactor - newBeaconSlashingFactor;
-        assertEq(
-            beaconChainSlashingFactor,
-            prevBeaconSlashingFactor,
-            "Bad test setup"
-        );
-        uint256 depositScalingFactor = uint256(WAD).divWad(maxMagnitude.mulWad(beaconChainSlashingFactor));
-        // expected operatorShares decreased for event
-        uint256 operatorSharesToDecrease = _calcWithdrawableShares({
-            depositShares: uint256(beaconShares),
-            depositScalingFactor: depositScalingFactor,
-            slashingFactor: maxMagnitude.mulWad(beaconChainSlashingFactorDecrease)
-        });
-        // expected events
-        _decreaseDelegatedShares_expectEmit(
-            DecreaseDelegatedSharesEmitStruct({
-                staker: defaultStaker,
-                operator: defaultOperator,
-                sharesToDecrease: operatorSharesToDecrease
-            })
-        );
-        cheats.prank(address(eigenPodManagerMock));
-        delegationManager.decreaseDelegatedShares(defaultStaker, uint256(beaconShares), beaconChainSlashingFactorDecrease);
-
-        // 3. Assert correct values
-        uint256 expectedWithdrawableShares = _calcWithdrawableShares({
-            depositShares: uint256(beaconShares),
-            depositScalingFactor: depositScalingFactor,
-            slashingFactor: maxMagnitude.mulWad(newBeaconSlashingFactor)
-        });
-        _assertSharesAfterBeaconSlash({
-            staker: defaultStaker,
-            withdrawableSharesBefore: uint256(beaconShares),
-            expectedWithdrawableShares: expectedWithdrawableShares,
-            prevBeaconSlashingFactor: prevBeaconSlashingFactor
-        });
-        // Assert correct end state values
-        (uint256[] memory withdrawableSharesAfter, ) = delegationManager.getWithdrawableShares(defaultStaker, beaconChainETHStrategy.toArray());
-
-        assertEq(
-            delegationManager.operatorShares(defaultOperator, beaconChainETHStrategy) + operatorSharesToDecrease,
-            uint256(beaconShares),
-            "operator shares not decreased correctly"
-        );
-
-        _assertWithdrawableAndOperatorShares(
-            withdrawableSharesAfter[0],
-            delegationManager.operatorShares(defaultOperator, beaconChainETHStrategy),
-            "Invalid withdrawable shares"
-        );
-    }
-
-    /**
-     * @notice Verifies that if a staker's beaconChainSlashingFactor is reduced to 0 if their entire balance
-     * is slashed. Their withdrawable shares should be 0 afterwards and decreasing operatorShares should
-     * not underflow and revert either.
-     */
-    function testFuzz_decreaseDelegatedShares_entireBalance(Randomness r) public rand(r) {
-        int256 beaconShares = int256(r.Uint256(1, MAX_ETH_SUPPLY));
-        uint64 maxMagnitude = r.Uint64(1, WAD);
-        uint64 beaconChainSlashingFactor = r.Uint64(1, WAD);
-
-        // 1. Setup staker and delegate to operator
-        _registerOperatorWithBaseDetails(defaultOperator);
-        _setOperatorMagnitude(defaultOperator, beaconChainETHStrategy, maxMagnitude);
-        eigenPodManagerMock.setPodOwnerShares(defaultStaker, beaconShares);
-        eigenPodManagerMock.setBeaconChainSlashingFactor(defaultStaker, beaconChainSlashingFactor);
-        _delegateToOperatorWhoAcceptsAllStakers(defaultStaker, defaultOperator);
-        _assertDeposit({
-            staker: defaultStaker,
-            operator: defaultOperator,
-            strategy: beaconChainETHStrategy,
-            operatorSharesBefore: 0,
-            withdrawableSharesBefore: 0,
-            depositSharesBefore: 0,
-            prevDsf: WAD,
-            depositAmount: uint256(beaconShares)
-        });
-
-        // 2. Perform beaconChain slash + decreaseDelegatedShares()
-        (
-            uint64 prevBeaconSlashingFactor,
-            uint64 newBeaconSlashingFactor
-        ) = _setNewBeaconChainSlashingFactor(defaultStaker, beaconShares, uint256(beaconShares));
-        assertEq(
-            beaconChainSlashingFactor,
-            prevBeaconSlashingFactor,
-            "Bad test setup"
-        );
-        uint64 beaconChainSlashingFactorDecrease = prevBeaconSlashingFactor - newBeaconSlashingFactor;
-        uint256 depositScalingFactor = uint256(WAD).divWad(maxMagnitude.mulWad(beaconChainSlashingFactor));
-        // expected operatorShares decreased for event
-        uint256 operatorSharesToDecrease = _calcWithdrawableShares({
-            depositShares: uint256(beaconShares),
-            depositScalingFactor: depositScalingFactor,
-            slashingFactor: maxMagnitude.mulWad(beaconChainSlashingFactorDecrease)
-        });
-        // expected events
-        _decreaseDelegatedShares_expectEmit(
-            DecreaseDelegatedSharesEmitStruct({
-                staker: defaultStaker,
-                operator: defaultOperator,
-                sharesToDecrease: operatorSharesToDecrease
-            })
-        );
-        cheats.prank(address(eigenPodManagerMock));
-        delegationManager.decreaseDelegatedShares(defaultStaker, uint256(beaconShares), prevBeaconSlashingFactor);
-
-        // 3. Assert correct values
-        uint256 expectedWithdrawableShares = _calcWithdrawableShares({
-            depositShares: uint256(beaconShares),
-            depositScalingFactor: depositScalingFactor,
-            slashingFactor: maxMagnitude.mulWad(newBeaconSlashingFactor)
-        });
-        assertEq(
-            expectedWithdrawableShares,
-            0,
-            "All shares should be slashed"
-        );
-        assertEq(
-            eigenPodManagerMock.beaconChainSlashingFactor(defaultStaker),
-            0,
-            "beaconChainSlashingFactor should be 0"
-        );
-        _assertSharesAfterBeaconSlash({
-            staker: defaultStaker,
-            withdrawableSharesBefore: uint256(beaconShares),
-            expectedWithdrawableShares: expectedWithdrawableShares,
-            prevBeaconSlashingFactor: prevBeaconSlashingFactor
-        });
-        assertEq(
-            delegationManager.operatorShares(defaultOperator, beaconChainETHStrategy) + operatorSharesToDecrease,
-            uint256(beaconShares),
-            "operator shares not decreased correctly"
-        );
-    }
-}
-
-contract DelegationManagerUnitTests_undelegate is DelegationManagerUnitTests {
-    using SlashingLib for uint256;
-    using ArrayLib for *;
-    using Math for uint256;
-
-    // @notice Verifies that undelegating is not possible when the "undelegation paused" switch is flipped
-    function testFuzz_Revert_undelegate_paused(Randomness r) public rand(r) {
-        address staker = r.Address();
-        address operator = r.Address();
-        _registerOperatorWithBaseDetails(operator);
-        _delegateToOperatorWhoAcceptsAllStakers(staker, operator);
-        // set the pausing flag
-        cheats.prank(pauser);
-        delegationManager.pause(2 ** PAUSED_ENTER_WITHDRAWAL_QUEUE);
-
-        cheats.prank(staker);
-        cheats.expectRevert(IPausable.CurrentlyPaused.selector);
-        delegationManager.undelegate(staker);
-    }
-
-    function testFuzz_Revert_undelegate_notDelegated(Randomness r) public rand(r) {
-        address undelegatedStaker = r.Address();
-        assertFalse(delegationManager.isDelegated(undelegatedStaker), "bad test setup");
-
-        cheats.prank(undelegatedStaker);
-        cheats.expectRevert(NotActivelyDelegated.selector);
-        delegationManager.undelegate(undelegatedStaker);
-    }
-
-    // @notice Verifies that an operator cannot undelegate from themself (this should always be forbidden)
-    function testFuzz_Revert_undelegate_stakerIsOperator(Randomness r) public rand(r) {
-        address operator = r.Address();
-        _registerOperatorWithBaseDetails(operator);
-
-        cheats.prank(operator);
-        cheats.expectRevert(OperatorsCannotUndelegate.selector);
-        delegationManager.undelegate(operator);
-    }
-
-    /**
-     * @notice verifies that `DelegationManager.undelegate` reverts if trying to undelegate an operator from themselves
-     */
-    function testFuzz_Revert_undelegate_operatorCannotForceUndelegateThemself(
-        Randomness r
-    ) public rand(r) {
-        address delegationApprover = r.Address();
-        bool callFromOperatorOrApprover = r.Boolean();
-
-        // register *this contract* as an operator with the default `delegationApprover`
-        _registerOperatorWithDelegationApprover(defaultOperator);
-
-        address caller;
-        if (callFromOperatorOrApprover) {
-            caller = delegationApprover;
-        } else {
-            caller = defaultOperator;
-        }
-
-        // try to call the `undelegate` function and check for reversion
-        cheats.prank(caller);
-        cheats.expectRevert(OperatorsCannotUndelegate.selector);
-        delegationManager.undelegate(defaultOperator);
-    }
-
-    function test_Revert_undelegate_zeroAddress() public {
-        _registerOperatorWithBaseDetails(defaultOperator);
-        _delegateToOperatorWhoAcceptsAllStakers(address(0), defaultOperator);
-
-        cheats.prank(address(0));
-        cheats.expectRevert(IPausable.InputAddressZero.selector);
-        delegationManager.undelegate(address(0));
-    }
-
-    /**
-     * @notice Verifies that the `undelegate` function has proper access controls (can only be called by the operator who the `staker` has delegated
-     * to or the operator's `delegationApprover`), or the staker themselves
-     */
-    function testFuzz_Revert_undelegate_invalidCaller(Randomness r) public rand(r) {
-        address invalidCaller = r.Address();
-        address staker = r.Address();
-
-        _registerOperatorWithDelegationApprover(defaultOperator);
-        _delegateToOperatorWhoRequiresSig(staker, defaultOperator);
-
-        cheats.prank(invalidCaller);
-        cheats.expectRevert(CallerCannotUndelegate.selector);
-        delegationManager.undelegate(staker);
-    }
-
-    /**
-     * Staker is undelegated from an operator, via a call to `undelegate`, properly originating from the staker's address.
-     * Reverts if the staker is themselves an operator (i.e. they are delegated to themselves)
-     * Does nothing if the staker is already undelegated
-     * Properly undelegates the staker, i.e. the staker becomes “delegated to” the zero address, and `isDelegated(staker)` returns ‘false’
-     * Emits a `StakerUndelegated` event
-     */
-    function testFuzz_undelegate_noDelegateableShares(Randomness r) public rand(r) {
-        address staker = r.Address();
-        
-        // register *this contract* as an operator and delegate from the `staker` to them
-        _registerOperatorWithBaseDetails(defaultOperator);
-        _delegateToOperatorWhoAcceptsAllStakers(staker, defaultOperator);
-
-        cheats.expectEmit(true, true, true, true, address(delegationManager));
-        emit StakerUndelegated(staker, delegationManager.delegatedTo(staker));
-        cheats.prank(staker);
-        bytes32[] memory withdrawalRoots = delegationManager.undelegate(staker);
-
-        assertEq(withdrawalRoots.length, 0, "withdrawalRoot should be an empty array");
-        assertEq(
-            delegationManager.delegatedTo(staker),
-            address(0),
-            "undelegated staker should be delegated to zero address"
-        );
-        assertFalse(delegationManager.isDelegated(staker), "staker not undelegated");
-    }
-
-    /**
-     * @notice Verifies that the `undelegate` function allows for a force undelegation
-     */
-    function testFuzz_undelegate_forceUndelegation_noDelegateableShares(Randomness r) public rand(r) {
-        address staker = r.Address();
-        bytes32 salt = r.Bytes32();
-        bool callFromOperatorOrApprover = r.Boolean();
-
-        _registerOperatorWithDelegationApprover(defaultOperator);
-        _delegateToOperatorWhoRequiresSig(staker, defaultOperator, salt);
-
-        address caller;
-        if (callFromOperatorOrApprover) {
-            caller = defaultApprover;
-        } else {
-            caller = defaultOperator;
-        }
-
-        Withdrawal memory withdrawal;
-        _undelegate_expectEmit_singleStrat(
-            UndelegateEmitStruct({
-                staker: staker,
-                operator: defaultOperator,
-                strategy: IStrategy(address(0)),
-                depositSharesQueued: 0,
-                operatorSharesDecreased: 0,
-                withdrawal: withdrawal,
-                withdrawalRoot: bytes32(0),
-                depositScalingFactor: WAD,
-                forceUndelegated: true
-            })
-        );
-        cheats.prank(caller);
-        bytes32[] memory withdrawalRoots = delegationManager.undelegate(staker);
-
-        assertEq(withdrawalRoots.length, 0, "withdrawalRoot should be an empty array");
-        assertEq(
-            delegationManager.delegatedTo(staker),
-            address(0),
-            "undelegated staker should be delegated to zero address"
-        );
-        assertFalse(delegationManager.isDelegated(staker), "staker not undelegated");
-    }
-
-    /**
-     * @notice Verifies that the `undelegate` function properly queues a withdrawal for all shares of the staker
-     */
-    function testFuzz_undelegate_nonSlashedOperator(Randomness r) public rand(r) {
-        uint256 shares = r.Uint256(1, MAX_STRATEGY_SHARES);
-        IStrategy[] memory strategyArray = r.StrategyArray(1);
-        IStrategy strategy = strategyArray[0];
-
-        // Set the staker deposits in the strategies
-        strategyManagerMock.addDeposit(defaultStaker, strategy, shares);
-
-        // register *this contract* as an operator and delegate from the `staker` to them
-        _registerOperatorWithBaseDetails(defaultOperator);
-        _delegateToOperatorWhoAcceptsAllStakers(defaultStaker, defaultOperator);
-
-        _assertDeposit({
-            staker: defaultStaker,
-            operator: defaultOperator,
-            strategy: strategy,
-            operatorSharesBefore: 0,
-            withdrawableSharesBefore: 0,
-            depositSharesBefore: 0,
-            prevDsf: WAD,
-            depositAmount: shares
-        });
-
-        // Format queued withdrawal
-        (
-            ,
-            Withdrawal memory withdrawal,
-            bytes32 withdrawalRoot
-        ) = _setUpQueueWithdrawalsSingleStrat({
-            staker: defaultStaker,
-            withdrawer: defaultStaker,
-            strategy: strategy,
-            depositSharesToWithdraw: shares
-        });
-
-        // Undelegate the staker
-        _undelegate_expectEmit_singleStrat(
-            UndelegateEmitStruct({
-                staker: defaultStaker,
-                operator: defaultOperator,
-                strategy: strategy,
-                depositSharesQueued: shares,
-                operatorSharesDecreased: shares,
-                withdrawal: withdrawal,
-                withdrawalRoot: withdrawalRoot,
-                depositScalingFactor: WAD,
-                forceUndelegated: false
-            })
-        );
-        cheats.prank(defaultStaker);
-        delegationManager.undelegate(defaultStaker);
-
-        // Checks - delegation status
-        assertEq(
-            delegationManager.delegatedTo(defaultStaker),
-            address(0),
-            "undelegated staker should be delegated to zero address"
-        );
-        assertFalse(delegationManager.isDelegated(defaultStaker), "staker not undelegated");
-        // Checks - operator & staker shares
-        _assertWithdrawal({
-            staker: defaultStaker,
-            operator: defaultOperator,
-            strategy: strategy,
-            operatorSharesBefore: shares,
-            depositSharesBefore: shares,
-            depositSharesWithdrawn: shares,
-            depositScalingFactor: uint256(WAD),
-            slashingFactor: uint256(WAD)
-        });
-    }
-
-    /**
-     * @notice Verifies that the `undelegate` function properly queues a withdrawal for all shares of the staker
-     * @notice The operator should have its shares slashed prior to the staker's deposit
-     */
-    function testFuzz_undelegate_preSlashedOperator(Randomness r) public rand(r) {
-        uint256 shares = r.Uint256(1, MAX_STRATEGY_SHARES);
-        uint64 operatorMagnitude = r.Uint64(1, WAD);
-        IStrategy strategy =  IStrategy(r.Address());
-
-        // register *this contract* as an operator & set its slashed magnitude
-        _registerOperatorWithBaseDetails(defaultOperator);
-        _setOperatorMagnitude(defaultOperator, strategy, operatorMagnitude);
-    
-        // Set the staker deposits in the strategies
-        strategyManagerMock.addDeposit(defaultStaker, strategy, shares);
-
-        // delegate from the `staker` to them
-        _delegateToOperatorWhoAcceptsAllStakers(defaultStaker, defaultOperator);
-        _assertDeposit({
-            staker: defaultStaker,
-            operator: defaultOperator,
-            strategy: strategy,
-            operatorSharesBefore: 0,
-            withdrawableSharesBefore: 0,
-            depositSharesBefore: 0,
-            prevDsf: uint256(WAD).divWad(operatorMagnitude),
-            depositAmount: shares
-        });
-        
-        // Format queued withdrawal
-        (
-            ,
-            Withdrawal memory withdrawal,
-            bytes32 withdrawalRoot
-        ) = _setUpQueueWithdrawalsSingleStrat({
-            staker: defaultStaker,
-            withdrawer: defaultStaker,
-            strategy: strategy,
-            depositSharesToWithdraw: shares
-        });
-
-        // Calculate operatorShares decreased, may be off of shares due to rounding
-        uint256 depositScalingFactor = delegationManager.depositScalingFactor(defaultStaker, strategy);
-        assertTrue(depositScalingFactor > WAD, "bad test setup");
-        uint256 operatorSharesDecreased = _calcWithdrawableShares(
-            shares,
-            depositScalingFactor,
-            operatorMagnitude
-        );
-        assertLe(operatorSharesDecreased, shares, "operatorSharesDecreased should be <= shares");
-
-        // Undelegate the staker
-        _undelegate_expectEmit_singleStrat(
-            UndelegateEmitStruct({
-                staker: defaultStaker,
-                operator: defaultOperator,
-                strategy: strategy,
-                depositSharesQueued: shares,
-                operatorSharesDecreased: operatorSharesDecreased,
-                withdrawal: withdrawal,
-                withdrawalRoot: withdrawalRoot,
-                depositScalingFactor: WAD,
-                forceUndelegated: false
-            })
-        );
-        cheats.prank(defaultStaker);
-        delegationManager.undelegate(defaultStaker);
-
-        // Checks - delegation status
-        assertEq(
-            delegationManager.delegatedTo(defaultStaker),
-            address(0),
-            "undelegated staker should be delegated to zero address"
-        );
-        assertFalse(delegationManager.isDelegated(defaultStaker), "staker not undelegated");
-
-        // Checks - operator & staker shares
-        _assertWithdrawal({
-            staker: defaultStaker,
-            operator: defaultOperator,
-            strategy: strategy,
-            operatorSharesBefore: shares,
-            depositSharesBefore: shares,
-            depositSharesWithdrawn: shares,
-            depositScalingFactor: uint256(WAD).divWad(operatorMagnitude),
-            slashingFactor: uint256(operatorMagnitude)
-        });
-        (uint256[] memory stakerWithdrawableShares, ) = delegationManager.getWithdrawableShares(defaultStaker, strategy.toArray());
-        assertEq(stakerWithdrawableShares[0], 0, "staker withdrawable shares not calculated correctly");
-    }
-
-    /**
-     * @notice Verifies that the `undelegate` function properly queues a withdrawal for all shares of the staker
-     * @notice The operator should have its shares slashed prior to the staker's deposit
-     */
-    function testFuzz_undelegate_slashedWhileStaked(Randomness r) public rand(r) {
-        uint256 shares = r.Uint256(1, MAX_STRATEGY_SHARES);
-        uint64 prevMaxMagnitude = r.Uint64(2, WAD);
-        uint64 newMaxMagnitude = r.Uint64(1, prevMaxMagnitude - 1);
-        IStrategy strategy = IStrategy(r.Address());
-
-        // register *this contract* as an operator
-        _registerOperatorWithBaseDetails(defaultOperator);
-        _setOperatorMagnitude(defaultOperator, strategy, prevMaxMagnitude);
-    
-        // Set the staker deposits in the strategies
-        strategyManagerMock.addDeposit(defaultStaker, strategy, shares);
-                
-        // delegate from the `defaultStaker` to the operator
-        _delegateToOperatorWhoAcceptsAllStakers(defaultStaker, defaultOperator);
-        _assertDeposit({
-            staker: defaultStaker,
-            operator: defaultOperator,
-            strategy: strategy,
-            operatorSharesBefore: 0,
-            withdrawableSharesBefore: 0,
-            depositSharesBefore: 0,
-            prevDsf: WAD,
-            depositAmount: shares
-        });
-
-        assertEq(
-            delegationManager.operatorShares(defaultOperator, strategy),
-            shares,
-            "operatorShares should increment correctly"
-        );
-
-        // Set operator magnitude
-        {
-            (uint256[] memory withdrawableSharesBefore, ) = delegationManager.getWithdrawableShares(defaultStaker, strategy.toArray());
-            uint256 delegatedSharesBefore = delegationManager.operatorShares(defaultOperator, strategy);
-            _setOperatorMagnitude(defaultOperator, strategy, newMaxMagnitude);
-            cheats.prank(address(allocationManagerMock));
-            delegationManager.burnOperatorShares(defaultOperator, strategy, prevMaxMagnitude, newMaxMagnitude);
-            (, uint256 operatorSharesAfterSlash) = _assertOperatorSharesAfterSlash({
-                operator: defaultOperator,
-                strategy: strategy,
-                operatorSharesBefore: delegatedSharesBefore,
-                prevMaxMagnitude: prevMaxMagnitude,
-                newMaxMagnitude: newMaxMagnitude
-            });
-
-            uint256 expectedWithdrawable = _calcWithdrawableShares(
-                shares, 
-                uint256(WAD).divWad(prevMaxMagnitude),
-                _getSlashingFactor(defaultStaker, strategy, newMaxMagnitude)
-            );
-            _assertSharesAfterSlash({
-                staker: defaultStaker,
-                strategy: strategy,
-                withdrawableSharesBefore: withdrawableSharesBefore[0],
-                expectedWithdrawableShares: expectedWithdrawable,
-                prevMaxMagnitude: prevMaxMagnitude,
-                currMaxMagnitude: newMaxMagnitude
-            });
-
-            // Get withdrawable shares
-            (uint256[] memory withdrawableSharesAfter, uint256[] memory depositSharesAfter) = delegationManager.getWithdrawableShares(defaultStaker, strategy.toArray());
-            _assertWithdrawableAndOperatorShares(withdrawableSharesAfter[0], operatorSharesAfterSlash, "Invalid withdrawable shares");
-            assertEq(depositSharesAfter[0], shares, "Invalid deposit shares");
-            assertEq(
-                delegationManager.depositScalingFactor(defaultStaker, strategy),
-                uint256(WAD).divWad(prevMaxMagnitude),
-                "bad test setup"
-            );
-        }
-
-        // Format queued withdrawal
-        (uint256[] memory withdrawableShares, uint256[] memory depositShares) = delegationManager.getWithdrawableShares(defaultStaker, strategy.toArray());
-        uint256 operatorSharesBefore = delegationManager.operatorShares(defaultOperator, strategy);
-        {
-            (
-                ,
-                Withdrawal memory withdrawal,
-                bytes32 withdrawalRoot
-            ) = _setUpQueueWithdrawalsSingleStrat({
-                staker: defaultStaker,
-                withdrawer: defaultStaker,
-                strategy: strategy,
-                depositSharesToWithdraw: shares
-            });
-
-            // Undelegate the staker
-            _undelegate_expectEmit_singleStrat(
-                UndelegateEmitStruct({
-                    staker: defaultStaker,
-                    operator: defaultOperator,
-                    strategy: strategy,
-                    depositSharesQueued: shares,
-                    operatorSharesDecreased: withdrawableShares[0],
-                    withdrawal: withdrawal,
-                    withdrawalRoot: withdrawalRoot,
-                    depositScalingFactor: WAD,
-                    forceUndelegated: false
-                })
-            );
-            cheats.prank(defaultStaker);
-            delegationManager.undelegate(defaultStaker);
-        }
-
-        // Checks - delegation status
-        assertEq(
-            delegationManager.delegatedTo(defaultStaker),
-            address(0),
-            "undelegated staker should be delegated to zero address"
-        );
-        assertFalse(delegationManager.isDelegated(defaultStaker), "staker not undelegated");
-
-        // Checks - operator & staker shares
-        _assertWithdrawal({
-            staker: defaultStaker,
-            operator: defaultOperator,
-            strategy: strategy,
-            operatorSharesBefore: operatorSharesBefore,
-            depositSharesBefore: shares,
-            depositSharesWithdrawn: shares,
-            depositScalingFactor: uint256(WAD).divWad(prevMaxMagnitude),
-            slashingFactor: uint256(newMaxMagnitude)
-        });
-
-        (withdrawableShares, depositShares) = delegationManager.getWithdrawableShares(defaultStaker, strategy.toArray());
-        assertEq(withdrawableShares[0], 0, "staker withdrawable shares not calculated correctly");
-        assertEq(depositShares[0], 0, "staker deposit shares not reset correctly");
-    }
-
-    /**
-     * @notice Verifies that the `undelegate` function properly undelegates a staker even though their shares
-     * were slashed entirely.
-     */
-    function testFuzz_undelegate_slashedOperator100PercentWhileStaked(Randomness r) public rand(r) {
-        uint256 shares = r.Uint256(1, MAX_STRATEGY_SHARES);
-        IStrategy[] memory strategyArray = r.StrategyArray(1);
-        IStrategy strategy = strategyArray[0];
-
-        // register *this contract* as an operator
-        _registerOperatorWithBaseDetails(defaultOperator);
-
-        // Set the staker deposits in the strategies
-        strategyManagerMock.addDeposit(defaultStaker, strategy, shares);
-
-        // delegate from the `defaultStaker` to the operator
-        _delegateToOperatorWhoAcceptsAllStakers(defaultStaker, defaultOperator);
-        _assertDeposit({
-            staker: defaultStaker,
-            operator: defaultOperator,
-            strategy: strategy,
-            operatorSharesBefore: 0,
-            withdrawableSharesBefore: 0,
-            depositSharesBefore: 0,
-            prevDsf: WAD,
-            depositAmount: shares
-        });
-
-        // Set operator magnitude
-        uint64 operatorMagnitude = 0;
-        uint256 operatorSharesAfterSlash;
-        {
-            _setOperatorMagnitude(defaultOperator, strategy, operatorMagnitude);
-            cheats.prank(address(allocationManagerMock));
-            delegationManager.burnOperatorShares(defaultOperator, strategy, WAD, 0);
-            operatorSharesAfterSlash = delegationManager.operatorShares(defaultOperator, strategy);
-            assertEq(operatorSharesAfterSlash, 0, "operator shares not fully slashed");
-        }
-
-        (
-            ,
-            Withdrawal memory withdrawal,
-            bytes32 withdrawalRoot
-        ) = _setUpQueueWithdrawalsSingleStrat({
-            staker: defaultStaker,
-            withdrawer: defaultStaker,
-            strategy: strategy,
-            depositSharesToWithdraw: shares
-        });
-
-        uint256 depositScalingFactor = delegationManager.depositScalingFactor(defaultStaker, strategy);
-        assertEq(depositScalingFactor, WAD, "bad test setup");
-        // Get withdrawable and deposit shares
-        {
-            (
-                uint256[] memory withdrawableSharesBefore,
-                uint256[] memory depositSharesBefore
-            ) = delegationManager.getWithdrawableShares(defaultStaker, strategyArray);
-            assertEq(
-                withdrawableSharesBefore[0],
-                0,
-                "withdrawable shares should be 0 after being slashed fully"
-            );
-            assertEq(
-                depositSharesBefore[0],
-                shares,
-                "deposit shares should be unchanged after being slashed fully"
-            );
-        }
-
-        // Undelegate the staker
-        _undelegate_expectEmit_singleStrat(
-            UndelegateEmitStruct({
-                staker: defaultStaker,
-                operator: defaultOperator,
-                strategy: strategy,
-                depositSharesQueued: shares,
-                operatorSharesDecreased: 0,
-                withdrawal: withdrawal,
-                withdrawalRoot: withdrawalRoot,
-                depositScalingFactor: WAD,
-                forceUndelegated: false
-            })
-        );
-        cheats.prank(defaultStaker);
-        delegationManager.undelegate(defaultStaker);
-
-        // Checks - delegation status
-        assertEq(
-            delegationManager.delegatedTo(defaultStaker),
-            address(0),
-            "undelegated staker should be delegated to zero address"
-        );
-        assertFalse(delegationManager.isDelegated(defaultStaker), "staker not undelegated");
-
-        // Checks - operator & staker shares
-        _assertWithdrawal({
-            staker: defaultStaker,
-            operator: defaultOperator,
-            strategy: strategy,
-            operatorSharesBefore: 0,
-            depositSharesBefore: shares,
-            depositSharesWithdrawn: shares,
-            depositScalingFactor: uint256(WAD),
-            slashingFactor: 0
-        });
-
-        assertEq(delegationManager.operatorShares(defaultOperator, strategy), 0, "operator shares not decreased correctly");
-        (
-            uint256[] memory stakerWithdrawableShares,
-            uint256[] memory depositShares
-        ) = delegationManager.getWithdrawableShares(defaultStaker, strategyArray);
-        assertEq(stakerWithdrawableShares[0], 0, "staker withdrawable shares not calculated correctly");
-        assertEq(depositShares[0], 0, "staker deposit shares not reset correctly");
-    }
-
-    function testFuzz_undelegate_slashedOperatorCloseTo100(Randomness r) public rand(r) {
-        address[] memory stakers = r.StakerArray(r.Uint32(1, 8));
-        uint64 prevMaxMagnitude = r.Uint64(2, WAD);
-        uint64 newMaxMagnitude = 1;
-
-        // 1. register *this contract* as an operator
-        _registerOperatorWithBaseDetails(defaultOperator);
-        _setOperatorMagnitude(defaultOperator, strategyMock, prevMaxMagnitude);
-    
-        // 2. Stakers deposits in the strategyMock
-        {
-            for (uint256 i = 0; i < stakers.length; ++i) {
-                uint256 shares = r.Uint256(1, MAX_STRATEGY_SHARES);
-                strategyManagerMock.addDeposit(
-                    stakers[i],
-                    strategyMock,
-                    shares
-                );
-                stakerDepositShares[stakers[i]] = shares;
-            }
-        }
-
-        // 3. Delegate from the `stakers` to the operator
-        {
-            uint256 totalWithdrawable = 0;
-            for (uint256 i = 0; i < stakers.length; ++i) {
-                {
-                    uint256 operatorSharesBefore = delegationManager.operatorShares(defaultOperator, strategyMock);
-                    _delegateToOperatorWhoAcceptsAllStakers(stakers[i], defaultOperator);
-                    _assertDeposit({
-                        staker: stakers[i],
-                        operator: defaultOperator,
-                        strategy: strategyMock,
-                        operatorSharesBefore: operatorSharesBefore,
-                        withdrawableSharesBefore: 0,
-                        depositSharesBefore: 0,
-                        prevDsf: WAD,
-                        depositAmount: stakerDepositShares[stakers[i]]
-                    });
-                }
-
-                (uint256[] memory withdrawableSharesBefore, ) = delegationManager.getWithdrawableShares(stakers[i], strategyMock.toArray());
-                totalWithdrawable += withdrawableSharesBefore[0];
-            }
-            assertLe(
-                totalWithdrawable, delegationManager.operatorShares(defaultOperator, strategyMock), "should be <= op shares due to rounding"
-            );
-        }
-
-        // 4. Slash operator - Set operator magnitude and call burnOperatorShares
-        {
-            uint256 operatorSharesBefore = delegationManager.operatorShares(defaultOperator, strategyMock);
-            _setOperatorMagnitude(defaultOperator, strategyMock, newMaxMagnitude);
-
-            cheats.prank(address(allocationManagerMock));
-            delegationManager.burnOperatorShares(defaultOperator, strategyMock, prevMaxMagnitude, newMaxMagnitude);
-            _assertOperatorSharesAfterSlash({
-                operator: defaultOperator,
-                strategy: strategyMock,
-                operatorSharesBefore: operatorSharesBefore,
-                prevMaxMagnitude: prevMaxMagnitude,
-                newMaxMagnitude: newMaxMagnitude
-            });
-        }
-
-        // 5. Undelegate the stakers with expected events
-        uint256 totalOperatorSharesDecreased = 0;
-        for (uint256 i = 0; i < stakers.length; ++i) {
-            (
-                ,
-                Withdrawal memory withdrawal,
-                bytes32 withdrawalRoot
-            ) = _setUpQueueWithdrawalsSingleStrat({
-                staker: stakers[i],
-                withdrawer: stakers[i],
-                strategy: strategyMock,
-                depositSharesToWithdraw: stakerDepositShares[stakers[i]]
-            });
-            uint256 operatorSharesDecreased = _calcWithdrawableShares(
-                stakerDepositShares[stakers[i]],
-                delegationManager.depositScalingFactor(stakers[i], strategyMock),
-                newMaxMagnitude
-            );
-            _undelegate_expectEmit_singleStrat(
-                UndelegateEmitStruct({
-                    staker: stakers[i],
-                    operator: defaultOperator,
-                    strategy: strategyMock,
-                    depositSharesQueued: stakerDepositShares[stakers[i]],
-                    operatorSharesDecreased: operatorSharesDecreased,
-                    withdrawal: withdrawal,
-                    withdrawalRoot: withdrawalRoot,
-                    depositScalingFactor: WAD,
-                    forceUndelegated: false
-                })
-            );
-
-            cheats.prank(stakers[i]);
-            delegationManager.undelegate(stakers[i]);
-
-            totalOperatorSharesDecreased += operatorSharesDecreased;
-        }
-
-        // 6. Checks - delegation status and staker,operator shares
-        assertEq(
-            delegationManager.delegatedTo(defaultStaker),
-            address(0),
-            "undelegated staker should be delegated to zero address"
-        );
-        assertFalse(delegationManager.isDelegated(defaultStaker), "staker not undelegated");
-        for (uint256 i = 0; i < stakers.length; ++i) {
-            (
-                uint256[] memory stakerWithdrawableShares,
-                uint256[] memory stakerDepositShares
-            ) = delegationManager.getWithdrawableShares(stakers[i], strategyMock.toArray());
-            assertEq(stakerWithdrawableShares[0], 0, "staker withdrawable shares not calculated correctly");
-            assertEq(stakerDepositShares[0], 0, "staker deposit shares not reset correctly");
-        }
-    }
-
-    /**
-     * @notice Given an operator with slashed magnitude, delegate, undelegate, and then delegate back to the same operator with
-     * completing withdrawals as shares. This should result in the operatorShares after the second delegation being <= the shares from the first delegation.
-     */
-    function testFuzz_undelegate_delegateAgainWithRounding(Randomness r) public rand(r) {
-        uint256 shares = r.Uint256(1, MAX_STRATEGY_SHARES);
-        // set magnitude to 66% to ensure rounding when calculating `toShares`
-        uint64 operatorMagnitude = 333333333333333333;
-
-        // register *this contract* as an operator & set its slashed magnitude
-        _registerOperatorWithBaseDetails(defaultOperator);
-        _setOperatorMagnitude(defaultOperator, strategyMock, operatorMagnitude);
-
-        // Set the staker deposits in the strategies
-        strategyManagerMock.addDeposit(defaultStaker, strategyMock, shares);
-
-        // delegate from the `staker` to them
-        _delegateToOperatorWhoAcceptsAllStakers(defaultStaker, defaultOperator);
-        _assertDeposit({
-            staker: defaultStaker,
-            operator: defaultOperator,
-            strategy: strategyMock,
-            operatorSharesBefore: 0,
-            withdrawableSharesBefore: 0,
-            depositSharesBefore: 0,
-            prevDsf: WAD,
-            depositAmount: shares
-        });
-        uint256 operatorSharesBefore = delegationManager.operatorShares(defaultOperator, strategyMock);
-
-        // Format queued withdrawal
-        (
-            ,
-            Withdrawal memory withdrawal,
-            bytes32 withdrawalRoot
-        ) = _setUpQueueWithdrawalsSingleStrat({
-            staker: defaultStaker,
-            withdrawer: defaultStaker,
-            strategy: strategyMock,
-            depositSharesToWithdraw: shares
-        });
-
-        uint256 slashingFactor = _getSlashingFactor(defaultStaker, strategyMock, operatorMagnitude);
-        uint256 operatorSharesDecreased = _calcWithdrawableShares(
-            shares,
-            delegationManager.depositScalingFactor(defaultStaker, strategyMock),
-            slashingFactor
-        );
-
-        // Undelegate the staker
-        cheats.prank(defaultStaker);
-        _undelegate_expectEmit_singleStrat(
-            UndelegateEmitStruct({
-                staker: defaultStaker,
-                operator: defaultOperator,
-                strategy: strategyMock,
-                depositSharesQueued: shares,
-                operatorSharesDecreased: operatorSharesDecreased,
-                withdrawal: withdrawal,
-                withdrawalRoot: withdrawalRoot,
-                depositScalingFactor: WAD,
-                forceUndelegated: false
-            })
-        );
-        delegationManager.undelegate(defaultStaker);
-
-        // Checks - delegation status
-        assertEq(
-            delegationManager.delegatedTo(defaultStaker),
-            address(0),
-            "undelegated staker should be delegated to zero address"
-        );
-        assertFalse(delegationManager.isDelegated(defaultStaker), "staker not undelegated");
-        // Checks - operator & staker shares
-        _assertWithdrawal({
-            staker: defaultStaker,
-            operator: defaultOperator,
-            strategy: strategyMock,
-            operatorSharesBefore: operatorSharesBefore,
-            depositSharesBefore: shares,
-            depositSharesWithdrawn: shares,
-            depositScalingFactor: uint256(WAD).divWad(operatorMagnitude),
-            slashingFactor: operatorMagnitude
-        });
-        (uint256[] memory stakerWithdrawableShares, ) = delegationManager.getWithdrawableShares(defaultStaker, strategyMock.toArray());
-        assertEq(stakerWithdrawableShares[0], 0, "staker withdrawable shares not calculated correctly");
-
-        // // Re-delegate the staker to the operator again. The shares should have increased but may be less than from before due to rounding
-        _delegateToOperatorWhoAcceptsAllStakers(defaultStaker, defaultOperator);
-        // complete withdrawal as shares, should add back delegated shares to operator due to delegating again
-        IERC20[] memory tokens = new IERC20[](1);
-        tokens[0] = IERC20(strategyMock.underlyingToken());
-        cheats.roll(withdrawal.startBlock + delegationManager.minWithdrawalDelayBlocks());
-        cheats.prank(defaultStaker);
-        delegationManager.completeQueuedWithdrawal(withdrawal, tokens, false);
-
-        uint256 operatorSharesAfter = delegationManager.operatorShares(defaultOperator, strategyMock);
-        assertLe(operatorSharesAfter, operatorSharesBefore, "operator shares should be less than or equal to before due to potential rounding");
-    }
-}
-
-contract DelegationManagerUnitTests_redelegate is DelegationManagerUnitTests {    
-    // @notice Verifies that redelegating is not possible when the "delegation paused" switch is flipped
-    function testFuzz_Revert_redelegate_delegatePaused(Randomness r) public {
-        address staker = r.Address();
-        address newOperator = r.Address();
-
-        // register *this contract* as an operator and delegate from the `staker` to them
-        _registerOperatorWithBaseDetails(defaultOperator);
-        _registerOperatorWithBaseDetails(newOperator);
-        _delegateToOperatorWhoAcceptsAllStakers(staker, defaultOperator);
-
-        // set the pausing flag
-        cheats.prank(pauser);
-        delegationManager.pause(2 ** PAUSED_NEW_DELEGATION);
-
-        cheats.prank(staker);
-        cheats.expectRevert(IPausable.CurrentlyPaused.selector);
-        delegationManager.redelegate(newOperator, emptyApproverSignatureAndExpiry, emptySalt);
-    }
-
-    // @notice Verifies that redelegating is not possible when the "undelegation paused" switch is flipped
-    function testFuzz_Revert_redelegate_undelegatePaused(Randomness r) public {
-        address staker = r.Address();
-        address newOperator = r.Address();
-
-        // register *this contract* as an operator and delegate from the `staker` to them
-        _registerOperatorWithBaseDetails(defaultOperator);
-        _registerOperatorWithBaseDetails(newOperator);
-        _delegateToOperatorWhoAcceptsAllStakers(staker, defaultOperator);
-
-        // set the pausing flag
-        cheats.prank(pauser);
-        delegationManager.pause(2 ** PAUSED_ENTER_WITHDRAWAL_QUEUE);
-
-        cheats.prank(staker);
-        cheats.expectRevert(IPausable.CurrentlyPaused.selector);
-        delegationManager.redelegate(newOperator, emptyApproverSignatureAndExpiry, emptySalt);
-    }
-
-    function testFuzz_Revert_redelegate_notDelegated(Randomness r) public {
-        address undelegatedStaker = r.Address();
-        assertFalse(delegationManager.isDelegated(undelegatedStaker), "bad test setup");
-
-        _registerOperatorWithBaseDetails(defaultOperator);
-
-        cheats.prank(undelegatedStaker);
-        cheats.expectRevert(NotActivelyDelegated.selector);
-        delegationManager.redelegate(defaultOperator, emptyApproverSignatureAndExpiry, emptySalt);
-    }
-
-    // @notice Verifies that an operator cannot undelegate from themself (this should always be forbidden)
-    function testFuzz_Revert_redelegate_stakerIsOperator(Randomness r) public {
-        address operator = r.Address();
-        _registerOperatorWithBaseDetails(operator);
-        _registerOperatorWithBaseDetails(defaultOperator);
-
-        cheats.prank(operator);
-        cheats.expectRevert(OperatorsCannotUndelegate.selector);
-        delegationManager.redelegate(defaultOperator, emptyApproverSignatureAndExpiry, emptySalt);
-    }
-
-    /// @notice Verifies that `staker` cannot redelegate to an unregistered `operator`
-    function testFuzz_Revert_redelegateToUnregisteredOperator(Randomness r) public {
-        address staker = r.Address();
-        address operator = r.Address();
-        assertFalse(delegationManager.isOperator(operator), "incorrect test input?");
-
-        _registerOperatorWithBaseDetails(defaultOperator);
-        _delegateToOperatorWhoAcceptsAllStakers(staker, defaultOperator);
-
-        // try to delegate and check that the call reverts
-        cheats.prank(staker);
-        cheats.expectRevert(OperatorNotRegistered.selector);
-        delegationManager.redelegate(operator, emptyApproverSignatureAndExpiry, emptySalt);
-    }
-
->>>>>>> 85e12bab
     function testFuzz_Revert_redelegate_ExpiredSignature(
         Randomness r
     ) public {
