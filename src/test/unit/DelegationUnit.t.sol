// SPDX-License-Identifier: BUSL-1.1
pragma solidity ^0.8.9;

<<<<<<< HEAD
import {ERC1271WalletMock, ERC1271MaliciousMock} from "@openzeppelin/contracts/mocks/ERC1271WalletMock.sol";
import {TransparentUpgradeableProxy} from "@openzeppelin/contracts/proxy/transparent/TransparentUpgradeableProxy.sol";

import {DelegationManager} from "src/contracts/core/DelegationManager.sol";
import {IDelegationManager} from "src/contracts/interfaces/IDelegationManager.sol";
import {IStrategy} from "src/contracts/interfaces/IStrategy.sol";
import {StrategyBase} from "src/contracts/strategies/StrategyBase.sol";
import {EigenLayerTestHelper, EigenLayerDeployer} from "src/test/EigenLayerTestHelper.t.sol";
import {StrategyManagerMock} from "src/test/mocks/StrategyManagerMock.sol";
import {SlasherMock} from "src/test/mocks/SlasherMock.sol";
import {ERC20Mock} from "src/test/mocks/ERC20Mock.sol";
=======
import "@openzeppelin/contracts/mocks/ERC1271WalletMock.sol";
import "@openzeppelin/contracts/utils/Address.sol";

import "forge-std/Test.sol";

import "../mocks/StrategyManagerMock.sol";
import "../mocks/SlasherMock.sol";
import "../mocks/EigenPodManagerMock.sol";
import "../EigenLayerTestHelper.t.sol";
import "../mocks/ERC20Mock.sol";
import "../Delegation.t.sol";
>>>>>>> 18c35441

contract DelegationUnitTests is EigenLayerTestHelper {
    StrategyManagerMock internal strategyManagerMock;
    SlasherMock internal slasherMock;
    DelegationManager internal delegationManager;
    DelegationManager internal delegationManagerImplementation;
    StrategyBase internal strategyImplementation;
    StrategyBase internal strategyMock;
    bytes internal constant ALREADY_INITIALIZED_ERROR = bytes("Initializable: contract is already initialized");

    bytes internal constant STAKER_OPT_OUT_WINDOW_GT_MAX_ERROR = bytes(
        "DelegationManager._setOperatorDetails: stakerOptOutWindowBlocks cannot be > MAX_STAKER_OPT_OUT_WINDOW_BLOCKS"
    );
    bytes internal constant EARNINGS_RECEIVER_ADDRESS_ZERO_ERROR =
        bytes("DelegationManager._setOperatorDetails: cannot set `earningsReceiver` to zero address");
    bytes internal constant OPERATOR_ALREADY_REGISTER_ERROR =
        bytes("DelegationManager.registerAsOperator: operator has already registered");
    bytes internal constant STAKER_ALREADY_DELEGATED_ERROR =
        bytes("DelegationManager._delegate: staker is already actively delegated");
    bytes internal constant OPT_OUT_WINDOW_INCREASE_ERROR =
        bytes("DelegationManager._setOperatorDetails: stakerOptOutWindowBlocks cannot be decreased");
    bytes internal constant NOT_OPERATOR_ERROR =
        bytes("DelegationManager.updateOperatorMetadataURI: caller must be an operator");
    bytes internal constant OPERATOR_NOT_REGISTERED_ERROR =
        bytes("DelegationManager._delegate: operator is not registered in EigenLayer");
    bytes internal constant INVALID_SIGNATURE_ERROR =
        bytes("EIP1271SignatureUtils.checkSignature_EIP1271: signature not from signer");
    bytes internal constant APPROVER_SIGNATURE_EXPIRED_ERROR =
        bytes("DelegationManager._delegate: approver signature expired");
    bytes internal constant OPERATOR_UNDELEGATE_SELF_ERROR =
        bytes("DelegationManager.undelegate: operators cannot undelegate from themselves");
    bytes internal constant STAKER_SIGNATURE_EXPIRED_ERROR =
        bytes("DelegationManager.delegateToBySignature: staker signature expired");
    bytes internal constant NOT_STRATEGY_MANAGER_ERROR = bytes("onlyStrategyManager");
    bytes internal constant OPERATOR_FROZEN_ERROR =
        bytes("DelegationManager._delegate: cannot delegate to a frozen operator");
    bytes internal constant PAUSED_INDEX_ERROR = bytes("Pausable: index is paused");
    bytes internal constant NOT_OPERATOR_OR_APPOVER_ERROR =
        bytes("DelegationManager.forceUndelegation: caller must be operator or their delegationApprover");
    bytes internal constant FORCE_UNDELEGATE_OPERATOR_ERROR =
        bytes("DelegationManager.forceUndelegation: operators cannot be force-undelegated");
    bytes internal constant APPROVER_SALT_SPENT_ERROR = bytes("DelegationManager._delegate: approverSalt already spent");
    // mapping for filtering out weird fuzzed inputs, like making calls from the ProxyAdmin or the zero address
    mapping(address => bool) public addressIsExcludedFromFuzzedInputs;

<<<<<<< HEAD
    uint256 internal delegationSignerPrivateKey =
        uint256(0xac0974bec39a17e36ba4a6b4d238ff944bacb478cbed5efcae784d7bf4f2ff80);
    uint256 internal stakerPrivateKey = uint256(123456789);
=======
    StrategyManagerMock strategyManagerMock;
    SlasherMock slasherMock;
    DelegationManager delegationManager;
    DelegationManager delegationManagerImplementation;
    StrategyBase strategyImplementation;
    StrategyBase strategyMock;
    EigenPodManagerMock eigenPodManagerMock;

    uint256 delegationSignerPrivateKey = uint256(0xac0974bec39a17e36ba4a6b4d238ff944bacb478cbed5efcae784d7bf4f2ff80);
    uint256 stakerPrivateKey = uint256(123456789);
>>>>>>> 18c35441

    // empty string reused across many tests
    string internal emptyStringForMetadataURI;

    // "empty" / zero salt, reused across many tests
    bytes32 internal emptySalt;

    // reused in various tests. in storage to help handle stack-too-deep errors
    address internal _operator = address(this);

    /**
     * @dev Index for flag that pauses new delegations when set
     */
    uint8 internal constant PAUSED_NEW_DELEGATION = 0;

    // @dev Index for flag that pauses undelegations when set
    uint8 internal constant PAUSED_UNDELEGATION = 1;

    // @notice Emitted when a new operator registers in EigenLayer and provides their OperatorDetails.
    event OperatorRegistered(address indexed operator, IDelegationManager.OperatorDetails operatorDetails);

    // @notice Emitted when an operator updates their OperatorDetails to @param newOperatorDetails
    event OperatorDetailsModified(address indexed operator, IDelegationManager.OperatorDetails newOperatorDetails);

    /**
     * @notice Emitted when @param operator indicates that they are updating their MetadataURI string
     * @dev Note that these strings are *never stored in storage* and are instead purely emitted in events for off-chain indexing
     */
    event OperatorMetadataURIUpdated(address indexed operator, string metadataURI);

    /// @notice Emitted whenever an operator's shares are increased for a given strategy
    event OperatorSharesIncreased(address indexed operator, address staker, IStrategy strategy, uint256 shares);

    /// @notice Emitted whenever an operator's shares are decreased for a given strategy
    event OperatorSharesDecreased(address indexed operator, address staker, IStrategy strategy, uint256 shares);

    // @notice Emitted when @param staker delegates to @param operator.
    event StakerDelegated(address indexed staker, address indexed operator);

    // @notice Emitted when @param staker undelegates from @param operator.
    event StakerUndelegated(address indexed staker, address indexed operator);

    // @notice reuseable modifier
    modifier filterFuzzedAddressInputs(address fuzzedAddress) {
        vm.assume(!addressIsExcludedFromFuzzedInputs[fuzzedAddress]);
        _;
    }

<<<<<<< HEAD
    function setUp() public virtual override {
=======
    // @notice mappings used to handle duplicate entries in fuzzed address array input
    mapping(address => uint256) public totalSharesForStrategyInArray;
    mapping(IStrategy => uint256) public delegatedSharesBefore;

    function setUp() override virtual public{
>>>>>>> 18c35441
        EigenLayerDeployer.setUp();

        slasherMock = new SlasherMock();
        delegationManager = DelegationManager(
            address(new TransparentUpgradeableProxy(address(emptyContract), address(eigenLayerProxyAdmin), ""))
        );
        strategyManagerMock = new StrategyManagerMock();
        eigenPodManagerMock = new EigenPodManagerMock();

        delegationManagerImplementation = new DelegationManager(strategyManagerMock, slasherMock, eigenPodManagerMock);

        vm.startPrank(eigenLayerProxyAdmin.owner());
        eigenLayerProxyAdmin.upgrade(
            TransparentUpgradeableProxy(payable(address(delegationManager))), address(delegationManagerImplementation)
        );
        vm.stopPrank();

        address initalOwner = address(this);
        uint256 initialPausedStatus = 0;
        delegationManager.initialize(initalOwner, eigenLayerPauserReg, initialPausedStatus);

        strategyImplementation = new StrategyBase(strategyManagerMock);

        strategyMock = StrategyBase(
            address(
                new TransparentUpgradeableProxy(
                    address(strategyImplementation),
                    address(eigenLayerProxyAdmin),
                    abi.encodeWithSelector(StrategyBase.initialize.selector, weth, eigenLayerPauserReg)
                )
            )
        );

        // excude the zero address and the proxyAdmin from fuzzed inputs
        addressIsExcludedFromFuzzedInputs[address(0)] = true;
        addressIsExcludedFromFuzzedInputs[address(eigenLayerProxyAdmin)] = true;
        addressIsExcludedFromFuzzedInputs[address(strategyManagerMock)] = true;
        addressIsExcludedFromFuzzedInputs[address(delegationManager)] = true;
        addressIsExcludedFromFuzzedInputs[address(slasherMock)] = true;

        // check setup (constructor + initializer)
        assertTrue(delegationManager.strategyManager() == strategyManagerMock, "strategyManager set wrong");
        assertTrue(delegationManager.slasher() == slasherMock, "slasher set wrong");
        assertTrue(delegationManager.pauserRegistry() == eigenLayerPauserReg, "pauserRegistry set wrong");
        assertTrue(delegationManager.owner() == initalOwner, "owner set wrong");
        assertTrue(delegationManager.paused() == initialPausedStatus, "paused status set wrong");
    }

    // @notice Verifies that the DelegationManager cannot be iniitalized multiple times
    function test_RevertsWhen_AlreadyInitialized_Initialize() public {
        vm.expectRevert(ALREADY_INITIALIZED_ERROR);
        delegationManager.initialize(address(this), eigenLayerPauserReg, 0);
    }

    function test_RegisterAsOperator() public {}

    function test_RevertsWhen_AlreadyOperator_RegisterAsOperator() public {}

    function test_ModifyOperatorDetails() public {}

    function test_RevertsWhen_EarningsReceiverAddress0_ModifyOperatorDetails() public {}

    function test_RevertsWhen_StakerOptOutWindowBlocksGreaterThanMaxOptOutWindowBlocks_ModifyOperatorDetails() public {}

    function test_RevertsWhen_StakerOptOutWindowBlocksDecreased_ModifyOperatorDetails() public {}

    function test_UpdateOperatorMetdataURI() public {}

    function test_RevertsWhen_NotOperator_UpdateOperatorMetdataURI() public {}

    function test_RevertsWhen_InvalidSignature_DelegateTo() public {}

    function test_RevertsWhen_OperatorNotRegistered_DelegateTo() public {}

    function test_RevertsWhen_AlreadyDelegated_DelegateTo() public {}

    function test_DelegateToBySignature() public {}

    function test_RevertsWhen_SignatureExpired_DelegateToBySignature() public {}

    function test_RevertsWhen_SignatureInvalidWrongSigner_DelegateToBySignature() public {}

    function test_RevertsWhen_StakerAlreadyDelegated_DelegateToBySignature() public {}

    function test_RevertsWhen_OperatorNotRegistered_DelegateToBySignature() public {}

    function test_RevertsWhen_OperatorIsFrozen_DelegateToBySignature() public {}

    function test_RevertsWhen_SignatureInvalidWrongNonce_DelegateToBySignature() public {}

    function test_RevertsWhen_DelegateApproverSignatureExpired_DelegateToBySignature() public {}

    function test_RevertsWhen_SignatureSaltPreviouslyUsed_DelegateToBySignature() public {}

    /// TODO: Look more into if we can bypass the ApproveSig check for DelegateToBySignature

    function test_Undelegate() public {}

    function test_RevertsWhen_OperatorUndelegatesFromSelf_Undelegate() public {}

    function test_RevertsWhen_NotStrategyManager_Undelegate() public {}

    function test_ForceUndelegation() public {}
    /// TODO: Come back to this one

    function test_IncreaseDelegatedShares() public {}

    function test_RevertsWhen_NotStrategyManager_IncreaseDelegatedShares() public {}

    function test_StrategyMangerCallsSucceedsWithoutIncreasingShares_IncreaseDelegatedShares() public {}

    function test_DereaseDelegatedShares() public {}

    function test_RevertsWhen_NotStrategyManager_DecreaseDelegatedShares() public {}

    function test_StrategyMangerCallsSucceedsWithoutDecreasingShares_DecreaseDelegatedShares() public {}

    function test_DomainSeperator() public {}

    function test_IsDelegated() public {}

    function test_IsNotDelegated() public {}

    function test_IsOperator() public {}

    function test_IsNotOperator() public {}

    function test_DelegateTo() public {}

    function test_CalculateCurrentStakerDelegationDigestHash() public {}

    function test_CalculateDelegationApprovalDigestHash() public {}

    /**
     * @notice `operator` registers via calling `DelegationManager.registerAsOperator(operatorDetails, metadataURI)`
     * Should be able to set any parameters, other than setting their `earningsReceiver` to the zero address or too high value for `stakerOptOutWindowBlocks`
     * The set parameters should match the desired parameters (correct storage update)
     * Operator becomes delegated to themselves
     * Properly emits events – especially the `OperatorRegistered` event, but also `StakerDelegated` & `OperatorDetailsModified` events
     * Reverts appropriately if operator was already delegated to someone (including themselves, i.e. they were already an operator)
     * @param operator and @param operatorDetails are fuzzed inputs
     */
    function testFuzz_RegisterAsOperator(
        address operator,
        IDelegationManager.OperatorDetails memory operatorDetails,
        string memory metadataURI
    ) public filterFuzzedAddressInputs(operator) {
        // filter out zero address since people can't delegate to the zero address and operators are delegated to themselves
        vm.assume(operator != address(0));
        // filter out zero address since people can't set their earningsReceiver address to the zero address (special test case to verify)
        vm.assume(operatorDetails.earningsReceiver != address(0));
        // filter out disallowed stakerOptOutWindowBlocks values
        vm.assume(operatorDetails.stakerOptOutWindowBlocks <= delegationManager.MAX_STAKER_OPT_OUT_WINDOW_BLOCKS());

        vm.startPrank(operator);
        vm.expectEmit(true, true, true, true, address(delegationManager));
        emit OperatorDetailsModified(operator, operatorDetails);
        vm.expectEmit(true, true, true, true, address(delegationManager));
        emit StakerDelegated(operator, operator);
        vm.expectEmit(true, true, true, true, address(delegationManager));
        emit OperatorRegistered(operator, operatorDetails);
        vm.expectEmit(true, true, true, true, address(delegationManager));
        emit OperatorMetadataURIUpdated(operator, metadataURI);

        delegationManager.registerAsOperator(operatorDetails, metadataURI);

        assertTrue(
            operatorDetails.earningsReceiver == delegationManager.earningsReceiver(operator),
            "earningsReceiver not set correctly"
        );
        assertTrue(
            operatorDetails.delegationApprover == delegationManager.delegationApprover(operator),
            "delegationApprover not set correctly"
        );
        assertTrue(
            operatorDetails.stakerOptOutWindowBlocks == delegationManager.stakerOptOutWindowBlocks(operator),
            "stakerOptOutWindowBlocks not set correctly"
        );
        assertTrue(delegationManager.delegatedTo(operator) == operator, "operator not delegated to self");
        vm.stopPrank();
    }

    /**
     * @notice Verifies that an operator cannot register with `stakerOptOutWindowBlocks` set larger than `MAX_STAKER_OPT_OUT_WINDOW_BLOCKS`
     * @param operatorDetails is a fuzzed input
     */
    function testFuzz_CannotRegisterAsOperatorWithDisallowedStakerOptOutWindowBlocks(
        IDelegationManager.OperatorDetails memory operatorDetails
    ) public {
        // filter out zero address since people can't set their earningsReceiver address to the zero address (special test case to verify)
        vm.assume(operatorDetails.earningsReceiver != address(0));
        // filter out *allowed* stakerOptOutWindowBlocks values
        vm.assume(operatorDetails.stakerOptOutWindowBlocks > delegationManager.MAX_STAKER_OPT_OUT_WINDOW_BLOCKS());

        vm.startPrank(operator);
        vm.expectRevert(STAKER_OPT_OUT_WINDOW_GT_MAX_ERROR);
        delegationManager.registerAsOperator(operatorDetails, emptyStringForMetadataURI);
        vm.stopPrank();
    }

    /**
     * @notice Verifies that an operator cannot register with `earningsReceiver` set to the zero address
     * @dev This is an important check since we check `earningsReceiver != address(0)` to check if an address is an operator!
     */
    function test_CannotRegisterAsOperatorWithZeroAddressAsEarningsReceiver() public {
        vm.startPrank(operator);
        IDelegationManager.OperatorDetails memory operatorDetails;
        vm.expectRevert(EARNINGS_RECEIVER_ADDRESS_ZERO_ERROR);
        delegationManager.registerAsOperator(operatorDetails, emptyStringForMetadataURI);
        vm.stopPrank();
    }

    // @notice Verifies that someone cannot successfully call `DelegationManager.registerAsOperator(operatorDetails)` again after registering for the first time
    function testFuzz_CannotRegisterAsOperatorMultipleTimes(
        address operator,
        IDelegationManager.OperatorDetails memory operatorDetails
    ) public filterFuzzedAddressInputs(operator) {
        testFuzz_RegisterAsOperator(operator, operatorDetails, emptyStringForMetadataURI);
        vm.startPrank(operator);
        vm.expectRevert(OPERATOR_ALREADY_REGISTER_ERROR);
        delegationManager.registerAsOperator(operatorDetails, emptyStringForMetadataURI);
        vm.stopPrank();
    }

    // @notice Verifies that a staker who is actively delegated to an operator cannot register as an operator (without first undelegating, at least)
    function testFuzz_CannotRegisterAsOperatorWhileDelegated(
        address staker,
        IDelegationManager.OperatorDetails memory operatorDetails
    ) public filterFuzzedAddressInputs(staker) {
        // filter out disallowed stakerOptOutWindowBlocks values
        vm.assume(operatorDetails.stakerOptOutWindowBlocks <= delegationManager.MAX_STAKER_OPT_OUT_WINDOW_BLOCKS());
        // filter out zero address since people can't set their earningsReceiver address to the zero address (special test case to verify)
        vm.assume(operatorDetails.earningsReceiver != address(0));

        // register *this contract* as an operator
        IDelegationManager.OperatorDetails memory _operatorDetails = IDelegationManager.OperatorDetails({
            earningsReceiver: _operator,
            delegationApprover: address(0),
            stakerOptOutWindowBlocks: 0
        });
        testFuzz_RegisterAsOperator(_operator, _operatorDetails, emptyStringForMetadataURI);

        // delegate from the `staker` to the operator
<<<<<<< HEAD
        vm.startPrank(staker);
        IDelegationManager.SignatureWithExpiry memory approverSignatureAndExpiry;
        delegationManager.delegateTo(_operator, approverSignatureAndExpiry, emptySalt);
=======
        cheats.startPrank(staker);
        ISignatureUtils.SignatureWithExpiry memory approverSignatureAndExpiry;
        delegationManager.delegateTo(_operator, approverSignatureAndExpiry, emptySalt);        
>>>>>>> 18c35441

        vm.expectRevert(STAKER_ALREADY_DELEGATED_ERROR);
        delegationManager.registerAsOperator(operatorDetails, emptyStringForMetadataURI);

        vm.stopPrank();
    }

    /**
     * @notice Tests that an operator can modify their OperatorDetails by calling `DelegationManager.modifyOperatorDetails`
     * Should be able to set any parameters, other than setting their `earningsReceiver` to the zero address or too high value for `stakerOptOutWindowBlocks`
     * The set parameters should match the desired parameters (correct storage update)
     * Properly emits an `OperatorDetailsModified` event
     * Reverts appropriately if the caller is not an operator
     * Reverts if operator tries to decrease their `stakerOptOutWindowBlocks` parameter
     * @param initialOperatorDetails and @param modifiedOperatorDetails are fuzzed inputs
     */
    function testFuzz_ModifyOperatorParameters(
        IDelegationManager.OperatorDetails memory initialOperatorDetails,
        IDelegationManager.OperatorDetails memory modifiedOperatorDetails
    ) public {
        testFuzz_RegisterAsOperator(_operator, initialOperatorDetails, emptyStringForMetadataURI);
        // filter out zero address since people can't set their earningsReceiver address to the zero address (special test case to verify)
        vm.assume(modifiedOperatorDetails.earningsReceiver != address(0));

        vm.startPrank(_operator);

        // either it fails for trying to set the stakerOptOutWindowBlocks
        if (modifiedOperatorDetails.stakerOptOutWindowBlocks > delegationManager.MAX_STAKER_OPT_OUT_WINDOW_BLOCKS()) {
            vm.expectRevert(STAKER_OPT_OUT_WINDOW_GT_MAX_ERROR);
            delegationManager.modifyOperatorDetails(modifiedOperatorDetails);
            // or the transition is allowed,
        } else if (modifiedOperatorDetails.stakerOptOutWindowBlocks >= initialOperatorDetails.stakerOptOutWindowBlocks)
        {
            vm.expectEmit(true, true, true, true, address(delegationManager));
            emit OperatorDetailsModified(_operator, modifiedOperatorDetails);
            delegationManager.modifyOperatorDetails(modifiedOperatorDetails);

            assertTrue(
                modifiedOperatorDetails.earningsReceiver == delegationManager.earningsReceiver(_operator),
                "earningsReceiver not set correctly"
            );
            assertTrue(
                modifiedOperatorDetails.delegationApprover == delegationManager.delegationApprover(_operator),
                "delegationApprover not set correctly"
            );
            assertTrue(
                modifiedOperatorDetails.stakerOptOutWindowBlocks
                    == delegationManager.stakerOptOutWindowBlocks(_operator),
                "stakerOptOutWindowBlocks not set correctly"
            );
            assertTrue(delegationManager.delegatedTo(_operator) == _operator, "operator not delegated to self");
            // or else the transition is disallowed
        } else {
            vm.expectRevert(OPT_OUT_WINDOW_INCREASE_ERROR);
            delegationManager.modifyOperatorDetails(modifiedOperatorDetails);
        }

        vm.stopPrank();
    }

    // @notice Tests that an operator who calls `updateOperatorMetadataURI` will correctly see an `OperatorMetadataURIUpdated` event emitted with their input
    function testFuzz_UpdateOperatorMetadataURI(string memory metadataURI) public {
        // register *this contract* as an operator
        IDelegationManager.OperatorDetails memory operatorDetails = IDelegationManager.OperatorDetails({
            earningsReceiver: _operator,
            delegationApprover: address(0),
            stakerOptOutWindowBlocks: 0
        });
        testFuzz_RegisterAsOperator(_operator, operatorDetails, emptyStringForMetadataURI);

        // call `updateOperatorMetadataURI` and check for event
        vm.startPrank(_operator);
        vm.expectEmit(true, true, true, true, address(delegationManager));
        emit OperatorMetadataURIUpdated(_operator, metadataURI);
        delegationManager.updateOperatorMetadataURI(metadataURI);
        vm.stopPrank();
    }

    // @notice Tests that an address which is not an operator cannot successfully call `updateOperatorMetadataURI`.
    function test_CannotUpdateOperatorMetadataURIWithoutRegisteringFirst() public {
        assertTrue(!delegationManager.isOperator(_operator), "bad test setup");

        vm.prank(_operator);
        vm.expectRevert(NOT_OPERATOR_ERROR);
        delegationManager.updateOperatorMetadataURI(emptyStringForMetadataURI);
    }

    /**
     * @notice Verifies that an operator cannot modify their `earningsReceiver` address to set it to the zero address
     * @dev This is an important check since we check `earningsReceiver != address(0)` to check if an address is an operator!
     */
    function test_CannotModifyEarningsReceiverAddressToZeroAddress() public {
        // register *this contract* as an operator
        IDelegationManager.OperatorDetails memory operatorDetails = IDelegationManager.OperatorDetails({
            earningsReceiver: _operator,
            delegationApprover: address(0),
            stakerOptOutWindowBlocks: 0
        });
        testFuzz_RegisterAsOperator(_operator, operatorDetails, emptyStringForMetadataURI);

        operatorDetails.earningsReceiver = address(0);
        vm.expectRevert(EARNINGS_RECEIVER_ADDRESS_ZERO_ERROR);
        delegationManager.modifyOperatorDetails(operatorDetails);
    }

    /**
<<<<<<< HEAD
     * @notice `staker` delegates to an operator who does not assertTrue any signature verification (i.e. the operator’s `delegationApprover` address is set to the zero address)
=======
     * @notice Verifies that a staker cannot call cannot modify their `OperatorDetails` without first registering as an operator
     * @dev This is an important check to ensure that our definition of 'operator' remains consistent, in particular for preserving the
     * invariant that 'operators' are always delegated to themselves
     */
    function testCannotModifyOperatorDetailsWithoutRegistering(IDelegationManager.OperatorDetails memory operatorDetails) public {
        cheats.expectRevert(bytes("DelegationManager.modifyOperatorDetails: caller must be an operator"));
        delegationManager.modifyOperatorDetails(operatorDetails);
    }

    /**
     * @notice `staker` delegates to an operator who does not require any signature verification (i.e. the operator’s `delegationApprover` address is set to the zero address)
>>>>>>> 18c35441
     * via the `staker` calling `DelegationManager.delegateTo`
     * The function should pass with any `operatorSignature` input (since it should be unused)
     * Properly emits a `StakerDelegated` event
     * Staker is correctly delegated after the call (i.e. correct storage update)
     * Reverts if the staker is already delegated (to the operator or to anyone else)
     * Reverts if the ‘operator’ is not actually registered as an operator
     */
<<<<<<< HEAD
    function testFuzz_DelegateToOperatorWhoAcceptsAllStakers(
        address staker,
        IDelegationManager.SignatureWithExpiry memory approverSignatureAndExpiry,
        bytes32 salt
    ) public filterFuzzedAddressInputs(staker) {
=======
    function testDelegateToOperatorWhoAcceptsAllStakers(address staker, ISignatureUtils.SignatureWithExpiry memory approverSignatureAndExpiry, bytes32 salt) public 
        filterFuzzedAddressInputs(staker)
    {
>>>>>>> 18c35441
        // register *this contract* as an operator
        // filter inputs, since this will fail when the staker is already registered as an operator
        vm.assume(staker != _operator);

        IDelegationManager.OperatorDetails memory operatorDetails = IDelegationManager.OperatorDetails({
            earningsReceiver: _operator,
            delegationApprover: address(0),
            stakerOptOutWindowBlocks: 0
        });
        testFuzz_RegisterAsOperator(_operator, operatorDetails, emptyStringForMetadataURI);

        // verify that the salt hasn't been used before
        assertTrue(
            !delegationManager.delegationApproverSaltIsSpent(delegationManager.delegationApprover(_operator), salt),
            "salt somehow spent too early?"
        );

        IStrategy[] memory strategiesToReturn = new IStrategy[](1);
        strategiesToReturn[0] = strategyMock;
        uint256[] memory sharesToReturn = new uint256[](1);
        sharesToReturn[0] = 1;
        strategyManagerMock.setDeposits(strategiesToReturn, sharesToReturn);
        // delegate from the `staker` to the operator
<<<<<<< HEAD
        vm.startPrank(staker);
        vm.expectEmit(true, true, true, true, address(delegationManager));
=======
        cheats.startPrank(staker);
        cheats.expectEmit(true, true, true, true, address(delegationManager));
        emit OperatorSharesIncreased(_operator, staker, strategyMock, 1);
        cheats.expectEmit(true, true, true, true, address(delegationManager));
>>>>>>> 18c35441
        emit StakerDelegated(staker, _operator);
        delegationManager.delegateTo(_operator, approverSignatureAndExpiry, salt);
        vm.stopPrank();

        assertTrue(delegationManager.isDelegated(staker), "staker not delegated correctly");
        assertTrue(delegationManager.delegatedTo(staker) == _operator, "staker delegated to the wrong address");
        assertTrue(!delegationManager.isOperator(staker), "staker incorrectly registered as operator");

        // verify that the salt is still marked as unused (since it wasn't checked or used)
        assertTrue(
            !delegationManager.delegationApproverSaltIsSpent(delegationManager.delegationApprover(_operator), salt),
            "salt somehow spent too early?"
        );
    }

    /**
     * @notice Delegates from `staker` to an operator, then verifies that the `staker` cannot delegate to another `operator` (at least without first undelegating)
     */
<<<<<<< HEAD
    function testFuzz_CannotDelegateWhileDelegated(
        address staker,
        address operator,
        IDelegationManager.SignatureWithExpiry memory approverSignatureAndExpiry,
        bytes32 salt
    ) public filterFuzzedAddressInputs(staker) filterFuzzedAddressInputs(operator) {
=======
    function testCannotDelegateWhileDelegated(address staker, address operator, ISignatureUtils.SignatureWithExpiry memory approverSignatureAndExpiry, bytes32 salt) public 
        filterFuzzedAddressInputs(staker)
        filterFuzzedAddressInputs(operator)
    {
>>>>>>> 18c35441
        // filter out input since if the staker tries to delegate again after registering as an operator, we will revert earlier than this test is designed to check
        vm.assume(staker != operator);

        // delegate from the staker to an operator
        testFuzz_DelegateToOperatorWhoAcceptsAllStakers(staker, approverSignatureAndExpiry, salt);

        // register another operator
        // filter out this contract, since we already register it as an operator in the above step
        vm.assume(operator != address(this));
        IDelegationManager.OperatorDetails memory _operatorDetails = IDelegationManager.OperatorDetails({
            earningsReceiver: operator,
            delegationApprover: address(0),
            stakerOptOutWindowBlocks: 0
        });
        testFuzz_RegisterAsOperator(operator, _operatorDetails, emptyStringForMetadataURI);

        // try to delegate again and check that the call reverts
        vm.startPrank(staker);
        vm.expectRevert(STAKER_ALREADY_DELEGATED_ERROR);
        delegationManager.delegateTo(operator, approverSignatureAndExpiry, salt);
        vm.stopPrank();
    }

    // @notice Verifies that `staker` cannot delegate to an unregistered `operator`
    function testFuzz_CannotDelegateToUnregisteredOperator(address staker, address operator)
        public
        filterFuzzedAddressInputs(staker)
        filterFuzzedAddressInputs(operator)
    {
        assertTrue(!delegationManager.isOperator(operator), "incorrect test input?");

        // try to delegate and check that the call reverts
<<<<<<< HEAD
        vm.startPrank(staker);
        vm.expectRevert(OPERATOR_NOT_REGISTERED_ERROR);
        IDelegationManager.SignatureWithExpiry memory approverSignatureAndExpiry;
        delegationManager.delegateTo(operator, approverSignatureAndExpiry, emptySalt);
        vm.stopPrank();
=======
        cheats.startPrank(staker);
        cheats.expectRevert(bytes("DelegationManager._delegate: operator is not registered in EigenLayer"));
        ISignatureUtils.SignatureWithExpiry memory approverSignatureAndExpiry;
        delegationManager.delegateTo(operator, approverSignatureAndExpiry, emptySalt);        
        cheats.stopPrank();
>>>>>>> 18c35441
    }

    /**
     * @notice `staker` delegates to an operator who assertTrues signature verification through an EOA (i.e. the operator’s `delegationApprover` address is set to a nonzero EOA)
     * via the `staker` calling `DelegationManager.delegateTo`
     * The function should pass *only with a valid ECDSA signature from the `delegationApprover`, OR if called by the operator or their delegationApprover themselves
     * Properly emits a `StakerDelegated` event
     * Staker is correctly delegated after the call (i.e. correct storage update)
     * Reverts if the staker is already delegated (to the operator or to anyone else)
     * Reverts if the ‘operator’ is not actually registered as an operator
     */
    function testFuzz_DelegateToOperatorWhoassertTruesECDSASignature(address staker, bytes32 salt, uint256 expiry)
        public
        filterFuzzedAddressInputs(staker)
    {
        // filter to only valid `expiry` values
        vm.assume(expiry >= block.timestamp);

        address delegationApprover = vm.addr(delegationSignerPrivateKey);

        // register *this contract* as an operator
        address operator = address(this);
        // filter inputs, since this will fail when the staker is already registered as an operator
        vm.assume(staker != operator);

        IDelegationManager.OperatorDetails memory operatorDetails = IDelegationManager.OperatorDetails({
            earningsReceiver: operator,
            delegationApprover: delegationApprover,
            stakerOptOutWindowBlocks: 0
        });
        testFuzz_RegisterAsOperator(operator, operatorDetails, emptyStringForMetadataURI);

        // verify that the salt hasn't been used before
        assertTrue(
            !delegationManager.delegationApproverSaltIsSpent(delegationManager.delegationApprover(operator), salt),
            "salt somehow spent too early?"
        );
        // calculate the delegationSigner's signature
<<<<<<< HEAD
        IDelegationManager.SignatureWithExpiry memory approverSignatureAndExpiry =
            _getApproverSignature(delegationSignerPrivateKey, staker, operator, salt, expiry);
=======
        ISignatureUtils.SignatureWithExpiry memory approverSignatureAndExpiry = _getApproverSignature(delegationSignerPrivateKey, staker, operator, salt, expiry);
>>>>>>> 18c35441

        // delegate from the `staker` to the operator
        vm.startPrank(staker);
        vm.expectEmit(true, true, true, true, address(delegationManager));
        emit StakerDelegated(staker, operator);
        delegationManager.delegateTo(operator, approverSignatureAndExpiry, salt);
        vm.stopPrank();

        assertTrue(delegationManager.isDelegated(staker), "staker not delegated correctly");
        assertTrue(delegationManager.delegatedTo(staker) == operator, "staker delegated to the wrong address");
        assertTrue(!delegationManager.isOperator(staker), "staker incorrectly registered as operator");

        if (staker == operator || staker == delegationManager.delegationApprover(operator)) {
            // verify that the salt is still marked as unused (since it wasn't checked or used)
            assertTrue(
                !delegationManager.delegationApproverSaltIsSpent(delegationManager.delegationApprover(operator), salt),
                "salt somehow spent too incorrectly?"
            );
        } else {
            // verify that the salt is marked as used
            assertTrue(
                delegationManager.delegationApproverSaltIsSpent(delegationManager.delegationApprover(operator), salt),
                "salt somehow spent not spent?"
            );
        }
    }

    /**
     * @notice Like `testFuzz_DelegateToOperatorWhoassertTruesECDSASignature` but using an incorrect signature on purpose and checking that reversion occurs
     */
    function testFuzz_DelegateToOperatorWhoassertTruesECDSASignature_RevertsWithBadSignature(
        address staker,
        uint256 expiry
    ) public filterFuzzedAddressInputs(staker) {
        // filter to only valid `expiry` values
        vm.assume(expiry >= block.timestamp);

        address delegationApprover = vm.addr(delegationSignerPrivateKey);

        // register *this contract* as an operator
        address operator = address(this);
        // filter inputs, since this will fail when the staker is already registered as an operator
        vm.assume(staker != operator);

        IDelegationManager.OperatorDetails memory operatorDetails = IDelegationManager.OperatorDetails({
            earningsReceiver: operator,
            delegationApprover: delegationApprover,
            stakerOptOutWindowBlocks: 0
        });
        testFuzz_RegisterAsOperator(operator, operatorDetails, emptyStringForMetadataURI);

        // calculate the signature
        ISignatureUtils.SignatureWithExpiry memory approverSignatureAndExpiry;
        approverSignatureAndExpiry.expiry = expiry;
        {
            bytes32 digestHash = delegationManager.calculateDelegationApprovalDigestHash(
                staker, operator, delegationManager.delegationApprover(operator), emptySalt, expiry
            );
            (uint8 v, bytes32 r, bytes32 s) = vm.sign(delegationSignerPrivateKey, digestHash);
            // mess up the signature by flipping v's parity
            v = (v == 27 ? 28 : 27);
            approverSignatureAndExpiry.signature = abi.encodePacked(r, s, v);
        }

        // try to delegate from the `staker` to the operator, and check reversion
        vm.startPrank(staker);
        vm.expectRevert(INVALID_SIGNATURE_ERROR);
        delegationManager.delegateTo(operator, approverSignatureAndExpiry, emptySalt);
        vm.stopPrank();
    }

    /**
     * @notice Like `testFuzz_DelegateToOperatorWhoassertTruesECDSASignature` but using an invalid expiry on purpose and checking that reversion occurs
     */
    function testFuzz_DelegateToOperatorWhoassertTruesECDSASignature_RevertsWithExpiredDelegationApproverSignature(
        address staker,
        bytes32 salt,
        uint256 expiry
    ) public filterFuzzedAddressInputs(staker) {
        // roll to a very late timestamp
        vm.roll(type(uint256).max / 2);
        // filter to only *invalid* `expiry` values
        vm.assume(expiry < block.timestamp);

        address delegationApprover = vm.addr(delegationSignerPrivateKey);

        // register *this contract* as an operator
        address operator = address(this);
        // filter inputs, since this will fail when the staker is already registered as an operator
        vm.assume(staker != operator);

        IDelegationManager.OperatorDetails memory operatorDetails = IDelegationManager.OperatorDetails({
            earningsReceiver: operator,
            delegationApprover: delegationApprover,
            stakerOptOutWindowBlocks: 0
        });
        testFuzz_RegisterAsOperator(operator, operatorDetails, emptyStringForMetadataURI);

        // calculate the delegationSigner's signature
<<<<<<< HEAD
        IDelegationManager.SignatureWithExpiry memory approverSignatureAndExpiry =
            _getApproverSignature(delegationSignerPrivateKey, staker, operator, salt, expiry);
=======
        ISignatureUtils.SignatureWithExpiry memory approverSignatureAndExpiry = _getApproverSignature(delegationSignerPrivateKey, staker, operator, salt, expiry);
>>>>>>> 18c35441

        // delegate from the `staker` to the operator
        vm.startPrank(staker);
        vm.expectRevert(APPROVER_SIGNATURE_EXPIRED_ERROR);
        delegationManager.delegateTo(operator, approverSignatureAndExpiry, salt);
        vm.stopPrank();
    }

    /**
     * @notice `staker` delegates to an operator who assertTrues signature verification through an EIP1271-compliant contract (i.e. the operator’s `delegationApprover` address is
     * set to a nonzero and code-containing address) via the `staker` calling `DelegationManager.delegateTo`
     * The function uses OZ's ERC1271WalletMock contract, and thus should pass *only when a valid ECDSA signature from the `owner` of the ERC1271WalletMock contract,
     * OR if called by the operator or their delegationApprover themselves
     * Properly emits a `StakerDelegated` event
     * Staker is correctly delegated after the call (i.e. correct storage update)
     * Reverts if the staker is already delegated (to the operator or to anyone else)
     * Reverts if the ‘operator’ is not actually registered as an operator
     */
    function testFuzz_DelegateToOperatorWhoassertTruesEIP1271Signature(address staker, bytes32 salt, uint256 expiry)
        public
        filterFuzzedAddressInputs(staker)
    {
        // filter to only valid `expiry` values
        vm.assume(expiry >= block.timestamp);

        address delegationSigner = vm.addr(delegationSignerPrivateKey);

        // register *this contract* as an operator
        address operator = address(this);
        // filter inputs, since this will fail when the staker is already registered as an operator
        vm.assume(staker != operator);

        /**
         * deploy a ERC1271WalletMock contract with the `delegationSigner` address as the owner,
         * so that we can create valid signatures from the `delegationSigner` for the contract to check when called
         */
        ERC1271WalletMock wallet = new ERC1271WalletMock(delegationSigner);

        IDelegationManager.OperatorDetails memory operatorDetails = IDelegationManager.OperatorDetails({
            earningsReceiver: operator,
            delegationApprover: address(wallet),
            stakerOptOutWindowBlocks: 0
        });
        testFuzz_RegisterAsOperator(operator, operatorDetails, emptyStringForMetadataURI);

        // verify that the salt hasn't been used before
        assertTrue(
            !delegationManager.delegationApproverSaltIsSpent(delegationManager.delegationApprover(operator), salt),
            "salt somehow spent too early?"
        );
        // calculate the delegationSigner's signature
<<<<<<< HEAD
        IDelegationManager.SignatureWithExpiry memory approverSignatureAndExpiry =
            _getApproverSignature(delegationSignerPrivateKey, staker, operator, salt, expiry);
=======
        ISignatureUtils.SignatureWithExpiry memory approverSignatureAndExpiry = _getApproverSignature(delegationSignerPrivateKey, staker, operator, salt, expiry);
>>>>>>> 18c35441

        // delegate from the `staker` to the operator
        vm.startPrank(staker);
        vm.expectEmit(true, true, true, true, address(delegationManager));
        emit StakerDelegated(staker, operator);
        delegationManager.delegateTo(operator, approverSignatureAndExpiry, salt);
        vm.stopPrank();

        assertTrue(delegationManager.isDelegated(staker), "staker not delegated correctly");
        assertTrue(delegationManager.delegatedTo(staker) == operator, "staker delegated to the wrong address");
        assertTrue(!delegationManager.isOperator(staker), "staker incorrectly registered as operator");

        // check that the nonce incremented appropriately
        if (staker == operator || staker == delegationManager.delegationApprover(operator)) {
            // verify that the salt is still marked as unused (since it wasn't checked or used)
            assertTrue(
                !delegationManager.delegationApproverSaltIsSpent(delegationManager.delegationApprover(operator), salt),
                "salt somehow spent too incorrectly?"
            );
        } else {
            // verify that the salt is marked as used
            assertTrue(
                delegationManager.delegationApproverSaltIsSpent(delegationManager.delegationApprover(operator), salt),
                "salt somehow spent not spent?"
            );
        }
    }

    /**
     * @notice Like `testFuzz_DelegateToOperatorWhoassertTruesEIP1271Signature` but using a contract that
     * returns a value other than the EIP1271 "magic bytes" and checking that reversion occurs appropriately
     */
    function testFuzz_DelegateToOperatorWhoassertTruesEIP1271Signature_RevertsOnBadReturnValue(
        address staker,
        uint256 expiry
    ) public filterFuzzedAddressInputs(staker) {
        // filter to only valid `expiry` values
        vm.assume(expiry >= block.timestamp);

        // register *this contract* as an operator
        address operator = address(this);
        // filter inputs, since this will fail when the staker is already registered as an operator
        vm.assume(staker != operator);

        // deploy a ERC1271MaliciousMock contract that will return an incorrect value when called
        ERC1271MaliciousMock wallet = new ERC1271MaliciousMock();

        // filter fuzzed input, since otherwise we can get a flaky failure here. if the caller itself is the 'delegationApprover'
        // then we don't even trigger the signature verification call, so we won't get a revert as expected
        cheats.assume(staker != address(wallet));

        IDelegationManager.OperatorDetails memory operatorDetails = IDelegationManager.OperatorDetails({
            earningsReceiver: operator,
            delegationApprover: address(wallet),
            stakerOptOutWindowBlocks: 0
        });
        testFuzz_RegisterAsOperator(operator, operatorDetails, emptyStringForMetadataURI);

        // create the signature struct
        ISignatureUtils.SignatureWithExpiry memory approverSignatureAndExpiry;
        approverSignatureAndExpiry.expiry = expiry;

        // try to delegate from the `staker` to the operator, and check reversion
        vm.startPrank(staker);
        // because the ERC1271MaliciousMock contract returns the wrong amount of data, we get a low-level "EvmError: Revert" message here rather than the error message bubbling up
        // vm.expectRevert(bytes("EIP1271SignatureUtils.checkSignature_EIP1271: ERC1271 signature verification failed"));
        vm.expectRevert();
        delegationManager.delegateTo(operator, approverSignatureAndExpiry, emptySalt);
        vm.stopPrank();
    }

    /**
     * @notice `staker` becomes delegated to an operator who does not assertTrue any signature verification (i.e. the operator’s `delegationApprover` address is set to the zero address)
     * via the `caller` calling `DelegationManager.delegateToBySignature`
     * The function should pass with any `operatorSignature` input (since it should be unused)
     * The function should pass only with a valid `stakerSignatureAndExpiry` input
     * Properly emits a `StakerDelegated` event
     * Staker is correctly delegated after the call (i.e. correct storage update)
     * Reverts if the staker is already delegated (to the operator or to anyone else)
     * Reverts if the ‘operator’ is not actually registered as an operator
     */
    function testFuzz_DelegateBySignatureToOperatorWhoAcceptsAllStakers(address caller, bytes32 salt, uint256 expiry)
        public
        filterFuzzedAddressInputs(caller)
    {
        // filter to only valid `expiry` values
        vm.assume(expiry >= block.timestamp);

        address staker = vm.addr(stakerPrivateKey);

        // register *this contract* as an operator
        address operator = address(this);
        // filter inputs, since this will fail when the staker is already registered as an operator
        vm.assume(staker != operator);

        IDelegationManager.OperatorDetails memory operatorDetails = IDelegationManager.OperatorDetails({
            earningsReceiver: operator,
            delegationApprover: address(0),
            stakerOptOutWindowBlocks: 0
        });
        testFuzz_RegisterAsOperator(operator, operatorDetails, emptyStringForMetadataURI);

        // verify that the salt hasn't been used before
        assertTrue(
            !delegationManager.delegationApproverSaltIsSpent(delegationManager.delegationApprover(operator), salt),
            "salt somehow spent too early?"
        );
        // fetch the staker's current nonce
        uint256 currentStakerNonce = delegationManager.stakerNonce(staker);
        // calculate the staker signature
<<<<<<< HEAD
        IDelegationManager.SignatureWithExpiry memory stakerSignatureAndExpiry =
            _getStakerSignature(stakerPrivateKey, operator, expiry);
=======
        ISignatureUtils.SignatureWithExpiry memory stakerSignatureAndExpiry = _getStakerSignature(stakerPrivateKey, operator, expiry);
>>>>>>> 18c35441

        // delegate from the `staker` to the operator, via having the `caller` call `DelegationManager.delegateToBySignature`
        vm.startPrank(caller);
        vm.expectEmit(true, true, true, true, address(delegationManager));
        emit StakerDelegated(staker, operator);
        // use an empty approver signature input since none is needed / the input is unchecked
<<<<<<< HEAD
        IDelegationManager.SignatureWithExpiry memory approverSignatureAndExpiry;
        delegationManager.delegateToBySignature(
            staker, operator, stakerSignatureAndExpiry, approverSignatureAndExpiry, emptySalt
        );
        vm.stopPrank();
=======
        ISignatureUtils.SignatureWithExpiry memory approverSignatureAndExpiry;
        delegationManager.delegateToBySignature(staker, operator, stakerSignatureAndExpiry, approverSignatureAndExpiry, emptySalt);        
        cheats.stopPrank();
>>>>>>> 18c35441

        // check all the delegation status changes
        assertTrue(delegationManager.isDelegated(staker), "staker not delegated correctly");
        assertTrue(delegationManager.delegatedTo(staker) == operator, "staker delegated to the wrong address");
        assertTrue(!delegationManager.isOperator(staker), "staker incorrectly registered as operator");

        // check that the staker nonce incremented appropriately
        assertTrue(delegationManager.stakerNonce(staker) == currentStakerNonce + 1, "staker nonce did not increment");
        // verify that the salt is still marked as unused (since it wasn't checked or used)
        assertTrue(
            !delegationManager.delegationApproverSaltIsSpent(delegationManager.delegationApprover(operator), salt),
            "salt somehow spent too incorrectly?"
        );
    }

    /**
     * @notice `staker` becomes delegated to an operator who assertTrues signature verification through an EOA (i.e. the operator’s `delegationApprover` address is set to a nonzero EOA)
     * via the `caller` calling `DelegationManager.delegateToBySignature`
     * The function should pass *only with a valid ECDSA signature from the `delegationApprover`, OR if called by the operator or their delegationApprover themselves
     * AND with a valid `stakerSignatureAndExpiry` input
     * Properly emits a `StakerDelegated` event
     * Staker is correctly delegated after the call (i.e. correct storage update)
     * Reverts if the staker is already delegated (to the operator or to anyone else)
     * Reverts if the ‘operator’ is not actually registered as an operator
     */
    function testFuzz_DelegateBySignatureToOperatorWhoassertTruesECDSASignature(
        address caller,
        bytes32 salt,
        uint256 expiry
    ) public filterFuzzedAddressInputs(caller) {
        // filter to only valid `expiry` values
        vm.assume(expiry >= block.timestamp);

        address staker = vm.addr(stakerPrivateKey);
        address delegationApprover = vm.addr(delegationSignerPrivateKey);

        // register *this contract* as an operator
        address operator = address(this);
        // filter inputs, since this will fail when the staker is already registered as an operator
        vm.assume(staker != operator);

        IDelegationManager.OperatorDetails memory operatorDetails = IDelegationManager.OperatorDetails({
            earningsReceiver: operator,
            delegationApprover: delegationApprover,
            stakerOptOutWindowBlocks: 0
        });
        testFuzz_RegisterAsOperator(operator, operatorDetails, emptyStringForMetadataURI);

        // verify that the salt hasn't been used before
        assertTrue(
            !delegationManager.delegationApproverSaltIsSpent(delegationManager.delegationApprover(operator), salt),
            "salt somehow spent too early?"
        );
        // calculate the delegationSigner's signature
<<<<<<< HEAD
        IDelegationManager.SignatureWithExpiry memory approverSignatureAndExpiry =
            _getApproverSignature(delegationSignerPrivateKey, staker, operator, salt, expiry);
=======
        ISignatureUtils.SignatureWithExpiry memory approverSignatureAndExpiry = _getApproverSignature(delegationSignerPrivateKey, staker, operator, salt, expiry);
>>>>>>> 18c35441

        // fetch the staker's current nonce
        uint256 currentStakerNonce = delegationManager.stakerNonce(staker);
        // calculate the staker signature
<<<<<<< HEAD
        IDelegationManager.SignatureWithExpiry memory stakerSignatureAndExpiry =
            _getStakerSignature(stakerPrivateKey, operator, expiry);
=======
        ISignatureUtils.SignatureWithExpiry memory stakerSignatureAndExpiry = _getStakerSignature(stakerPrivateKey, operator, expiry);
>>>>>>> 18c35441

        // delegate from the `staker` to the operator, via having the `caller` call `DelegationManager.delegateToBySignature`
        vm.startPrank(caller);
        vm.expectEmit(true, true, true, true, address(delegationManager));
        emit StakerDelegated(staker, operator);
        delegationManager.delegateToBySignature(
            staker, operator, stakerSignatureAndExpiry, approverSignatureAndExpiry, salt
        );
        vm.stopPrank();

        assertTrue(delegationManager.isDelegated(staker), "staker not delegated correctly");
        assertTrue(delegationManager.delegatedTo(staker) == operator, "staker delegated to the wrong address");
        assertTrue(!delegationManager.isOperator(staker), "staker incorrectly registered as operator");

        // check that the delegationApprover nonce incremented appropriately
        if (caller == operator || caller == delegationManager.delegationApprover(operator)) {
            // verify that the salt is still marked as unused (since it wasn't checked or used)
            assertTrue(
                !delegationManager.delegationApproverSaltIsSpent(delegationManager.delegationApprover(operator), salt),
                "salt somehow spent too incorrectly?"
            );
        } else {
            // verify that the salt is marked as used
            assertTrue(
                delegationManager.delegationApproverSaltIsSpent(delegationManager.delegationApprover(operator), salt),
                "salt somehow spent not spent?"
            );
        }

        // check that the staker nonce incremented appropriately
        assertTrue(delegationManager.stakerNonce(staker) == currentStakerNonce + 1, "staker nonce did not increment");
    }

    /**
     * @notice `staker` becomes delegated to an operatorwho assertTrues signature verification through an EIP1271-compliant contract (i.e. the operator’s `delegationApprover` address is
     * set to a nonzero and code-containing address) via the `caller` calling `DelegationManager.delegateToBySignature`
     * The function uses OZ's ERC1271WalletMock contract, and thus should pass *only when a valid ECDSA signature from the `owner` of the ERC1271WalletMock contract,
     * OR if called by the operator or their delegationApprover themselves
     * AND with a valid `stakerSignatureAndExpiry` input
     * Properly emits a `StakerDelegated` event
     * Staker is correctly delegated after the call (i.e. correct storage update)
     * Reverts if the staker is already delegated (to the operator or to anyone else)
     * Reverts if the ‘operator’ is not actually registered as an operator
     */
    function testFuzz_DelegateBySignatureToOperatorWhoassertTruesEIP1271Signature(
        address caller,
        bytes32 salt,
        uint256 expiry
    ) public filterFuzzedAddressInputs(caller) {
        // filter to only valid `expiry` values
        vm.assume(expiry >= block.timestamp);

        address staker = vm.addr(stakerPrivateKey);
        address delegationSigner = vm.addr(delegationSignerPrivateKey);

        // register *this contract* as an operator
        // filter inputs, since this will fail when the staker is already registered as an operator
        vm.assume(staker != _operator);

        /**
         * deploy a ERC1271WalletMock contract with the `delegationSigner` address as the owner,
         * so that we can create valid signatures from the `delegationSigner` for the contract to check when called
         */
        ERC1271WalletMock wallet = new ERC1271WalletMock(delegationSigner);

        IDelegationManager.OperatorDetails memory operatorDetails = IDelegationManager.OperatorDetails({
            earningsReceiver: _operator,
            delegationApprover: address(wallet),
            stakerOptOutWindowBlocks: 0
        });
        testFuzz_RegisterAsOperator(_operator, operatorDetails, emptyStringForMetadataURI);

        // verify that the salt hasn't been used before
        assertTrue(
            !delegationManager.delegationApproverSaltIsSpent(delegationManager.delegationApprover(_operator), salt),
            "salt somehow spent too early?"
        );
        // calculate the delegationSigner's signature
<<<<<<< HEAD
        IDelegationManager.SignatureWithExpiry memory approverSignatureAndExpiry =
            _getApproverSignature(delegationSignerPrivateKey, staker, _operator, salt, expiry);
=======
        ISignatureUtils.SignatureWithExpiry memory approverSignatureAndExpiry = _getApproverSignature(delegationSignerPrivateKey, staker, _operator, salt, expiry);
>>>>>>> 18c35441

        // fetch the staker's current nonce
        uint256 currentStakerNonce = delegationManager.stakerNonce(staker);
        // calculate the staker signature
<<<<<<< HEAD
        IDelegationManager.SignatureWithExpiry memory stakerSignatureAndExpiry =
            _getStakerSignature(stakerPrivateKey, _operator, expiry);
=======
        ISignatureUtils.SignatureWithExpiry memory stakerSignatureAndExpiry = _getStakerSignature(stakerPrivateKey, _operator, expiry);
>>>>>>> 18c35441

        // delegate from the `staker` to the operator, via having the `caller` call `DelegationManager.delegateToBySignature`
        vm.startPrank(caller);
        vm.expectEmit(true, true, true, true, address(delegationManager));
        emit StakerDelegated(staker, _operator);
        delegationManager.delegateToBySignature(
            staker, _operator, stakerSignatureAndExpiry, approverSignatureAndExpiry, salt
        );
        vm.stopPrank();

        assertTrue(delegationManager.isDelegated(staker), "staker not delegated correctly");
        assertTrue(delegationManager.delegatedTo(staker) == _operator, "staker delegated to the wrong address");
        assertTrue(!delegationManager.isOperator(staker), "staker incorrectly registered as operator");

        // check that the delegationApprover nonce incremented appropriately
        if (caller == _operator || caller == delegationManager.delegationApprover(_operator)) {
            // verify that the salt is still marked as unused (since it wasn't checked or used)
            assertTrue(
                !delegationManager.delegationApproverSaltIsSpent(delegationManager.delegationApprover(_operator), salt),
                "salt somehow spent too incorrectly?"
            );
        } else {
            // verify that the salt is marked as used
            assertTrue(
                delegationManager.delegationApproverSaltIsSpent(delegationManager.delegationApprover(_operator), salt),
                "salt somehow spent not spent?"
            );
        }

        // check that the staker nonce incremented appropriately
        assertTrue(delegationManager.stakerNonce(staker) == currentStakerNonce + 1, "staker nonce did not increment");
    }

    // @notice Checks that `DelegationManager.delegateToBySignature` reverts if the staker's signature has expired
<<<<<<< HEAD
    function testFuzz_DelegateBySignatureRevertsWhenStakerSignatureExpired(
        address staker,
        address operator,
        uint256 expiry,
        bytes memory signature
    ) public {
        vm.assume(expiry < block.timestamp);
        vm.expectRevert(STAKER_SIGNATURE_EXPIRED_ERROR);
        IDelegationManager.SignatureWithExpiry memory signatureWithExpiry =
            IDelegationManager.SignatureWithExpiry({signature: signature, expiry: expiry});
=======
    function testDelegateBySignatureRevertsWhenStakerSignatureExpired(address staker, address operator, uint256 expiry, bytes memory signature) public{
        cheats.assume(expiry < block.timestamp);
        cheats.expectRevert(bytes("DelegationManager.delegateToBySignature: staker signature expired"));
        ISignatureUtils.SignatureWithExpiry memory signatureWithExpiry = ISignatureUtils.SignatureWithExpiry({
            signature: signature,
            expiry: expiry
        });
>>>>>>> 18c35441
        delegation.delegateToBySignature(staker, operator, signatureWithExpiry, signatureWithExpiry, emptySalt);
    }

    // @notice Checks that `DelegationManager.delegateToBySignature` reverts if the delegationApprover's signature has expired and their signature is checked
    function testFuzz_DelegateBySignatureRevertsWhenDelegationApproverSignatureExpired(
        address caller,
        uint256 stakerExpiry,
        uint256 delegationApproverExpiry
    ) public filterFuzzedAddressInputs(caller) {
        // filter to only valid `stakerExpiry` values
        vm.assume(stakerExpiry >= block.timestamp);
        // roll to a very late timestamp
        vm.roll(type(uint256).max / 2);
        // filter to only *invalid* `delegationApproverExpiry` values
        vm.assume(delegationApproverExpiry < block.timestamp);

        address staker = vm.addr(stakerPrivateKey);
        address delegationApprover = vm.addr(delegationSignerPrivateKey);

        // register *this contract* as an operator
        address operator = address(this);
        // filter inputs, since this will fail when the staker is already registered as an operator
        vm.assume(staker != operator);

        IDelegationManager.OperatorDetails memory operatorDetails = IDelegationManager.OperatorDetails({
            earningsReceiver: operator,
            delegationApprover: delegationApprover,
            stakerOptOutWindowBlocks: 0
        });
        testFuzz_RegisterAsOperator(operator, operatorDetails, emptyStringForMetadataURI);

        // calculate the delegationSigner's signature
        ISignatureUtils.SignatureWithExpiry memory approverSignatureAndExpiry =
            _getApproverSignature(delegationSignerPrivateKey, staker, operator, emptySalt, delegationApproverExpiry);

        // calculate the staker signature
<<<<<<< HEAD
        IDelegationManager.SignatureWithExpiry memory stakerSignatureAndExpiry =
            _getStakerSignature(stakerPrivateKey, operator, stakerExpiry);
=======
        ISignatureUtils.SignatureWithExpiry memory stakerSignatureAndExpiry = _getStakerSignature(stakerPrivateKey, operator, stakerExpiry);
>>>>>>> 18c35441

        // try delegate from the `staker` to the operator, via having the `caller` call `DelegationManager.delegateToBySignature`, and check for reversion
        vm.startPrank(caller);
        vm.expectRevert(APPROVER_SIGNATURE_EXPIRED_ERROR);
        delegationManager.delegateToBySignature(
            staker, operator, stakerSignatureAndExpiry, approverSignatureAndExpiry, emptySalt
        );
        vm.stopPrank();
    }

    /**
     * @notice Like `testFuzz_DelegateToOperatorWhoassertTruesECDSASignature` but using an invalid expiry on purpose and checking that reversion occurs
     */
    function testFuzz_DelegateToOperatorWhoassertTruesECDSASignature_RevertsWithExpiredSignature(
        address staker,
        uint256 expiry
    ) public filterFuzzedAddressInputs(staker) {
        // roll to a very late timestamp
        vm.roll(type(uint256).max / 2);
        // filter to only *invalid* `expiry` values
        vm.assume(expiry < block.timestamp);

        address delegationApprover = vm.addr(delegationSignerPrivateKey);

        // register *this contract* as an operator
        address operator = address(this);
        // filter inputs, since this will fail when the staker is already registered as an operator
        vm.assume(staker != operator);

        IDelegationManager.OperatorDetails memory operatorDetails = IDelegationManager.OperatorDetails({
            earningsReceiver: operator,
            delegationApprover: delegationApprover,
            stakerOptOutWindowBlocks: 0
        });
        testFuzz_RegisterAsOperator(operator, operatorDetails, emptyStringForMetadataURI);

        // calculate the delegationSigner's signature
        ISignatureUtils.SignatureWithExpiry memory approverSignatureAndExpiry =
            _getApproverSignature(delegationSignerPrivateKey, staker, operator, emptySalt, expiry);

        // delegate from the `staker` to the operator
        vm.startPrank(staker);
        vm.expectRevert(APPROVER_SIGNATURE_EXPIRED_ERROR);
        delegationManager.delegateTo(operator, approverSignatureAndExpiry, emptySalt);
        vm.stopPrank();
    }

    /**
     * Staker is undelegated from an operator, via a call to `undelegate`, properly originating from the staker's address.
     * Reverts if the staker is themselves an operator (i.e. they are delegated to themselves)
     * Does nothing if the staker is already undelegated
     * Properly undelegates the staker, i.e. the staker becomes “delegated to” the zero address, and `isDelegated(staker)` returns ‘false’
     * Emits a `StakerUndelegated` event
     */
    function testFuzz_UndelegateFromOperator(address staker) public {
        // register *this contract* as an operator and delegate from the `staker` to them (already filters out case when staker is the operator since it will revert)
<<<<<<< HEAD
        IDelegationManager.SignatureWithExpiry memory approverSignatureAndExpiry;
        testFuzz_DelegateToOperatorWhoAcceptsAllStakers(staker, approverSignatureAndExpiry, emptySalt);

        vm.startPrank(address(strategyManagerMock));
        vm.expectEmit(true, true, true, true, address(delegationManager));
=======
        ISignatureUtils.SignatureWithExpiry memory approverSignatureAndExpiry;
        testDelegateToOperatorWhoAcceptsAllStakers(staker, approverSignatureAndExpiry, emptySalt);

        cheats.startPrank(staker);
        cheats.expectEmit(true, true, true, true, address(delegationManager));
>>>>>>> 18c35441
        emit StakerUndelegated(staker, delegationManager.delegatedTo(staker));
        delegationManager.undelegate(staker);
        vm.stopPrank();

        assertTrue(!delegationManager.isDelegated(staker), "staker not undelegated!");
        assertTrue(
            delegationManager.delegatedTo(staker) == address(0),
            "undelegated staker should be delegated to zero address"
        );
    }

    // @notice Verifies that an operator cannot undelegate from themself (this should always be forbidden)
    function testFuzz_OperatorCannotUndelegateFromThemself(address operator) public fuzzedAddress(operator) {
        vm.startPrank(operator);
        IDelegationManager.OperatorDetails memory operatorDetails = IDelegationManager.OperatorDetails({
            earningsReceiver: operator,
            delegationApprover: address(0),
            stakerOptOutWindowBlocks: 0
        });
        delegationManager.registerAsOperator(operatorDetails, emptyStringForMetadataURI);
<<<<<<< HEAD
        vm.stopPrank();
        vm.expectRevert(OPERATOR_UNDELEGATE_SELF_ERROR);

        vm.startPrank(address(strategyManagerMock));
=======
        cheats.stopPrank();
        cheats.expectRevert(bytes("DelegationManager.undelegate: operators cannot be undelegated"));
        
        cheats.startPrank(operator);
>>>>>>> 18c35441
        delegationManager.undelegate(operator);
        vm.stopPrank();
    }

<<<<<<< HEAD
    // @notice Verifies that `DelegationManager.undelegate` reverts if not called by the StrategyManager
    function testFuzz_CannotCallUndelegateFromNonStrategyManagerAddress(address caller) public fuzzedAddress(caller) {
        vm.assume(caller != address(strategyManagerMock));
        vm.expectRevert(NOT_STRATEGY_MANAGER_ERROR);
        vm.startPrank(caller);
        delegationManager.undelegate(address(this));
    }

=======
>>>>>>> 18c35441
    /**
     * @notice Verifies that `DelegationManager.increaseDelegatedShares` properly increases the delegated `shares` that the operator
     * who the `staker` is delegated to has in the strategy
     * @dev Checks that there is no change if the staker is not delegated
     */
    function testFuzz_IncreaseDelegatedShares(address staker, uint256 shares, bool delegateFromStakerToOperator)
        public
    {
        IStrategy strategy = strategyMock;

        // register *this contract* as an operator
        address operator = address(this);
        ISignatureUtils.SignatureWithExpiry memory approverSignatureAndExpiry;
        // filter inputs, since delegating to the operator will fail when the staker is already registered as an operator
        vm.assume(staker != operator);

        IDelegationManager.OperatorDetails memory operatorDetails = IDelegationManager.OperatorDetails({
            earningsReceiver: operator,
            delegationApprover: address(0),
            stakerOptOutWindowBlocks: 0
        });
        testFuzz_RegisterAsOperator(operator, operatorDetails, emptyStringForMetadataURI);

        // delegate from the `staker` to the operator *if `delegateFromStakerToOperator` is 'true'*
        if (delegateFromStakerToOperator) {
            vm.startPrank(staker);
            vm.expectEmit(true, true, true, true, address(delegationManager));
            emit StakerDelegated(staker, operator);
            delegationManager.delegateTo(operator, approverSignatureAndExpiry, emptySalt);
            vm.stopPrank();
        }

<<<<<<< HEAD
        uint256 delegatedSharesBefore =
            delegationManager.operatorShares(delegationManager.delegatedTo(staker), strategy);
=======
        uint256 _delegatedSharesBefore = delegationManager.operatorShares(delegationManager.delegatedTo(staker), strategy);

        if(delegationManager.isDelegated(staker)) {
            cheats.expectEmit(true, true, true, true, address(delegationManager));
            emit OperatorSharesIncreased(operator, staker, strategy, shares);        
        }
>>>>>>> 18c35441

        vm.startPrank(address(strategyManagerMock));
        delegationManager.increaseDelegatedShares(staker, strategy, shares);
        vm.stopPrank();

        uint256 delegatedSharesAfter = delegationManager.operatorShares(delegationManager.delegatedTo(staker), strategy);

        if (delegationManager.isDelegated(staker)) {
<<<<<<< HEAD
            assertTrue(
                delegatedSharesAfter == delegatedSharesBefore + shares, "delegated shares did not increment correctly"
            );
        } else {
            assertTrue(delegatedSharesAfter == delegatedSharesBefore, "delegated shares incremented incorrectly");
            assertTrue(delegatedSharesBefore == 0, "nonzero shares delegated to zero address!");
=======
            require(delegatedSharesAfter == _delegatedSharesBefore + shares, "delegated shares did not increment correctly");
        } else {
            require(delegatedSharesAfter == _delegatedSharesBefore, "delegated shares incremented incorrectly");
            require(_delegatedSharesBefore == 0, "nonzero shares delegated to zero address!");
>>>>>>> 18c35441
        }
    }

    /**
     * @notice Verifies that `DelegationManager.decreaseDelegatedShares` properly decreases the delegated `shares` that the operator
     * who the `staker` is delegated to has in the strategies
     * @dev Checks that there is no change if the staker is not delegated
     */
<<<<<<< HEAD
    function testFuzz_DecreaseDelegatedShares(
        address staker,
        IStrategy[] memory strategies,
        uint256 shares,
        bool delegateFromStakerToOperator
    ) public {
        // sanity-filtering on fuzzed input length
        vm.assume(strategies.length <= 64);
=======
    function testDecreaseDelegatedShares(address staker, IStrategy[] memory strategies, uint128 shares, bool delegateFromStakerToOperator) public {
        // sanity-filtering on fuzzed input length
        cheats.assume(strategies.length <= 32);
>>>>>>> 18c35441
        // register *this contract* as an operator
        address operator = address(this);
        ISignatureUtils.SignatureWithExpiry memory approverSignatureAndExpiry;
        // filter inputs, since delegating to the operator will fail when the staker is already registered as an operator
        vm.assume(staker != operator);

        IDelegationManager.OperatorDetails memory operatorDetails = IDelegationManager.OperatorDetails({
            earningsReceiver: operator,
            delegationApprover: address(0),
            stakerOptOutWindowBlocks: 0
        });
        testFuzz_RegisterAsOperator(operator, operatorDetails, emptyStringForMetadataURI);

        // delegate from the `staker` to the operator *if `delegateFromStakerToOperator` is 'true'*
        if (delegateFromStakerToOperator) {
            vm.startPrank(staker);
            vm.expectEmit(true, true, true, true, address(delegationManager));
            emit StakerDelegated(staker, operator);
            delegationManager.delegateTo(operator, approverSignatureAndExpiry, emptySalt);
            vm.stopPrank();
        }

        uint256[] memory sharesInputArray = new uint256[](strategies.length);

        address delegatedTo = delegationManager.delegatedTo(staker);

        // for each strategy in `strategies`, increase delegated shares by `shares`
        vm.startPrank(address(strategyManagerMock));
        for (uint256 i = 0; i < strategies.length; ++i) {
<<<<<<< HEAD
            delegationManager.increaseDelegatedShares(staker, strategies[i], shares);
            delegatedSharesBefore[i] =
                delegationManager.operatorShares(delegationManager.delegatedTo(staker), strategies[i]);
=======
            delegationManager.increaseDelegatedShares(staker, strategies[i], shares); 
            // store delegated shares in a mapping
            delegatedSharesBefore[strategies[i]] = delegationManager.operatorShares(delegatedTo, strategies[i]);
>>>>>>> 18c35441
            // also construct an array which we'll use in another loop
            sharesInputArray[i] = shares;
            totalSharesForStrategyInArray[address(strategies[i])] += sharesInputArray[i];
        }
        vm.stopPrank();

        // for each strategy in `strategies`, decrease delegated shares by `shares`
<<<<<<< HEAD
        vm.startPrank(address(strategyManagerMock));
        delegationManager.decreaseDelegatedShares(delegationManager.delegatedTo(staker), strategies, sharesInputArray);
        vm.stopPrank();
=======
        {
            address operatorToDecreaseSharesOf = delegationManager.delegatedTo(staker);
            if (delegationManager.isDelegated(staker)) {
                for (uint256 i = 0; i < strategies.length;  ++i) {
                    cheats.expectEmit(true, true, true, true, address(delegationManager));
                    emit OperatorSharesDecreased(operatorToDecreaseSharesOf, staker, strategies[i], sharesInputArray[i]);
                }
            }
        }

        cheats.startPrank(address(strategyManagerMock));
        delegationManager.decreaseDelegatedShares(staker, strategies, sharesInputArray);
        cheats.stopPrank();
>>>>>>> 18c35441

        // check shares after call to `decreaseDelegatedShares`
        bool isDelegated =  delegationManager.isDelegated(staker);
        for (uint256 i = 0; i < strategies.length; ++i) {
<<<<<<< HEAD
            uint256 delegatedSharesAfter =
                delegationManager.operatorShares(delegationManager.delegatedTo(staker), strategies[i]);

            if (delegationManager.isDelegated(staker)) {
                assertTrue(
                    delegatedSharesAfter == delegatedSharesBefore[i] - sharesInputArray[i],
                    "delegated shares did not decrement correctly"
                );
            } else {
                assertTrue(delegatedSharesAfter == delegatedSharesBefore[i], "delegated shares decremented incorrectly");
                assertTrue(delegatedSharesBefore[i] == 0, "nonzero shares delegated to zero address!");
            }
        }
    }

    // @notice Verifies that `DelegationManager.increaseDelegatedShares` reverts if not called by the StrategyManager
    function testFuzz_CannotCallIncreaseDelegatedSharesFromNonStrategyManagerAddress(address operator, uint256 shares)
        public
        fuzzedAddress(operator)
    {
        vm.assume(operator != address(strategyManagerMock));
        vm.expectRevert(NOT_STRATEGY_MANAGER_ERROR);
        vm.startPrank(operator);
        delegationManager.increaseDelegatedShares(operator, strategyMock, shares);
    }

    // @notice Verifies that `DelegationManager.decreaseDelegatedShares` reverts if not called by the StrategyManager
    function testFuzz_CannotCallDecreaseDelegatedSharesFromNonStrategyManagerAddress(
        address operator,
        IStrategy[] memory strategies,
        uint256[] memory shareAmounts
    ) public fuzzedAddress(operator) {
        vm.assume(operator != address(strategyManagerMock));
        vm.expectRevert(NOT_STRATEGY_MANAGER_ERROR);
        vm.startPrank(operator);
=======
            uint256 delegatedSharesAfter = delegationManager.operatorShares(delegatedTo, strategies[i]); 

            if (isDelegated) {
                require(delegatedSharesAfter + totalSharesForStrategyInArray[address(strategies[i])] == delegatedSharesBefore[strategies[i]],
                    "delegated shares did not decrement correctly");
            } else {
                require(delegatedSharesAfter == delegatedSharesBefore[strategies[i]], "delegated shares decremented incorrectly");
                require(delegatedSharesBefore[strategies[i]] == 0, "nonzero shares delegated to zero address!");
            }
        }
    }

    // @notice Verifies that `DelegationManager.increaseDelegatedShares` reverts if not called by the StrategyManager nor EigenPodManager
    function testCannotCallIncreaseDelegatedSharesFromNonPermissionedAddress(address operator, uint256 shares) public fuzzedAddress(operator) {
        cheats.assume(operator != address(strategyManagerMock));
        cheats.assume(operator != address(eigenPodManagerMock));
        cheats.expectRevert(bytes("DelegationManager: onlyStrategyManagerOrEigenPodManager"));
        cheats.startPrank(operator);
        delegationManager.increaseDelegatedShares(operator, strategyMock, shares);
    }

    // @notice Verifies that `DelegationManager.decreaseDelegatedShares` reverts if not called by the StrategyManager nor EigenPodManager
    function testCannotCallDecreaseDelegatedSharesFromNonPermissionedAddress(
        address operator,  
        IStrategy[] memory strategies,  
        uint256[] memory shareAmounts
    ) public fuzzedAddress(operator) {
        cheats.assume(operator != address(strategyManagerMock));
        cheats.assume(operator != address(eigenPodManagerMock));
        cheats.expectRevert(bytes("DelegationManager: onlyStrategyManagerOrEigenPodManager"));
        cheats.startPrank(operator);
>>>>>>> 18c35441
        delegationManager.decreaseDelegatedShares(operator, strategies, shareAmounts);
    }

    // @notice Verifies that it is not possible for a staker to delegate to an operator when the operator is frozen in EigenLayer
    function testFuzz_CannotDelegateWhenOperatorIsFrozen(address operator, address staker)
        public
        fuzzedAddress(operator)
        fuzzedAddress(staker)
    {
        vm.assume(operator != staker);

        vm.startPrank(operator);
        IDelegationManager.OperatorDetails memory operatorDetails = IDelegationManager.OperatorDetails({
            earningsReceiver: operator,
            delegationApprover: address(0),
            stakerOptOutWindowBlocks: 0
        });
        delegationManager.registerAsOperator(operatorDetails, emptyStringForMetadataURI);
        vm.stopPrank();

        slasherMock.setOperatorFrozenStatus(operator, true);
<<<<<<< HEAD
        vm.expectRevert(OPERATOR_FROZEN_ERROR);
        vm.startPrank(staker);
        IDelegationManager.SignatureWithExpiry memory signatureWithExpiry;
=======
        cheats.expectRevert(bytes("DelegationManager._delegate: cannot delegate to a frozen operator"));
        cheats.startPrank(staker);
        ISignatureUtils.SignatureWithExpiry memory signatureWithExpiry;
>>>>>>> 18c35441
        delegationManager.delegateTo(operator, signatureWithExpiry, emptySalt);
        vm.stopPrank();
    }

    // @notice Verifies that it is not possible for a staker to delegate to an operator when they are already delegated to an operator
    function testFuzz_CannotDelegateWhenStakerHasExistingDelegation(address staker, address operator, address operator2)
        public
        fuzzedAddress(staker)
        fuzzedAddress(operator)
        fuzzedAddress(operator2)
    {
        vm.assume(operator != operator2);
        vm.assume(staker != operator);
        vm.assume(staker != operator2);

        vm.startPrank(operator);
        IDelegationManager.OperatorDetails memory operatorDetails = IDelegationManager.OperatorDetails({
            earningsReceiver: operator,
            delegationApprover: address(0),
            stakerOptOutWindowBlocks: 0
        });
        delegationManager.registerAsOperator(operatorDetails, emptyStringForMetadataURI);
        vm.stopPrank();

        vm.startPrank(operator2);
        delegationManager.registerAsOperator(operatorDetails, emptyStringForMetadataURI);
        vm.stopPrank();

<<<<<<< HEAD
        vm.startPrank(staker);
        IDelegationManager.SignatureWithExpiry memory signatureWithExpiry;
=======
        cheats.startPrank(staker);
        ISignatureUtils.SignatureWithExpiry memory signatureWithExpiry;
>>>>>>> 18c35441
        delegationManager.delegateTo(operator, signatureWithExpiry, emptySalt);
        vm.stopPrank();

        vm.startPrank(staker);
        vm.expectRevert(STAKER_ALREADY_DELEGATED_ERROR);
        delegationManager.delegateTo(operator2, signatureWithExpiry, emptySalt);
        vm.stopPrank();
    }

    // @notice Verifies that it is not possible to delegate to an unregistered operator
<<<<<<< HEAD
    function testFuzz_CannotDelegateToUnregisteredOperator(address operator) public {
        vm.expectRevert(OPERATOR_NOT_REGISTERED_ERROR);
        IDelegationManager.SignatureWithExpiry memory signatureWithExpiry;
=======
    function testCannotDelegateToUnregisteredOperator(address operator) public {
        cheats.expectRevert(bytes("DelegationManager._delegate: operator is not registered in EigenLayer"));
        ISignatureUtils.SignatureWithExpiry memory signatureWithExpiry;
>>>>>>> 18c35441
        delegationManager.delegateTo(operator, signatureWithExpiry, emptySalt);
    }

    // @notice Verifies that delegating is not possible when the "new delegations paused" switch is flipped
<<<<<<< HEAD
    function testFuzz_CannotDelegateWhenPausedNewDelegationIsSet(address operator, address staker)
        public
        fuzzedAddress(operator)
        fuzzedAddress(staker)
    {
        vm.startPrank(pauser);
        delegationManager.pause(1);
        vm.stopPrank();

        vm.startPrank(staker);
        vm.expectRevert(PAUSED_INDEX_ERROR);
        IDelegationManager.SignatureWithExpiry memory signatureWithExpiry;
=======
    function testCannotDelegateWhenPausedNewDelegationIsSet(address operator, address staker) public fuzzedAddress(operator) fuzzedAddress(staker) {
        // set the pausing flag
        cheats.startPrank(pauser);
        delegationManager.pause(2 ** PAUSED_NEW_DELEGATION);
        cheats.stopPrank();

        cheats.startPrank(staker);
        cheats.expectRevert(bytes("Pausable: index is paused"));
        ISignatureUtils.SignatureWithExpiry memory signatureWithExpiry;
>>>>>>> 18c35441
        delegationManager.delegateTo(operator, signatureWithExpiry, emptySalt);
        vm.stopPrank();
    }

    // @notice Verifies that undelegating is not possible when the "undelegation paused" switch is flipped
    function testCannotUndelegateWhenPausedUndelegationIsSet(address operator, address staker) public fuzzedAddress(operator) fuzzedAddress(staker) {
        // register *this contract* as an operator and delegate from the `staker` to them (already filters out case when staker is the operator since it will revert)
        IDelegationManager.SignatureWithExpiry memory approverSignatureAndExpiry;
        testDelegateToOperatorWhoAcceptsAllStakers(staker, approverSignatureAndExpiry, emptySalt);

        // set the pausing flag
        cheats.startPrank(pauser);
        delegationManager.pause(2 ** PAUSED_UNDELEGATION);
        cheats.stopPrank();

        cheats.startPrank(staker);
        cheats.expectRevert(bytes("Pausable: index is paused"));
        delegationManager.undelegate(staker);
        cheats.stopPrank();
    }

    // special event purely used in the StrategyManagerMock contract, inside of `undelegate` function to verify that the correct call is made
    event ForceTotalWithdrawalCalled(address staker);

    /**
     * @notice Verifies that the `undelegate` function properly calls `strategyManager.forceTotalWithdrawal` when necessary
     * @param callFromOperatorOrApprover -- calls from the operator if 'false' and the 'approver' if true
     */
    function testFuzz_ForceUndelegation(address staker, bytes32 salt, bool callFromOperatorOrApprover)
        public
        fuzzedAddress(staker)
    {
        address delegationApprover = vm.addr(delegationSignerPrivateKey);
        address operator = address(this);

        // filtering since you can't delegate to yourself after registering as an operator
        vm.assume(staker != operator);

        // register this contract as an operator and delegate from the staker to it
        uint256 expiry = type(uint256).max;
        testFuzz_DelegateToOperatorWhoassertTruesECDSASignature(staker, salt, expiry);

        address caller;
        if (callFromOperatorOrApprover) {
            caller = delegationApprover;
        } else {
            caller = operator;
        }

<<<<<<< HEAD
        // call the `forceUndelegation` function and check that the correct calldata is forwarded by looking for an event emitted by the StrategyManagerMock contract
        vm.startPrank(caller);
        vm.expectEmit(true, true, true, true, address(strategyManagerMock));
        emit ForceTotalWithdrawalCalled(staker);
        bytes32 returnValue = delegationManager.forceUndelegation(staker);
        // check that the return value is empty, as specified in the mock contract
        assertTrue(returnValue == bytes32(uint256(0)), "mock contract returned wrong return value");
        vm.stopPrank();
=======
        // call the `undelegate` function
        cheats.startPrank(caller);
        // check that the correct calldata is forwarded by looking for an event emitted by the StrategyManagerMock contract
        if (strategyManagerMock.stakerStrategyListLength(staker) != 0) {
            cheats.expectEmit(true, true, true, true, address(strategyManagerMock));
            emit ForceTotalWithdrawalCalled(staker);
        }
        (bytes32 returnValue) = delegationManager.undelegate(staker);
        // check that the return value is empty, as specified in the mock contract
        require(returnValue == bytes32(uint256(0)), "contract returned wrong return value");
        cheats.stopPrank();
>>>>>>> 18c35441
    }

    /**
     * @notice Verifies that the `undelegate` function has proper access controls (can only be called by the operator who the `staker` has delegated
     * to or the operator's `delegationApprover`), or the staker themselves
     */
<<<<<<< HEAD
    function testFuzz_CannotCallForceUndelegationFromImproperAddress(address staker, address caller)
        public
=======
    function testCannotCallUndelegateFromImproperAddress(address staker, address caller) public
>>>>>>> 18c35441
        fuzzedAddress(staker)
        fuzzedAddress(caller)
    {
        address delegationApprover = vm.addr(delegationSignerPrivateKey);
        address operator = address(this);

        // filtering since you can't delegate to yourself after registering as an operator
        vm.assume(staker != operator);

        // filter out addresses that are actually allowed to call the function
<<<<<<< HEAD
        vm.assume(caller != operator);
        vm.assume(caller != delegationApprover);
=======
        cheats.assume(caller != operator);
        cheats.assume(caller != delegationApprover);
        cheats.assume(caller != staker);
>>>>>>> 18c35441

        // register this contract as an operator and delegate from the staker to it
        uint256 expiry = type(uint256).max;
        testFuzz_DelegateToOperatorWhoassertTruesECDSASignature(staker, emptySalt, expiry);

<<<<<<< HEAD
        // try to call the `forceUndelegation` function and check for reversion
        vm.startPrank(caller);
        vm.expectRevert(NOT_OPERATOR_OR_APPOVER_ERROR);
        delegationManager.forceUndelegation(staker);
        vm.stopPrank();
=======
        // try to call the `undelegate` function and check for reversion
        cheats.startPrank(caller);
        cheats.expectRevert(bytes("DelegationManager.undelegate: caller cannot undelegate staker"));
        delegationManager.undelegate(staker);
        cheats.stopPrank();
>>>>>>> 18c35441
    }

    /**
     * @notice verifies that `DelegationManager.undelegate` reverts if trying to undelegate an operator from themselves
     * @param callFromOperatorOrApprover -- calls from the operator if 'false' and the 'approver' if true
     */
    function testFuzz_OperatorCannotForceUndelegateThemself(address delegationApprover, bool callFromOperatorOrApprover)
        public
    {
        // register *this contract* as an operator
        address operator = address(this);
        IDelegationManager.OperatorDetails memory _operatorDetails = IDelegationManager.OperatorDetails({
            earningsReceiver: operator,
            delegationApprover: delegationApprover,
            stakerOptOutWindowBlocks: 0
        });
        testFuzz_RegisterAsOperator(operator, _operatorDetails, emptyStringForMetadataURI);

        address caller;
        if (callFromOperatorOrApprover) {
            caller = delegationApprover;
        } else {
            caller = operator;
        }

<<<<<<< HEAD
        // try to call the `forceUndelegation` function and check for reversion
        vm.startPrank(caller);
        vm.expectRevert(FORCE_UNDELEGATE_OPERATOR_ERROR);
        delegationManager.forceUndelegation(operator);
        vm.stopPrank();
=======
        // try to call the `undelegate` function and check for reversion
        cheats.startPrank(caller);
        cheats.expectRevert(bytes("DelegationManager.undelegate: operators cannot be undelegated"));
        delegationManager.undelegate(operator);
        cheats.stopPrank();
>>>>>>> 18c35441
    }

    /**
     * @notice Verifies that the reversion occurs when trying to reuse an 'approverSalt'
     */
    function testFuzz_Revert_WhenTryingToReuseSalt(address staker_one, address staker_two, bytes32 salt)
        public
        fuzzedAddress(staker_one)
        fuzzedAddress(staker_two)
    {
        // address delegationApprover = vm.addr(delegationSignerPrivateKey);
        address operator = address(this);

        // filtering since you can't delegate to yourself after registering as an operator
        vm.assume(staker_one != operator);
        vm.assume(staker_two != operator);

        // filtering since you can't delegate twice
        cheats.assume(staker_one != staker_two);

        address delegationApprover = cheats.addr(delegationSignerPrivateKey);
        // filter out the case where `staker` *is* the 'delegationApprover', since in this case the salt won't get used
        cheats.assume(staker_one != delegationApprover);
        cheats.assume(staker_two != delegationApprover);

        // register this contract as an operator and delegate from `staker_one` to it, using the `salt`
        uint256 expiry = type(uint256).max;
        testFuzz_DelegateToOperatorWhoassertTruesECDSASignature(staker_one, salt, expiry);

        // calculate the delegationSigner's signature
        ISignatureUtils.SignatureWithExpiry memory approverSignatureAndExpiry =
            _getApproverSignature(delegationSignerPrivateKey, staker_two, operator, salt, expiry);

        // try to delegate to the operator from `staker_two`, and verify that the call reverts for the proper reason (trying to reuse a salt)
        vm.startPrank(staker_two);
        vm.expectRevert(APPROVER_SALT_SPENT_ERROR);
        delegationManager.delegateTo(operator, approverSignatureAndExpiry, salt);
        vm.stopPrank();
    }

    /**
     * @notice internal function for calculating a signature from the delegationSigner corresponding to `_delegationSignerPrivateKey`, approving
     * the `staker` to delegate to `operator`, with the specified `salt`, and expiring at `expiry`.
     */
<<<<<<< HEAD
    function _getApproverSignature(
        uint256 _delegationSignerPrivateKey,
        address staker,
        address operator,
        bytes32 salt,
        uint256 expiry
    ) internal view returns (IDelegationManager.SignatureWithExpiry memory approverSignatureAndExpiry) {
=======
    function _getApproverSignature(uint256 _delegationSignerPrivateKey, address staker, address operator, bytes32 salt, uint256 expiry)
        internal view returns (ISignatureUtils.SignatureWithExpiry memory approverSignatureAndExpiry)
    {
>>>>>>> 18c35441
        approverSignatureAndExpiry.expiry = expiry;
        {
            bytes32 digestHash = delegationManager.calculateDelegationApprovalDigestHash(
                staker, operator, delegationManager.delegationApprover(operator), salt, expiry
            );
            (uint8 v, bytes32 r, bytes32 s) = vm.sign(_delegationSignerPrivateKey, digestHash);
            approverSignatureAndExpiry.signature = abi.encodePacked(r, s, v);
        }
        return approverSignatureAndExpiry;
    }

    /**
     * @notice internal function for calculating a signature from the staker corresponding to `_stakerPrivateKey`, delegating them to
     * the `operator`, and expiring at `expiry`.
     */
    function _getStakerSignature(uint256 _stakerPrivateKey, address operator, uint256 expiry)
<<<<<<< HEAD
        internal
        view
        returns (IDelegationManager.SignatureWithExpiry memory stakerSignatureAndExpiry)
=======
        internal view returns (ISignatureUtils.SignatureWithExpiry memory stakerSignatureAndExpiry)
>>>>>>> 18c35441
    {
        address staker = vm.addr(stakerPrivateKey);
        stakerSignatureAndExpiry.expiry = expiry;
        {
            bytes32 digestHash = delegationManager.calculateCurrentStakerDelegationDigestHash(staker, operator, expiry);
            (uint8 v, bytes32 r, bytes32 s) = vm.sign(_stakerPrivateKey, digestHash);
            stakerSignatureAndExpiry.signature = abi.encodePacked(r, s, v);
        }
        return stakerSignatureAndExpiry;
    }
}<|MERGE_RESOLUTION|>--- conflicted
+++ resolved
@@ -1,19 +1,6 @@
 // SPDX-License-Identifier: BUSL-1.1
 pragma solidity ^0.8.9;
 
-<<<<<<< HEAD
-import {ERC1271WalletMock, ERC1271MaliciousMock} from "@openzeppelin/contracts/mocks/ERC1271WalletMock.sol";
-import {TransparentUpgradeableProxy} from "@openzeppelin/contracts/proxy/transparent/TransparentUpgradeableProxy.sol";
-
-import {DelegationManager} from "src/contracts/core/DelegationManager.sol";
-import {IDelegationManager} from "src/contracts/interfaces/IDelegationManager.sol";
-import {IStrategy} from "src/contracts/interfaces/IStrategy.sol";
-import {StrategyBase} from "src/contracts/strategies/StrategyBase.sol";
-import {EigenLayerTestHelper, EigenLayerDeployer} from "src/test/EigenLayerTestHelper.t.sol";
-import {StrategyManagerMock} from "src/test/mocks/StrategyManagerMock.sol";
-import {SlasherMock} from "src/test/mocks/SlasherMock.sol";
-import {ERC20Mock} from "src/test/mocks/ERC20Mock.sol";
-=======
 import "@openzeppelin/contracts/mocks/ERC1271WalletMock.sol";
 import "@openzeppelin/contracts/utils/Address.sol";
 
@@ -25,57 +12,9 @@
 import "../EigenLayerTestHelper.t.sol";
 import "../mocks/ERC20Mock.sol";
 import "../Delegation.t.sol";
->>>>>>> 18c35441
 
 contract DelegationUnitTests is EigenLayerTestHelper {
-    StrategyManagerMock internal strategyManagerMock;
-    SlasherMock internal slasherMock;
-    DelegationManager internal delegationManager;
-    DelegationManager internal delegationManagerImplementation;
-    StrategyBase internal strategyImplementation;
-    StrategyBase internal strategyMock;
-    bytes internal constant ALREADY_INITIALIZED_ERROR = bytes("Initializable: contract is already initialized");
-
-    bytes internal constant STAKER_OPT_OUT_WINDOW_GT_MAX_ERROR = bytes(
-        "DelegationManager._setOperatorDetails: stakerOptOutWindowBlocks cannot be > MAX_STAKER_OPT_OUT_WINDOW_BLOCKS"
-    );
-    bytes internal constant EARNINGS_RECEIVER_ADDRESS_ZERO_ERROR =
-        bytes("DelegationManager._setOperatorDetails: cannot set `earningsReceiver` to zero address");
-    bytes internal constant OPERATOR_ALREADY_REGISTER_ERROR =
-        bytes("DelegationManager.registerAsOperator: operator has already registered");
-    bytes internal constant STAKER_ALREADY_DELEGATED_ERROR =
-        bytes("DelegationManager._delegate: staker is already actively delegated");
-    bytes internal constant OPT_OUT_WINDOW_INCREASE_ERROR =
-        bytes("DelegationManager._setOperatorDetails: stakerOptOutWindowBlocks cannot be decreased");
-    bytes internal constant NOT_OPERATOR_ERROR =
-        bytes("DelegationManager.updateOperatorMetadataURI: caller must be an operator");
-    bytes internal constant OPERATOR_NOT_REGISTERED_ERROR =
-        bytes("DelegationManager._delegate: operator is not registered in EigenLayer");
-    bytes internal constant INVALID_SIGNATURE_ERROR =
-        bytes("EIP1271SignatureUtils.checkSignature_EIP1271: signature not from signer");
-    bytes internal constant APPROVER_SIGNATURE_EXPIRED_ERROR =
-        bytes("DelegationManager._delegate: approver signature expired");
-    bytes internal constant OPERATOR_UNDELEGATE_SELF_ERROR =
-        bytes("DelegationManager.undelegate: operators cannot undelegate from themselves");
-    bytes internal constant STAKER_SIGNATURE_EXPIRED_ERROR =
-        bytes("DelegationManager.delegateToBySignature: staker signature expired");
-    bytes internal constant NOT_STRATEGY_MANAGER_ERROR = bytes("onlyStrategyManager");
-    bytes internal constant OPERATOR_FROZEN_ERROR =
-        bytes("DelegationManager._delegate: cannot delegate to a frozen operator");
-    bytes internal constant PAUSED_INDEX_ERROR = bytes("Pausable: index is paused");
-    bytes internal constant NOT_OPERATOR_OR_APPOVER_ERROR =
-        bytes("DelegationManager.forceUndelegation: caller must be operator or their delegationApprover");
-    bytes internal constant FORCE_UNDELEGATE_OPERATOR_ERROR =
-        bytes("DelegationManager.forceUndelegation: operators cannot be force-undelegated");
-    bytes internal constant APPROVER_SALT_SPENT_ERROR = bytes("DelegationManager._delegate: approverSalt already spent");
-    // mapping for filtering out weird fuzzed inputs, like making calls from the ProxyAdmin or the zero address
-    mapping(address => bool) public addressIsExcludedFromFuzzedInputs;
-
-<<<<<<< HEAD
-    uint256 internal delegationSignerPrivateKey =
-        uint256(0xac0974bec39a17e36ba4a6b4d238ff944bacb478cbed5efcae784d7bf4f2ff80);
-    uint256 internal stakerPrivateKey = uint256(123456789);
-=======
+
     StrategyManagerMock strategyManagerMock;
     SlasherMock slasherMock;
     DelegationManager delegationManager;
@@ -86,16 +25,15 @@
 
     uint256 delegationSignerPrivateKey = uint256(0xac0974bec39a17e36ba4a6b4d238ff944bacb478cbed5efcae784d7bf4f2ff80);
     uint256 stakerPrivateKey = uint256(123456789);
->>>>>>> 18c35441
 
     // empty string reused across many tests
-    string internal emptyStringForMetadataURI;
+    string emptyStringForMetadataURI;
 
     // "empty" / zero salt, reused across many tests
-    bytes32 internal emptySalt;
+    bytes32 emptySalt;
 
     // reused in various tests. in storage to help handle stack-too-deep errors
-    address internal _operator = address(this);
+    address _operator = address(this);
 
     /**
      * @dev Index for flag that pauses new delegations when set
@@ -129,38 +67,31 @@
     // @notice Emitted when @param staker undelegates from @param operator.
     event StakerUndelegated(address indexed staker, address indexed operator);
 
-    // @notice reuseable modifier
+    // @notice reuseable modifier + associated mapping for filtering out weird fuzzed inputs, like making calls from the ProxyAdmin or the zero address
+    mapping(address => bool) public addressIsExcludedFromFuzzedInputs;
     modifier filterFuzzedAddressInputs(address fuzzedAddress) {
-        vm.assume(!addressIsExcludedFromFuzzedInputs[fuzzedAddress]);
+        cheats.assume(!addressIsExcludedFromFuzzedInputs[fuzzedAddress]);
         _;
     }
 
-<<<<<<< HEAD
-    function setUp() public virtual override {
-=======
     // @notice mappings used to handle duplicate entries in fuzzed address array input
     mapping(address => uint256) public totalSharesForStrategyInArray;
     mapping(IStrategy => uint256) public delegatedSharesBefore;
 
     function setUp() override virtual public{
->>>>>>> 18c35441
         EigenLayerDeployer.setUp();
 
         slasherMock = new SlasherMock();
-        delegationManager = DelegationManager(
-            address(new TransparentUpgradeableProxy(address(emptyContract), address(eigenLayerProxyAdmin), ""))
-        );
+        delegationManager = DelegationManager(address(new TransparentUpgradeableProxy(address(emptyContract), address(eigenLayerProxyAdmin), "")));
         strategyManagerMock = new StrategyManagerMock();
         eigenPodManagerMock = new EigenPodManagerMock();
 
         delegationManagerImplementation = new DelegationManager(strategyManagerMock, slasherMock, eigenPodManagerMock);
 
-        vm.startPrank(eigenLayerProxyAdmin.owner());
-        eigenLayerProxyAdmin.upgrade(
-            TransparentUpgradeableProxy(payable(address(delegationManager))), address(delegationManagerImplementation)
-        );
-        vm.stopPrank();
-
+        cheats.startPrank(eigenLayerProxyAdmin.owner());
+        eigenLayerProxyAdmin.upgrade(TransparentUpgradeableProxy(payable(address(delegationManager))), address(delegationManagerImplementation));
+        cheats.stopPrank();
+        
         address initalOwner = address(this);
         uint256 initialPausedStatus = 0;
         delegationManager.initialize(initalOwner, eigenLayerPauserReg, initialPausedStatus);
@@ -185,97 +116,23 @@
         addressIsExcludedFromFuzzedInputs[address(slasherMock)] = true;
 
         // check setup (constructor + initializer)
-        assertTrue(delegationManager.strategyManager() == strategyManagerMock, "strategyManager set wrong");
-        assertTrue(delegationManager.slasher() == slasherMock, "slasher set wrong");
-        assertTrue(delegationManager.pauserRegistry() == eigenLayerPauserReg, "pauserRegistry set wrong");
-        assertTrue(delegationManager.owner() == initalOwner, "owner set wrong");
-        assertTrue(delegationManager.paused() == initialPausedStatus, "paused status set wrong");
+        require(delegationManager.strategyManager() == strategyManagerMock,
+            "constructor / initializer incorrect, strategyManager set wrong");
+        require(delegationManager.slasher() == slasherMock,
+            "constructor / initializer incorrect, slasher set wrong");
+        require(delegationManager.pauserRegistry() == eigenLayerPauserReg,
+            "constructor / initializer incorrect, pauserRegistry set wrong");
+        require(delegationManager.owner() == initalOwner,
+            "constructor / initializer incorrect, owner set wrong");
+        require(delegationManager.paused() == initialPausedStatus,
+            "constructor / initializer incorrect, paused status set wrong");
     }
 
     // @notice Verifies that the DelegationManager cannot be iniitalized multiple times
-    function test_RevertsWhen_AlreadyInitialized_Initialize() public {
-        vm.expectRevert(ALREADY_INITIALIZED_ERROR);
+    function testCannotReinitializeDelegationManager() public {
+        cheats.expectRevert(bytes("Initializable: contract is already initialized"));
         delegationManager.initialize(address(this), eigenLayerPauserReg, 0);
     }
-
-    function test_RegisterAsOperator() public {}
-
-    function test_RevertsWhen_AlreadyOperator_RegisterAsOperator() public {}
-
-    function test_ModifyOperatorDetails() public {}
-
-    function test_RevertsWhen_EarningsReceiverAddress0_ModifyOperatorDetails() public {}
-
-    function test_RevertsWhen_StakerOptOutWindowBlocksGreaterThanMaxOptOutWindowBlocks_ModifyOperatorDetails() public {}
-
-    function test_RevertsWhen_StakerOptOutWindowBlocksDecreased_ModifyOperatorDetails() public {}
-
-    function test_UpdateOperatorMetdataURI() public {}
-
-    function test_RevertsWhen_NotOperator_UpdateOperatorMetdataURI() public {}
-
-    function test_RevertsWhen_InvalidSignature_DelegateTo() public {}
-
-    function test_RevertsWhen_OperatorNotRegistered_DelegateTo() public {}
-
-    function test_RevertsWhen_AlreadyDelegated_DelegateTo() public {}
-
-    function test_DelegateToBySignature() public {}
-
-    function test_RevertsWhen_SignatureExpired_DelegateToBySignature() public {}
-
-    function test_RevertsWhen_SignatureInvalidWrongSigner_DelegateToBySignature() public {}
-
-    function test_RevertsWhen_StakerAlreadyDelegated_DelegateToBySignature() public {}
-
-    function test_RevertsWhen_OperatorNotRegistered_DelegateToBySignature() public {}
-
-    function test_RevertsWhen_OperatorIsFrozen_DelegateToBySignature() public {}
-
-    function test_RevertsWhen_SignatureInvalidWrongNonce_DelegateToBySignature() public {}
-
-    function test_RevertsWhen_DelegateApproverSignatureExpired_DelegateToBySignature() public {}
-
-    function test_RevertsWhen_SignatureSaltPreviouslyUsed_DelegateToBySignature() public {}
-
-    /// TODO: Look more into if we can bypass the ApproveSig check for DelegateToBySignature
-
-    function test_Undelegate() public {}
-
-    function test_RevertsWhen_OperatorUndelegatesFromSelf_Undelegate() public {}
-
-    function test_RevertsWhen_NotStrategyManager_Undelegate() public {}
-
-    function test_ForceUndelegation() public {}
-    /// TODO: Come back to this one
-
-    function test_IncreaseDelegatedShares() public {}
-
-    function test_RevertsWhen_NotStrategyManager_IncreaseDelegatedShares() public {}
-
-    function test_StrategyMangerCallsSucceedsWithoutIncreasingShares_IncreaseDelegatedShares() public {}
-
-    function test_DereaseDelegatedShares() public {}
-
-    function test_RevertsWhen_NotStrategyManager_DecreaseDelegatedShares() public {}
-
-    function test_StrategyMangerCallsSucceedsWithoutDecreasingShares_DecreaseDelegatedShares() public {}
-
-    function test_DomainSeperator() public {}
-
-    function test_IsDelegated() public {}
-
-    function test_IsNotDelegated() public {}
-
-    function test_IsOperator() public {}
-
-    function test_IsNotOperator() public {}
-
-    function test_DelegateTo() public {}
-
-    function test_CalculateCurrentStakerDelegationDigestHash() public {}
-
-    function test_CalculateDelegationApprovalDigestHash() public {}
 
     /**
      * @notice `operator` registers via calling `DelegationManager.registerAsOperator(operatorDetails, metadataURI)`
@@ -286,97 +143,82 @@
      * Reverts appropriately if operator was already delegated to someone (including themselves, i.e. they were already an operator)
      * @param operator and @param operatorDetails are fuzzed inputs
      */
-    function testFuzz_RegisterAsOperator(
-        address operator,
-        IDelegationManager.OperatorDetails memory operatorDetails,
-        string memory metadataURI
-    ) public filterFuzzedAddressInputs(operator) {
+    function testRegisterAsOperator(address operator, IDelegationManager.OperatorDetails memory operatorDetails, string memory metadataURI) public 
+        filterFuzzedAddressInputs(operator)
+    {
         // filter out zero address since people can't delegate to the zero address and operators are delegated to themselves
-        vm.assume(operator != address(0));
+        cheats.assume(operator != address(0));
         // filter out zero address since people can't set their earningsReceiver address to the zero address (special test case to verify)
-        vm.assume(operatorDetails.earningsReceiver != address(0));
+        cheats.assume(operatorDetails.earningsReceiver != address(0));
         // filter out disallowed stakerOptOutWindowBlocks values
-        vm.assume(operatorDetails.stakerOptOutWindowBlocks <= delegationManager.MAX_STAKER_OPT_OUT_WINDOW_BLOCKS());
-
-        vm.startPrank(operator);
-        vm.expectEmit(true, true, true, true, address(delegationManager));
+        cheats.assume(operatorDetails.stakerOptOutWindowBlocks <= delegationManager.MAX_STAKER_OPT_OUT_WINDOW_BLOCKS());
+
+        cheats.startPrank(operator);
+        cheats.expectEmit(true, true, true, true, address(delegationManager));
         emit OperatorDetailsModified(operator, operatorDetails);
-        vm.expectEmit(true, true, true, true, address(delegationManager));
+        cheats.expectEmit(true, true, true, true, address(delegationManager));
         emit StakerDelegated(operator, operator);
-        vm.expectEmit(true, true, true, true, address(delegationManager));
+        cheats.expectEmit(true, true, true, true, address(delegationManager));
         emit OperatorRegistered(operator, operatorDetails);
-        vm.expectEmit(true, true, true, true, address(delegationManager));
+        cheats.expectEmit(true, true, true, true, address(delegationManager));
         emit OperatorMetadataURIUpdated(operator, metadataURI);
 
         delegationManager.registerAsOperator(operatorDetails, metadataURI);
 
-        assertTrue(
-            operatorDetails.earningsReceiver == delegationManager.earningsReceiver(operator),
-            "earningsReceiver not set correctly"
-        );
-        assertTrue(
-            operatorDetails.delegationApprover == delegationManager.delegationApprover(operator),
-            "delegationApprover not set correctly"
-        );
-        assertTrue(
-            operatorDetails.stakerOptOutWindowBlocks == delegationManager.stakerOptOutWindowBlocks(operator),
-            "stakerOptOutWindowBlocks not set correctly"
-        );
-        assertTrue(delegationManager.delegatedTo(operator) == operator, "operator not delegated to self");
-        vm.stopPrank();
+        require(operatorDetails.earningsReceiver == delegationManager.earningsReceiver(operator), "earningsReceiver not set correctly");
+        require(operatorDetails.delegationApprover == delegationManager.delegationApprover(operator), "delegationApprover not set correctly");
+        require(operatorDetails.stakerOptOutWindowBlocks == delegationManager.stakerOptOutWindowBlocks(operator), "stakerOptOutWindowBlocks not set correctly");
+        require(delegationManager.delegatedTo(operator) == operator, "operator not delegated to self");
+        cheats.stopPrank();
     }
 
     /**
      * @notice Verifies that an operator cannot register with `stakerOptOutWindowBlocks` set larger than `MAX_STAKER_OPT_OUT_WINDOW_BLOCKS`
      * @param operatorDetails is a fuzzed input
      */
-    function testFuzz_CannotRegisterAsOperatorWithDisallowedStakerOptOutWindowBlocks(
-        IDelegationManager.OperatorDetails memory operatorDetails
-    ) public {
+    function testCannotRegisterAsOperatorWithDisallowedStakerOptOutWindowBlocks(IDelegationManager.OperatorDetails memory operatorDetails) public {
         // filter out zero address since people can't set their earningsReceiver address to the zero address (special test case to verify)
-        vm.assume(operatorDetails.earningsReceiver != address(0));
+        cheats.assume(operatorDetails.earningsReceiver != address(0));
         // filter out *allowed* stakerOptOutWindowBlocks values
-        vm.assume(operatorDetails.stakerOptOutWindowBlocks > delegationManager.MAX_STAKER_OPT_OUT_WINDOW_BLOCKS());
-
-        vm.startPrank(operator);
-        vm.expectRevert(STAKER_OPT_OUT_WINDOW_GT_MAX_ERROR);
+        cheats.assume(operatorDetails.stakerOptOutWindowBlocks > delegationManager.MAX_STAKER_OPT_OUT_WINDOW_BLOCKS());
+
+        cheats.startPrank(operator);
+        cheats.expectRevert(bytes("DelegationManager._setOperatorDetails: stakerOptOutWindowBlocks cannot be > MAX_STAKER_OPT_OUT_WINDOW_BLOCKS"));
         delegationManager.registerAsOperator(operatorDetails, emptyStringForMetadataURI);
-        vm.stopPrank();
-    }
-
+        cheats.stopPrank();
+    }
+    
     /**
      * @notice Verifies that an operator cannot register with `earningsReceiver` set to the zero address
      * @dev This is an important check since we check `earningsReceiver != address(0)` to check if an address is an operator!
      */
-    function test_CannotRegisterAsOperatorWithZeroAddressAsEarningsReceiver() public {
-        vm.startPrank(operator);
+    function testCannotRegisterAsOperatorWithZeroAddressAsEarningsReceiver() public {
+        cheats.startPrank(operator);
         IDelegationManager.OperatorDetails memory operatorDetails;
-        vm.expectRevert(EARNINGS_RECEIVER_ADDRESS_ZERO_ERROR);
+        cheats.expectRevert(bytes("DelegationManager._setOperatorDetails: cannot set `earningsReceiver` to zero address"));
         delegationManager.registerAsOperator(operatorDetails, emptyStringForMetadataURI);
-        vm.stopPrank();
+        cheats.stopPrank();
     }
 
     // @notice Verifies that someone cannot successfully call `DelegationManager.registerAsOperator(operatorDetails)` again after registering for the first time
-    function testFuzz_CannotRegisterAsOperatorMultipleTimes(
-        address operator,
-        IDelegationManager.OperatorDetails memory operatorDetails
-    ) public filterFuzzedAddressInputs(operator) {
-        testFuzz_RegisterAsOperator(operator, operatorDetails, emptyStringForMetadataURI);
-        vm.startPrank(operator);
-        vm.expectRevert(OPERATOR_ALREADY_REGISTER_ERROR);
+    function testCannotRegisterAsOperatorMultipleTimes(address operator, IDelegationManager.OperatorDetails memory operatorDetails) public 
+        filterFuzzedAddressInputs(operator)
+    {
+        testRegisterAsOperator(operator, operatorDetails, emptyStringForMetadataURI);
+        cheats.startPrank(operator);
+        cheats.expectRevert(bytes("DelegationManager.registerAsOperator: operator has already registered"));
         delegationManager.registerAsOperator(operatorDetails, emptyStringForMetadataURI);
-        vm.stopPrank();
+        cheats.stopPrank();
     }
 
     // @notice Verifies that a staker who is actively delegated to an operator cannot register as an operator (without first undelegating, at least)
-    function testFuzz_CannotRegisterAsOperatorWhileDelegated(
-        address staker,
-        IDelegationManager.OperatorDetails memory operatorDetails
-    ) public filterFuzzedAddressInputs(staker) {
+    function testCannotRegisterAsOperatorWhileDelegated(address staker, IDelegationManager.OperatorDetails memory operatorDetails) public 
+        filterFuzzedAddressInputs(staker)
+    {
         // filter out disallowed stakerOptOutWindowBlocks values
-        vm.assume(operatorDetails.stakerOptOutWindowBlocks <= delegationManager.MAX_STAKER_OPT_OUT_WINDOW_BLOCKS());
+        cheats.assume(operatorDetails.stakerOptOutWindowBlocks <= delegationManager.MAX_STAKER_OPT_OUT_WINDOW_BLOCKS());
         // filter out zero address since people can't set their earningsReceiver address to the zero address (special test case to verify)
-        vm.assume(operatorDetails.earningsReceiver != address(0));
+        cheats.assume(operatorDetails.earningsReceiver != address(0));
 
         // register *this contract* as an operator
         IDelegationManager.OperatorDetails memory _operatorDetails = IDelegationManager.OperatorDetails({
@@ -384,23 +226,17 @@
             delegationApprover: address(0),
             stakerOptOutWindowBlocks: 0
         });
-        testFuzz_RegisterAsOperator(_operator, _operatorDetails, emptyStringForMetadataURI);
+        testRegisterAsOperator(_operator, _operatorDetails, emptyStringForMetadataURI);
 
         // delegate from the `staker` to the operator
-<<<<<<< HEAD
-        vm.startPrank(staker);
-        IDelegationManager.SignatureWithExpiry memory approverSignatureAndExpiry;
-        delegationManager.delegateTo(_operator, approverSignatureAndExpiry, emptySalt);
-=======
         cheats.startPrank(staker);
         ISignatureUtils.SignatureWithExpiry memory approverSignatureAndExpiry;
         delegationManager.delegateTo(_operator, approverSignatureAndExpiry, emptySalt);        
->>>>>>> 18c35441
-
-        vm.expectRevert(STAKER_ALREADY_DELEGATED_ERROR);
+
+        cheats.expectRevert(bytes("DelegationManager._delegate: staker is already actively delegated"));
         delegationManager.registerAsOperator(operatorDetails, emptyStringForMetadataURI);
 
-        vm.stopPrank();
+        cheats.stopPrank();
     }
 
     /**
@@ -412,99 +248,86 @@
      * Reverts if operator tries to decrease their `stakerOptOutWindowBlocks` parameter
      * @param initialOperatorDetails and @param modifiedOperatorDetails are fuzzed inputs
      */
-    function testFuzz_ModifyOperatorParameters(
+    function testModifyOperatorParameters(
         IDelegationManager.OperatorDetails memory initialOperatorDetails,
         IDelegationManager.OperatorDetails memory modifiedOperatorDetails
     ) public {
-        testFuzz_RegisterAsOperator(_operator, initialOperatorDetails, emptyStringForMetadataURI);
+        testRegisterAsOperator(_operator, initialOperatorDetails, emptyStringForMetadataURI);
         // filter out zero address since people can't set their earningsReceiver address to the zero address (special test case to verify)
-        vm.assume(modifiedOperatorDetails.earningsReceiver != address(0));
-
-        vm.startPrank(_operator);
+        cheats.assume(modifiedOperatorDetails.earningsReceiver != address(0));
+
+        cheats.startPrank(_operator);
 
         // either it fails for trying to set the stakerOptOutWindowBlocks
         if (modifiedOperatorDetails.stakerOptOutWindowBlocks > delegationManager.MAX_STAKER_OPT_OUT_WINDOW_BLOCKS()) {
-            vm.expectRevert(STAKER_OPT_OUT_WINDOW_GT_MAX_ERROR);
+            cheats.expectRevert(bytes("DelegationManager._setOperatorDetails: stakerOptOutWindowBlocks cannot be > MAX_STAKER_OPT_OUT_WINDOW_BLOCKS"));
             delegationManager.modifyOperatorDetails(modifiedOperatorDetails);
-            // or the transition is allowed,
-        } else if (modifiedOperatorDetails.stakerOptOutWindowBlocks >= initialOperatorDetails.stakerOptOutWindowBlocks)
-        {
-            vm.expectEmit(true, true, true, true, address(delegationManager));
+        // or the transition is allowed,
+        } else if (modifiedOperatorDetails.stakerOptOutWindowBlocks >= initialOperatorDetails.stakerOptOutWindowBlocks) {
+            cheats.expectEmit(true, true, true, true, address(delegationManager));
             emit OperatorDetailsModified(_operator, modifiedOperatorDetails);
             delegationManager.modifyOperatorDetails(modifiedOperatorDetails);
 
-            assertTrue(
-                modifiedOperatorDetails.earningsReceiver == delegationManager.earningsReceiver(_operator),
-                "earningsReceiver not set correctly"
-            );
-            assertTrue(
-                modifiedOperatorDetails.delegationApprover == delegationManager.delegationApprover(_operator),
-                "delegationApprover not set correctly"
-            );
-            assertTrue(
-                modifiedOperatorDetails.stakerOptOutWindowBlocks
-                    == delegationManager.stakerOptOutWindowBlocks(_operator),
-                "stakerOptOutWindowBlocks not set correctly"
-            );
-            assertTrue(delegationManager.delegatedTo(_operator) == _operator, "operator not delegated to self");
-            // or else the transition is disallowed
+            require(modifiedOperatorDetails.earningsReceiver == delegationManager.earningsReceiver(_operator), "earningsReceiver not set correctly");
+            require(modifiedOperatorDetails.delegationApprover == delegationManager.delegationApprover(_operator), "delegationApprover not set correctly");
+            require(modifiedOperatorDetails.stakerOptOutWindowBlocks == delegationManager.stakerOptOutWindowBlocks(_operator), "stakerOptOutWindowBlocks not set correctly");
+            require(delegationManager.delegatedTo(_operator) == _operator, "operator not delegated to self");
+        // or else the transition is disallowed
         } else {
-            vm.expectRevert(OPT_OUT_WINDOW_INCREASE_ERROR);
+            cheats.expectRevert(bytes("DelegationManager._setOperatorDetails: stakerOptOutWindowBlocks cannot be decreased"));
             delegationManager.modifyOperatorDetails(modifiedOperatorDetails);
         }
 
-        vm.stopPrank();
+        cheats.stopPrank();
     }
 
     // @notice Tests that an operator who calls `updateOperatorMetadataURI` will correctly see an `OperatorMetadataURIUpdated` event emitted with their input
-    function testFuzz_UpdateOperatorMetadataURI(string memory metadataURI) public {
+    function testUpdateOperatorMetadataURI(string memory metadataURI) public {
         // register *this contract* as an operator
         IDelegationManager.OperatorDetails memory operatorDetails = IDelegationManager.OperatorDetails({
             earningsReceiver: _operator,
             delegationApprover: address(0),
             stakerOptOutWindowBlocks: 0
         });
-        testFuzz_RegisterAsOperator(_operator, operatorDetails, emptyStringForMetadataURI);
+        testRegisterAsOperator(_operator, operatorDetails, emptyStringForMetadataURI);
 
         // call `updateOperatorMetadataURI` and check for event
-        vm.startPrank(_operator);
-        vm.expectEmit(true, true, true, true, address(delegationManager));
+        cheats.startPrank(_operator);
+        cheats.expectEmit(true, true, true, true, address(delegationManager));
         emit OperatorMetadataURIUpdated(_operator, metadataURI);
         delegationManager.updateOperatorMetadataURI(metadataURI);
-        vm.stopPrank();
+        cheats.stopPrank();
     }
 
     // @notice Tests that an address which is not an operator cannot successfully call `updateOperatorMetadataURI`.
-    function test_CannotUpdateOperatorMetadataURIWithoutRegisteringFirst() public {
-        assertTrue(!delegationManager.isOperator(_operator), "bad test setup");
-
-        vm.prank(_operator);
-        vm.expectRevert(NOT_OPERATOR_ERROR);
+    function testCannotUpdateOperatorMetadataURIWithoutRegisteringFirst() public {
+        require(!delegationManager.isOperator(_operator), "bad test setup");
+
+        cheats.startPrank(_operator);
+        cheats.expectRevert(bytes("DelegationManager.updateOperatorMetadataURI: caller must be an operator"));
         delegationManager.updateOperatorMetadataURI(emptyStringForMetadataURI);
+        cheats.stopPrank();
     }
 
     /**
      * @notice Verifies that an operator cannot modify their `earningsReceiver` address to set it to the zero address
      * @dev This is an important check since we check `earningsReceiver != address(0)` to check if an address is an operator!
      */
-    function test_CannotModifyEarningsReceiverAddressToZeroAddress() public {
+    function testCannotModifyEarningsReceiverAddressToZeroAddress() public {
         // register *this contract* as an operator
         IDelegationManager.OperatorDetails memory operatorDetails = IDelegationManager.OperatorDetails({
             earningsReceiver: _operator,
             delegationApprover: address(0),
             stakerOptOutWindowBlocks: 0
         });
-        testFuzz_RegisterAsOperator(_operator, operatorDetails, emptyStringForMetadataURI);
+        testRegisterAsOperator(_operator, operatorDetails, emptyStringForMetadataURI);
 
         operatorDetails.earningsReceiver = address(0);
-        vm.expectRevert(EARNINGS_RECEIVER_ADDRESS_ZERO_ERROR);
+        cheats.expectRevert(bytes("DelegationManager._setOperatorDetails: cannot set `earningsReceiver` to zero address"));
         delegationManager.modifyOperatorDetails(operatorDetails);
     }
 
     /**
-<<<<<<< HEAD
-     * @notice `staker` delegates to an operator who does not assertTrue any signature verification (i.e. the operator’s `delegationApprover` address is set to the zero address)
-=======
      * @notice Verifies that a staker cannot call cannot modify their `OperatorDetails` without first registering as an operator
      * @dev This is an important check to ensure that our definition of 'operator' remains consistent, in particular for preserving the
      * invariant that 'operators' are always delegated to themselves
@@ -516,7 +339,6 @@
 
     /**
      * @notice `staker` delegates to an operator who does not require any signature verification (i.e. the operator’s `delegationApprover` address is set to the zero address)
->>>>>>> 18c35441
      * via the `staker` calling `DelegationManager.delegateTo`
      * The function should pass with any `operatorSignature` input (since it should be unused)
      * Properly emits a `StakerDelegated` event
@@ -524,33 +346,22 @@
      * Reverts if the staker is already delegated (to the operator or to anyone else)
      * Reverts if the ‘operator’ is not actually registered as an operator
      */
-<<<<<<< HEAD
-    function testFuzz_DelegateToOperatorWhoAcceptsAllStakers(
-        address staker,
-        IDelegationManager.SignatureWithExpiry memory approverSignatureAndExpiry,
-        bytes32 salt
-    ) public filterFuzzedAddressInputs(staker) {
-=======
     function testDelegateToOperatorWhoAcceptsAllStakers(address staker, ISignatureUtils.SignatureWithExpiry memory approverSignatureAndExpiry, bytes32 salt) public 
         filterFuzzedAddressInputs(staker)
     {
->>>>>>> 18c35441
         // register *this contract* as an operator
         // filter inputs, since this will fail when the staker is already registered as an operator
-        vm.assume(staker != _operator);
+        cheats.assume(staker != _operator);
 
         IDelegationManager.OperatorDetails memory operatorDetails = IDelegationManager.OperatorDetails({
             earningsReceiver: _operator,
             delegationApprover: address(0),
             stakerOptOutWindowBlocks: 0
         });
-        testFuzz_RegisterAsOperator(_operator, operatorDetails, emptyStringForMetadataURI);
+        testRegisterAsOperator(_operator, operatorDetails, emptyStringForMetadataURI);
 
         // verify that the salt hasn't been used before
-        assertTrue(
-            !delegationManager.delegationApproverSaltIsSpent(delegationManager.delegationApprover(_operator), salt),
-            "salt somehow spent too early?"
-        );
+        require(!delegationManager.delegationApproverSaltIsSpent(delegationManager.delegationApprover(_operator), salt), "salt somehow spent too early?");
 
         IStrategy[] memory strategiesToReturn = new IStrategy[](1);
         strategiesToReturn[0] = strategyMock;
@@ -558,95 +369,69 @@
         sharesToReturn[0] = 1;
         strategyManagerMock.setDeposits(strategiesToReturn, sharesToReturn);
         // delegate from the `staker` to the operator
-<<<<<<< HEAD
-        vm.startPrank(staker);
-        vm.expectEmit(true, true, true, true, address(delegationManager));
-=======
         cheats.startPrank(staker);
         cheats.expectEmit(true, true, true, true, address(delegationManager));
         emit OperatorSharesIncreased(_operator, staker, strategyMock, 1);
         cheats.expectEmit(true, true, true, true, address(delegationManager));
->>>>>>> 18c35441
         emit StakerDelegated(staker, _operator);
-        delegationManager.delegateTo(_operator, approverSignatureAndExpiry, salt);
-        vm.stopPrank();
-
-        assertTrue(delegationManager.isDelegated(staker), "staker not delegated correctly");
-        assertTrue(delegationManager.delegatedTo(staker) == _operator, "staker delegated to the wrong address");
-        assertTrue(!delegationManager.isOperator(staker), "staker incorrectly registered as operator");
+        delegationManager.delegateTo(_operator, approverSignatureAndExpiry, salt);        
+        cheats.stopPrank();
+
+        require(delegationManager.isDelegated(staker), "staker not delegated correctly");
+        require(delegationManager.delegatedTo(staker) == _operator, "staker delegated to the wrong address");
+        require(!delegationManager.isOperator(staker), "staker incorrectly registered as operator");
 
         // verify that the salt is still marked as unused (since it wasn't checked or used)
-        assertTrue(
-            !delegationManager.delegationApproverSaltIsSpent(delegationManager.delegationApprover(_operator), salt),
-            "salt somehow spent too early?"
-        );
+        require(!delegationManager.delegationApproverSaltIsSpent(delegationManager.delegationApprover(_operator), salt), "salt somehow spent too early?");
     }
 
     /**
      * @notice Delegates from `staker` to an operator, then verifies that the `staker` cannot delegate to another `operator` (at least without first undelegating)
      */
-<<<<<<< HEAD
-    function testFuzz_CannotDelegateWhileDelegated(
-        address staker,
-        address operator,
-        IDelegationManager.SignatureWithExpiry memory approverSignatureAndExpiry,
-        bytes32 salt
-    ) public filterFuzzedAddressInputs(staker) filterFuzzedAddressInputs(operator) {
-=======
     function testCannotDelegateWhileDelegated(address staker, address operator, ISignatureUtils.SignatureWithExpiry memory approverSignatureAndExpiry, bytes32 salt) public 
         filterFuzzedAddressInputs(staker)
         filterFuzzedAddressInputs(operator)
     {
->>>>>>> 18c35441
         // filter out input since if the staker tries to delegate again after registering as an operator, we will revert earlier than this test is designed to check
-        vm.assume(staker != operator);
+        cheats.assume(staker != operator);
 
         // delegate from the staker to an operator
-        testFuzz_DelegateToOperatorWhoAcceptsAllStakers(staker, approverSignatureAndExpiry, salt);
+        testDelegateToOperatorWhoAcceptsAllStakers(staker, approverSignatureAndExpiry, salt);
 
         // register another operator
         // filter out this contract, since we already register it as an operator in the above step
-        vm.assume(operator != address(this));
+        cheats.assume(operator != address(this));
         IDelegationManager.OperatorDetails memory _operatorDetails = IDelegationManager.OperatorDetails({
             earningsReceiver: operator,
             delegationApprover: address(0),
             stakerOptOutWindowBlocks: 0
         });
-        testFuzz_RegisterAsOperator(operator, _operatorDetails, emptyStringForMetadataURI);
+        testRegisterAsOperator(operator, _operatorDetails, emptyStringForMetadataURI);
 
         // try to delegate again and check that the call reverts
-        vm.startPrank(staker);
-        vm.expectRevert(STAKER_ALREADY_DELEGATED_ERROR);
-        delegationManager.delegateTo(operator, approverSignatureAndExpiry, salt);
-        vm.stopPrank();
+        cheats.startPrank(staker);
+        cheats.expectRevert(bytes("DelegationManager._delegate: staker is already actively delegated"));
+        delegationManager.delegateTo(operator, approverSignatureAndExpiry, salt);        
+        cheats.stopPrank();
     }
 
     // @notice Verifies that `staker` cannot delegate to an unregistered `operator`
-    function testFuzz_CannotDelegateToUnregisteredOperator(address staker, address operator)
-        public
+    function testCannotDelegateToUnregisteredOperator(address staker, address operator) public 
         filterFuzzedAddressInputs(staker)
         filterFuzzedAddressInputs(operator)
     {
-        assertTrue(!delegationManager.isOperator(operator), "incorrect test input?");
+        require(!delegationManager.isOperator(operator), "incorrect test input?");
 
         // try to delegate and check that the call reverts
-<<<<<<< HEAD
-        vm.startPrank(staker);
-        vm.expectRevert(OPERATOR_NOT_REGISTERED_ERROR);
-        IDelegationManager.SignatureWithExpiry memory approverSignatureAndExpiry;
-        delegationManager.delegateTo(operator, approverSignatureAndExpiry, emptySalt);
-        vm.stopPrank();
-=======
         cheats.startPrank(staker);
         cheats.expectRevert(bytes("DelegationManager._delegate: operator is not registered in EigenLayer"));
         ISignatureUtils.SignatureWithExpiry memory approverSignatureAndExpiry;
         delegationManager.delegateTo(operator, approverSignatureAndExpiry, emptySalt);        
         cheats.stopPrank();
->>>>>>> 18c35441
-    }
-
-    /**
-     * @notice `staker` delegates to an operator who assertTrues signature verification through an EOA (i.e. the operator’s `delegationApprover` address is set to a nonzero EOA)
+    }
+
+    /**
+     * @notice `staker` delegates to an operator who requires signature verification through an EOA (i.e. the operator’s `delegationApprover` address is set to a nonzero EOA)
      * via the `staker` calling `DelegationManager.delegateTo`
      * The function should pass *only with a valid ECDSA signature from the `delegationApprover`, OR if called by the operator or their delegationApprover themselves
      * Properly emits a `StakerDelegated` event
@@ -654,154 +439,130 @@
      * Reverts if the staker is already delegated (to the operator or to anyone else)
      * Reverts if the ‘operator’ is not actually registered as an operator
      */
-    function testFuzz_DelegateToOperatorWhoassertTruesECDSASignature(address staker, bytes32 salt, uint256 expiry)
-        public
+    function testDelegateToOperatorWhoRequiresECDSASignature(address staker, bytes32 salt, uint256 expiry) public 
         filterFuzzedAddressInputs(staker)
     {
         // filter to only valid `expiry` values
-        vm.assume(expiry >= block.timestamp);
-
-        address delegationApprover = vm.addr(delegationSignerPrivateKey);
+        cheats.assume(expiry >= block.timestamp);
+
+        address delegationApprover = cheats.addr(delegationSignerPrivateKey);
 
         // register *this contract* as an operator
         address operator = address(this);
         // filter inputs, since this will fail when the staker is already registered as an operator
-        vm.assume(staker != operator);
+        cheats.assume(staker != operator);
 
         IDelegationManager.OperatorDetails memory operatorDetails = IDelegationManager.OperatorDetails({
             earningsReceiver: operator,
             delegationApprover: delegationApprover,
             stakerOptOutWindowBlocks: 0
         });
-        testFuzz_RegisterAsOperator(operator, operatorDetails, emptyStringForMetadataURI);
+        testRegisterAsOperator(operator, operatorDetails, emptyStringForMetadataURI);
 
         // verify that the salt hasn't been used before
-        assertTrue(
-            !delegationManager.delegationApproverSaltIsSpent(delegationManager.delegationApprover(operator), salt),
-            "salt somehow spent too early?"
-        );
+        require(!delegationManager.delegationApproverSaltIsSpent(delegationManager.delegationApprover(operator), salt), "salt somehow spent too early?");
         // calculate the delegationSigner's signature
-<<<<<<< HEAD
-        IDelegationManager.SignatureWithExpiry memory approverSignatureAndExpiry =
-            _getApproverSignature(delegationSignerPrivateKey, staker, operator, salt, expiry);
-=======
         ISignatureUtils.SignatureWithExpiry memory approverSignatureAndExpiry = _getApproverSignature(delegationSignerPrivateKey, staker, operator, salt, expiry);
->>>>>>> 18c35441
 
         // delegate from the `staker` to the operator
-        vm.startPrank(staker);
-        vm.expectEmit(true, true, true, true, address(delegationManager));
+        cheats.startPrank(staker);
+        cheats.expectEmit(true, true, true, true, address(delegationManager));
         emit StakerDelegated(staker, operator);
-        delegationManager.delegateTo(operator, approverSignatureAndExpiry, salt);
-        vm.stopPrank();
-
-        assertTrue(delegationManager.isDelegated(staker), "staker not delegated correctly");
-        assertTrue(delegationManager.delegatedTo(staker) == operator, "staker delegated to the wrong address");
-        assertTrue(!delegationManager.isOperator(staker), "staker incorrectly registered as operator");
+        delegationManager.delegateTo(operator, approverSignatureAndExpiry, salt);        
+        cheats.stopPrank();
+
+        require(delegationManager.isDelegated(staker), "staker not delegated correctly");
+        require(delegationManager.delegatedTo(staker) == operator, "staker delegated to the wrong address");
+        require(!delegationManager.isOperator(staker), "staker incorrectly registered as operator");
 
         if (staker == operator || staker == delegationManager.delegationApprover(operator)) {
             // verify that the salt is still marked as unused (since it wasn't checked or used)
-            assertTrue(
-                !delegationManager.delegationApproverSaltIsSpent(delegationManager.delegationApprover(operator), salt),
-                "salt somehow spent too incorrectly?"
-            );
+            require(!delegationManager.delegationApproverSaltIsSpent(delegationManager.delegationApprover(operator), salt), "salt somehow spent too incorrectly?");
         } else {
             // verify that the salt is marked as used
-            assertTrue(
-                delegationManager.delegationApproverSaltIsSpent(delegationManager.delegationApprover(operator), salt),
-                "salt somehow spent not spent?"
-            );
-        }
-    }
-
-    /**
-     * @notice Like `testFuzz_DelegateToOperatorWhoassertTruesECDSASignature` but using an incorrect signature on purpose and checking that reversion occurs
-     */
-    function testFuzz_DelegateToOperatorWhoassertTruesECDSASignature_RevertsWithBadSignature(
-        address staker,
-        uint256 expiry
-    ) public filterFuzzedAddressInputs(staker) {
+            require(delegationManager.delegationApproverSaltIsSpent(delegationManager.delegationApprover(operator), salt), "salt somehow spent not spent?");
+        }
+    }
+
+    /**
+     * @notice Like `testDelegateToOperatorWhoRequiresECDSASignature` but using an incorrect signature on purpose and checking that reversion occurs
+     */
+    function testDelegateToOperatorWhoRequiresECDSASignature_RevertsWithBadSignature(address staker, uint256 expiry)  public 
+        filterFuzzedAddressInputs(staker)
+    {
         // filter to only valid `expiry` values
-        vm.assume(expiry >= block.timestamp);
-
-        address delegationApprover = vm.addr(delegationSignerPrivateKey);
+        cheats.assume(expiry >= block.timestamp);
+
+        address delegationApprover = cheats.addr(delegationSignerPrivateKey);
 
         // register *this contract* as an operator
         address operator = address(this);
         // filter inputs, since this will fail when the staker is already registered as an operator
-        vm.assume(staker != operator);
+        cheats.assume(staker != operator);
 
         IDelegationManager.OperatorDetails memory operatorDetails = IDelegationManager.OperatorDetails({
             earningsReceiver: operator,
             delegationApprover: delegationApprover,
             stakerOptOutWindowBlocks: 0
         });
-        testFuzz_RegisterAsOperator(operator, operatorDetails, emptyStringForMetadataURI);
+        testRegisterAsOperator(operator, operatorDetails, emptyStringForMetadataURI);
 
         // calculate the signature
         ISignatureUtils.SignatureWithExpiry memory approverSignatureAndExpiry;
         approverSignatureAndExpiry.expiry = expiry;
         {
-            bytes32 digestHash = delegationManager.calculateDelegationApprovalDigestHash(
-                staker, operator, delegationManager.delegationApprover(operator), emptySalt, expiry
-            );
-            (uint8 v, bytes32 r, bytes32 s) = vm.sign(delegationSignerPrivateKey, digestHash);
+            bytes32 digestHash =
+                delegationManager.calculateDelegationApprovalDigestHash(staker, operator, delegationManager.delegationApprover(operator), emptySalt, expiry);
+            (uint8 v, bytes32 r, bytes32 s) = cheats.sign(delegationSignerPrivateKey, digestHash);
             // mess up the signature by flipping v's parity
             v = (v == 27 ? 28 : 27);
             approverSignatureAndExpiry.signature = abi.encodePacked(r, s, v);
         }
 
         // try to delegate from the `staker` to the operator, and check reversion
-        vm.startPrank(staker);
-        vm.expectRevert(INVALID_SIGNATURE_ERROR);
-        delegationManager.delegateTo(operator, approverSignatureAndExpiry, emptySalt);
-        vm.stopPrank();
-    }
-
-    /**
-     * @notice Like `testFuzz_DelegateToOperatorWhoassertTruesECDSASignature` but using an invalid expiry on purpose and checking that reversion occurs
-     */
-    function testFuzz_DelegateToOperatorWhoassertTruesECDSASignature_RevertsWithExpiredDelegationApproverSignature(
-        address staker,
-        bytes32 salt,
-        uint256 expiry
-    ) public filterFuzzedAddressInputs(staker) {
+        cheats.startPrank(staker);
+        cheats.expectRevert(bytes("EIP1271SignatureUtils.checkSignature_EIP1271: signature not from signer"));
+        delegationManager.delegateTo(operator, approverSignatureAndExpiry, emptySalt);        
+        cheats.stopPrank();
+    }
+
+    /**
+     * @notice Like `testDelegateToOperatorWhoRequiresECDSASignature` but using an invalid expiry on purpose and checking that reversion occurs
+     */
+    function testDelegateToOperatorWhoRequiresECDSASignature_RevertsWithExpiredDelegationApproverSignature(address staker, bytes32 salt, uint256 expiry)  public 
+        filterFuzzedAddressInputs(staker)
+    {
         // roll to a very late timestamp
-        vm.roll(type(uint256).max / 2);
+        cheats.roll(type(uint256).max / 2);
         // filter to only *invalid* `expiry` values
-        vm.assume(expiry < block.timestamp);
-
-        address delegationApprover = vm.addr(delegationSignerPrivateKey);
+        cheats.assume(expiry < block.timestamp);
+
+        address delegationApprover = cheats.addr(delegationSignerPrivateKey);
 
         // register *this contract* as an operator
         address operator = address(this);
         // filter inputs, since this will fail when the staker is already registered as an operator
-        vm.assume(staker != operator);
+        cheats.assume(staker != operator);
 
         IDelegationManager.OperatorDetails memory operatorDetails = IDelegationManager.OperatorDetails({
             earningsReceiver: operator,
             delegationApprover: delegationApprover,
             stakerOptOutWindowBlocks: 0
         });
-        testFuzz_RegisterAsOperator(operator, operatorDetails, emptyStringForMetadataURI);
+        testRegisterAsOperator(operator, operatorDetails, emptyStringForMetadataURI);
 
         // calculate the delegationSigner's signature
-<<<<<<< HEAD
-        IDelegationManager.SignatureWithExpiry memory approverSignatureAndExpiry =
-            _getApproverSignature(delegationSignerPrivateKey, staker, operator, salt, expiry);
-=======
         ISignatureUtils.SignatureWithExpiry memory approverSignatureAndExpiry = _getApproverSignature(delegationSignerPrivateKey, staker, operator, salt, expiry);
->>>>>>> 18c35441
 
         // delegate from the `staker` to the operator
-        vm.startPrank(staker);
-        vm.expectRevert(APPROVER_SIGNATURE_EXPIRED_ERROR);
-        delegationManager.delegateTo(operator, approverSignatureAndExpiry, salt);
-        vm.stopPrank();
-    }
-
-    /**
-     * @notice `staker` delegates to an operator who assertTrues signature verification through an EIP1271-compliant contract (i.e. the operator’s `delegationApprover` address is
+        cheats.startPrank(staker);
+        cheats.expectRevert(bytes("DelegationManager._delegate: approver signature expired"));
+        delegationManager.delegateTo(operator, approverSignatureAndExpiry, salt);        
+        cheats.stopPrank();
+    }
+
+    /**
+     * @notice `staker` delegates to an operator who requires signature verification through an EIP1271-compliant contract (i.e. the operator’s `delegationApprover` address is
      * set to a nonzero and code-containing address) via the `staker` calling `DelegationManager.delegateTo`
      * The function uses OZ's ERC1271WalletMock contract, and thus should pass *only when a valid ECDSA signature from the `owner` of the ERC1271WalletMock contract,
      * OR if called by the operator or their delegationApprover themselves
@@ -810,19 +571,18 @@
      * Reverts if the staker is already delegated (to the operator or to anyone else)
      * Reverts if the ‘operator’ is not actually registered as an operator
      */
-    function testFuzz_DelegateToOperatorWhoassertTruesEIP1271Signature(address staker, bytes32 salt, uint256 expiry)
-        public
+    function testDelegateToOperatorWhoRequiresEIP1271Signature(address staker, bytes32 salt, uint256 expiry) public 
         filterFuzzedAddressInputs(staker)
     {
         // filter to only valid `expiry` values
-        vm.assume(expiry >= block.timestamp);
-
-        address delegationSigner = vm.addr(delegationSignerPrivateKey);
+        cheats.assume(expiry >= block.timestamp);
+
+        address delegationSigner = cheats.addr(delegationSignerPrivateKey);
 
         // register *this contract* as an operator
         address operator = address(this);
         // filter inputs, since this will fail when the staker is already registered as an operator
-        vm.assume(staker != operator);
+        cheats.assume(staker != operator);
 
         /**
          * deploy a ERC1271WalletMock contract with the `delegationSigner` address as the owner,
@@ -835,63 +595,48 @@
             delegationApprover: address(wallet),
             stakerOptOutWindowBlocks: 0
         });
-        testFuzz_RegisterAsOperator(operator, operatorDetails, emptyStringForMetadataURI);
+        testRegisterAsOperator(operator, operatorDetails, emptyStringForMetadataURI);
 
         // verify that the salt hasn't been used before
-        assertTrue(
-            !delegationManager.delegationApproverSaltIsSpent(delegationManager.delegationApprover(operator), salt),
-            "salt somehow spent too early?"
-        );
+        require(!delegationManager.delegationApproverSaltIsSpent(delegationManager.delegationApprover(operator), salt), "salt somehow spent too early?");
         // calculate the delegationSigner's signature
-<<<<<<< HEAD
-        IDelegationManager.SignatureWithExpiry memory approverSignatureAndExpiry =
-            _getApproverSignature(delegationSignerPrivateKey, staker, operator, salt, expiry);
-=======
         ISignatureUtils.SignatureWithExpiry memory approverSignatureAndExpiry = _getApproverSignature(delegationSignerPrivateKey, staker, operator, salt, expiry);
->>>>>>> 18c35441
 
         // delegate from the `staker` to the operator
-        vm.startPrank(staker);
-        vm.expectEmit(true, true, true, true, address(delegationManager));
+        cheats.startPrank(staker);
+        cheats.expectEmit(true, true, true, true, address(delegationManager));
         emit StakerDelegated(staker, operator);
-        delegationManager.delegateTo(operator, approverSignatureAndExpiry, salt);
-        vm.stopPrank();
-
-        assertTrue(delegationManager.isDelegated(staker), "staker not delegated correctly");
-        assertTrue(delegationManager.delegatedTo(staker) == operator, "staker delegated to the wrong address");
-        assertTrue(!delegationManager.isOperator(staker), "staker incorrectly registered as operator");
+        delegationManager.delegateTo(operator, approverSignatureAndExpiry, salt);        
+        cheats.stopPrank();
+
+        require(delegationManager.isDelegated(staker), "staker not delegated correctly");
+        require(delegationManager.delegatedTo(staker) == operator, "staker delegated to the wrong address");
+        require(!delegationManager.isOperator(staker), "staker incorrectly registered as operator");
 
         // check that the nonce incremented appropriately
         if (staker == operator || staker == delegationManager.delegationApprover(operator)) {
             // verify that the salt is still marked as unused (since it wasn't checked or used)
-            assertTrue(
-                !delegationManager.delegationApproverSaltIsSpent(delegationManager.delegationApprover(operator), salt),
-                "salt somehow spent too incorrectly?"
-            );
+            require(!delegationManager.delegationApproverSaltIsSpent(delegationManager.delegationApprover(operator), salt), "salt somehow spent too incorrectly?");
         } else {
             // verify that the salt is marked as used
-            assertTrue(
-                delegationManager.delegationApproverSaltIsSpent(delegationManager.delegationApprover(operator), salt),
-                "salt somehow spent not spent?"
-            );
-        }
-    }
-
-    /**
-     * @notice Like `testFuzz_DelegateToOperatorWhoassertTruesEIP1271Signature` but using a contract that
+            require(delegationManager.delegationApproverSaltIsSpent(delegationManager.delegationApprover(operator), salt), "salt somehow spent not spent?");
+        }
+    }
+
+    /**
+     * @notice Like `testDelegateToOperatorWhoRequiresEIP1271Signature` but using a contract that
      * returns a value other than the EIP1271 "magic bytes" and checking that reversion occurs appropriately
      */
-    function testFuzz_DelegateToOperatorWhoassertTruesEIP1271Signature_RevertsOnBadReturnValue(
-        address staker,
-        uint256 expiry
-    ) public filterFuzzedAddressInputs(staker) {
+    function testDelegateToOperatorWhoRequiresEIP1271Signature_RevertsOnBadReturnValue(address staker, uint256 expiry) public 
+        filterFuzzedAddressInputs(staker)
+    {
         // filter to only valid `expiry` values
-        vm.assume(expiry >= block.timestamp);
+        cheats.assume(expiry >= block.timestamp);
 
         // register *this contract* as an operator
         address operator = address(this);
         // filter inputs, since this will fail when the staker is already registered as an operator
-        vm.assume(staker != operator);
+        cheats.assume(staker != operator);
 
         // deploy a ERC1271MaliciousMock contract that will return an incorrect value when called
         ERC1271MaliciousMock wallet = new ERC1271MaliciousMock();
@@ -905,23 +650,23 @@
             delegationApprover: address(wallet),
             stakerOptOutWindowBlocks: 0
         });
-        testFuzz_RegisterAsOperator(operator, operatorDetails, emptyStringForMetadataURI);
+        testRegisterAsOperator(operator, operatorDetails, emptyStringForMetadataURI);
 
         // create the signature struct
         ISignatureUtils.SignatureWithExpiry memory approverSignatureAndExpiry;
         approverSignatureAndExpiry.expiry = expiry;
 
         // try to delegate from the `staker` to the operator, and check reversion
-        vm.startPrank(staker);
+        cheats.startPrank(staker);
         // because the ERC1271MaliciousMock contract returns the wrong amount of data, we get a low-level "EvmError: Revert" message here rather than the error message bubbling up
-        // vm.expectRevert(bytes("EIP1271SignatureUtils.checkSignature_EIP1271: ERC1271 signature verification failed"));
-        vm.expectRevert();
-        delegationManager.delegateTo(operator, approverSignatureAndExpiry, emptySalt);
-        vm.stopPrank();
-    }
-
-    /**
-     * @notice `staker` becomes delegated to an operator who does not assertTrue any signature verification (i.e. the operator’s `delegationApprover` address is set to the zero address)
+        // cheats.expectRevert(bytes("EIP1271SignatureUtils.checkSignature_EIP1271: ERC1271 signature verification failed"));
+        cheats.expectRevert();
+        delegationManager.delegateTo(operator, approverSignatureAndExpiry, emptySalt);        
+        cheats.stopPrank();
+    }
+
+    /**
+     * @notice `staker` becomes delegated to an operator who does not require any signature verification (i.e. the operator’s `delegationApprover` address is set to the zero address)
      * via the `caller` calling `DelegationManager.delegateToBySignature`
      * The function should pass with any `operatorSignature` input (since it should be unused)
      * The function should pass only with a valid `stakerSignatureAndExpiry` input
@@ -930,75 +675,56 @@
      * Reverts if the staker is already delegated (to the operator or to anyone else)
      * Reverts if the ‘operator’ is not actually registered as an operator
      */
-    function testFuzz_DelegateBySignatureToOperatorWhoAcceptsAllStakers(address caller, bytes32 salt, uint256 expiry)
-        public
+    function testDelegateBySignatureToOperatorWhoAcceptsAllStakers(address caller, bytes32 salt, uint256 expiry) public 
         filterFuzzedAddressInputs(caller)
     {
         // filter to only valid `expiry` values
-        vm.assume(expiry >= block.timestamp);
-
-        address staker = vm.addr(stakerPrivateKey);
+        cheats.assume(expiry >= block.timestamp);
+
+        address staker = cheats.addr(stakerPrivateKey);
 
         // register *this contract* as an operator
         address operator = address(this);
         // filter inputs, since this will fail when the staker is already registered as an operator
-        vm.assume(staker != operator);
+        cheats.assume(staker != operator);
 
         IDelegationManager.OperatorDetails memory operatorDetails = IDelegationManager.OperatorDetails({
             earningsReceiver: operator,
             delegationApprover: address(0),
             stakerOptOutWindowBlocks: 0
         });
-        testFuzz_RegisterAsOperator(operator, operatorDetails, emptyStringForMetadataURI);
+        testRegisterAsOperator(operator, operatorDetails, emptyStringForMetadataURI);
 
         // verify that the salt hasn't been used before
-        assertTrue(
-            !delegationManager.delegationApproverSaltIsSpent(delegationManager.delegationApprover(operator), salt),
-            "salt somehow spent too early?"
-        );
+        require(!delegationManager.delegationApproverSaltIsSpent(delegationManager.delegationApprover(operator), salt), "salt somehow spent too early?");
         // fetch the staker's current nonce
         uint256 currentStakerNonce = delegationManager.stakerNonce(staker);
         // calculate the staker signature
-<<<<<<< HEAD
-        IDelegationManager.SignatureWithExpiry memory stakerSignatureAndExpiry =
-            _getStakerSignature(stakerPrivateKey, operator, expiry);
-=======
         ISignatureUtils.SignatureWithExpiry memory stakerSignatureAndExpiry = _getStakerSignature(stakerPrivateKey, operator, expiry);
->>>>>>> 18c35441
 
         // delegate from the `staker` to the operator, via having the `caller` call `DelegationManager.delegateToBySignature`
-        vm.startPrank(caller);
-        vm.expectEmit(true, true, true, true, address(delegationManager));
+        cheats.startPrank(caller);
+        cheats.expectEmit(true, true, true, true, address(delegationManager));
         emit StakerDelegated(staker, operator);
         // use an empty approver signature input since none is needed / the input is unchecked
-<<<<<<< HEAD
-        IDelegationManager.SignatureWithExpiry memory approverSignatureAndExpiry;
-        delegationManager.delegateToBySignature(
-            staker, operator, stakerSignatureAndExpiry, approverSignatureAndExpiry, emptySalt
-        );
-        vm.stopPrank();
-=======
         ISignatureUtils.SignatureWithExpiry memory approverSignatureAndExpiry;
         delegationManager.delegateToBySignature(staker, operator, stakerSignatureAndExpiry, approverSignatureAndExpiry, emptySalt);        
         cheats.stopPrank();
->>>>>>> 18c35441
 
         // check all the delegation status changes
-        assertTrue(delegationManager.isDelegated(staker), "staker not delegated correctly");
-        assertTrue(delegationManager.delegatedTo(staker) == operator, "staker delegated to the wrong address");
-        assertTrue(!delegationManager.isOperator(staker), "staker incorrectly registered as operator");
+        require(delegationManager.isDelegated(staker), "staker not delegated correctly");
+        require(delegationManager.delegatedTo(staker) == operator, "staker delegated to the wrong address");
+        require(!delegationManager.isOperator(staker), "staker incorrectly registered as operator");
 
         // check that the staker nonce incremented appropriately
-        assertTrue(delegationManager.stakerNonce(staker) == currentStakerNonce + 1, "staker nonce did not increment");
+        require(delegationManager.stakerNonce(staker) == currentStakerNonce + 1,
+            "staker nonce did not increment");
         // verify that the salt is still marked as unused (since it wasn't checked or used)
-        assertTrue(
-            !delegationManager.delegationApproverSaltIsSpent(delegationManager.delegationApprover(operator), salt),
-            "salt somehow spent too incorrectly?"
-        );
-    }
-
-    /**
-     * @notice `staker` becomes delegated to an operator who assertTrues signature verification through an EOA (i.e. the operator’s `delegationApprover` address is set to a nonzero EOA)
+        require(!delegationManager.delegationApproverSaltIsSpent(delegationManager.delegationApprover(operator), salt), "salt somehow spent too incorrectly?");
+    }
+
+    /**
+     * @notice `staker` becomes delegated to an operator who requires signature verification through an EOA (i.e. the operator’s `delegationApprover` address is set to a nonzero EOA)
      * via the `caller` calling `DelegationManager.delegateToBySignature`
      * The function should pass *only with a valid ECDSA signature from the `delegationApprover`, OR if called by the operator or their delegationApprover themselves
      * AND with a valid `stakerSignatureAndExpiry` input
@@ -1007,86 +733,64 @@
      * Reverts if the staker is already delegated (to the operator or to anyone else)
      * Reverts if the ‘operator’ is not actually registered as an operator
      */
-    function testFuzz_DelegateBySignatureToOperatorWhoassertTruesECDSASignature(
-        address caller,
-        bytes32 salt,
-        uint256 expiry
-    ) public filterFuzzedAddressInputs(caller) {
+    function testDelegateBySignatureToOperatorWhoRequiresECDSASignature(address caller, bytes32 salt, uint256 expiry) public 
+        filterFuzzedAddressInputs(caller)
+    {
         // filter to only valid `expiry` values
-        vm.assume(expiry >= block.timestamp);
-
-        address staker = vm.addr(stakerPrivateKey);
-        address delegationApprover = vm.addr(delegationSignerPrivateKey);
+        cheats.assume(expiry >= block.timestamp);
+
+        address staker = cheats.addr(stakerPrivateKey);
+        address delegationApprover = cheats.addr(delegationSignerPrivateKey);
 
         // register *this contract* as an operator
         address operator = address(this);
         // filter inputs, since this will fail when the staker is already registered as an operator
-        vm.assume(staker != operator);
+        cheats.assume(staker != operator);
 
         IDelegationManager.OperatorDetails memory operatorDetails = IDelegationManager.OperatorDetails({
             earningsReceiver: operator,
             delegationApprover: delegationApprover,
             stakerOptOutWindowBlocks: 0
         });
-        testFuzz_RegisterAsOperator(operator, operatorDetails, emptyStringForMetadataURI);
+        testRegisterAsOperator(operator, operatorDetails, emptyStringForMetadataURI);
 
         // verify that the salt hasn't been used before
-        assertTrue(
-            !delegationManager.delegationApproverSaltIsSpent(delegationManager.delegationApprover(operator), salt),
-            "salt somehow spent too early?"
-        );
+        require(!delegationManager.delegationApproverSaltIsSpent(delegationManager.delegationApprover(operator), salt), "salt somehow spent too early?");
         // calculate the delegationSigner's signature
-<<<<<<< HEAD
-        IDelegationManager.SignatureWithExpiry memory approverSignatureAndExpiry =
-            _getApproverSignature(delegationSignerPrivateKey, staker, operator, salt, expiry);
-=======
         ISignatureUtils.SignatureWithExpiry memory approverSignatureAndExpiry = _getApproverSignature(delegationSignerPrivateKey, staker, operator, salt, expiry);
->>>>>>> 18c35441
 
         // fetch the staker's current nonce
         uint256 currentStakerNonce = delegationManager.stakerNonce(staker);
         // calculate the staker signature
-<<<<<<< HEAD
-        IDelegationManager.SignatureWithExpiry memory stakerSignatureAndExpiry =
-            _getStakerSignature(stakerPrivateKey, operator, expiry);
-=======
         ISignatureUtils.SignatureWithExpiry memory stakerSignatureAndExpiry = _getStakerSignature(stakerPrivateKey, operator, expiry);
->>>>>>> 18c35441
 
         // delegate from the `staker` to the operator, via having the `caller` call `DelegationManager.delegateToBySignature`
-        vm.startPrank(caller);
-        vm.expectEmit(true, true, true, true, address(delegationManager));
+        cheats.startPrank(caller);
+        cheats.expectEmit(true, true, true, true, address(delegationManager));
         emit StakerDelegated(staker, operator);
-        delegationManager.delegateToBySignature(
-            staker, operator, stakerSignatureAndExpiry, approverSignatureAndExpiry, salt
-        );
-        vm.stopPrank();
-
-        assertTrue(delegationManager.isDelegated(staker), "staker not delegated correctly");
-        assertTrue(delegationManager.delegatedTo(staker) == operator, "staker delegated to the wrong address");
-        assertTrue(!delegationManager.isOperator(staker), "staker incorrectly registered as operator");
+        delegationManager.delegateToBySignature(staker, operator, stakerSignatureAndExpiry, approverSignatureAndExpiry, salt);        
+        cheats.stopPrank();
+
+        require(delegationManager.isDelegated(staker), "staker not delegated correctly");
+        require(delegationManager.delegatedTo(staker) == operator, "staker delegated to the wrong address");
+        require(!delegationManager.isOperator(staker), "staker incorrectly registered as operator");
 
         // check that the delegationApprover nonce incremented appropriately
         if (caller == operator || caller == delegationManager.delegationApprover(operator)) {
             // verify that the salt is still marked as unused (since it wasn't checked or used)
-            assertTrue(
-                !delegationManager.delegationApproverSaltIsSpent(delegationManager.delegationApprover(operator), salt),
-                "salt somehow spent too incorrectly?"
-            );
+            require(!delegationManager.delegationApproverSaltIsSpent(delegationManager.delegationApprover(operator), salt), "salt somehow spent too incorrectly?");
         } else {
             // verify that the salt is marked as used
-            assertTrue(
-                delegationManager.delegationApproverSaltIsSpent(delegationManager.delegationApprover(operator), salt),
-                "salt somehow spent not spent?"
-            );
+            require(delegationManager.delegationApproverSaltIsSpent(delegationManager.delegationApprover(operator), salt), "salt somehow spent not spent?");
         }
 
         // check that the staker nonce incremented appropriately
-        assertTrue(delegationManager.stakerNonce(staker) == currentStakerNonce + 1, "staker nonce did not increment");
-    }
-
-    /**
-     * @notice `staker` becomes delegated to an operatorwho assertTrues signature verification through an EIP1271-compliant contract (i.e. the operator’s `delegationApprover` address is
+        require(delegationManager.stakerNonce(staker) == currentStakerNonce + 1,
+            "staker nonce did not increment");
+    }
+
+    /**
+     * @notice `staker` becomes delegated to an operatorwho requires signature verification through an EIP1271-compliant contract (i.e. the operator’s `delegationApprover` address is
      * set to a nonzero and code-containing address) via the `caller` calling `DelegationManager.delegateToBySignature`
      * The function uses OZ's ERC1271WalletMock contract, and thus should pass *only when a valid ECDSA signature from the `owner` of the ERC1271WalletMock contract,
      * OR if called by the operator or their delegationApprover themselves
@@ -1096,20 +800,18 @@
      * Reverts if the staker is already delegated (to the operator or to anyone else)
      * Reverts if the ‘operator’ is not actually registered as an operator
      */
-    function testFuzz_DelegateBySignatureToOperatorWhoassertTruesEIP1271Signature(
-        address caller,
-        bytes32 salt,
-        uint256 expiry
-    ) public filterFuzzedAddressInputs(caller) {
+    function testDelegateBySignatureToOperatorWhoRequiresEIP1271Signature(address caller, bytes32 salt, uint256 expiry) public 
+        filterFuzzedAddressInputs(caller)
+    {
         // filter to only valid `expiry` values
-        vm.assume(expiry >= block.timestamp);
-
-        address staker = vm.addr(stakerPrivateKey);
-        address delegationSigner = vm.addr(delegationSignerPrivateKey);
+        cheats.assume(expiry >= block.timestamp);
+
+        address staker = cheats.addr(stakerPrivateKey);
+        address delegationSigner = cheats.addr(delegationSignerPrivateKey);
 
         // register *this contract* as an operator
         // filter inputs, since this will fail when the staker is already registered as an operator
-        vm.assume(staker != _operator);
+        cheats.assume(staker != _operator);
 
         /**
          * deploy a ERC1271WalletMock contract with the `delegationSigner` address as the owner,
@@ -1122,76 +824,44 @@
             delegationApprover: address(wallet),
             stakerOptOutWindowBlocks: 0
         });
-        testFuzz_RegisterAsOperator(_operator, operatorDetails, emptyStringForMetadataURI);
+        testRegisterAsOperator(_operator, operatorDetails, emptyStringForMetadataURI);
 
         // verify that the salt hasn't been used before
-        assertTrue(
-            !delegationManager.delegationApproverSaltIsSpent(delegationManager.delegationApprover(_operator), salt),
-            "salt somehow spent too early?"
-        );
+        require(!delegationManager.delegationApproverSaltIsSpent(delegationManager.delegationApprover(_operator), salt), "salt somehow spent too early?");
         // calculate the delegationSigner's signature
-<<<<<<< HEAD
-        IDelegationManager.SignatureWithExpiry memory approverSignatureAndExpiry =
-            _getApproverSignature(delegationSignerPrivateKey, staker, _operator, salt, expiry);
-=======
         ISignatureUtils.SignatureWithExpiry memory approverSignatureAndExpiry = _getApproverSignature(delegationSignerPrivateKey, staker, _operator, salt, expiry);
->>>>>>> 18c35441
 
         // fetch the staker's current nonce
         uint256 currentStakerNonce = delegationManager.stakerNonce(staker);
         // calculate the staker signature
-<<<<<<< HEAD
-        IDelegationManager.SignatureWithExpiry memory stakerSignatureAndExpiry =
-            _getStakerSignature(stakerPrivateKey, _operator, expiry);
-=======
         ISignatureUtils.SignatureWithExpiry memory stakerSignatureAndExpiry = _getStakerSignature(stakerPrivateKey, _operator, expiry);
->>>>>>> 18c35441
 
         // delegate from the `staker` to the operator, via having the `caller` call `DelegationManager.delegateToBySignature`
-        vm.startPrank(caller);
-        vm.expectEmit(true, true, true, true, address(delegationManager));
+        cheats.startPrank(caller);
+        cheats.expectEmit(true, true, true, true, address(delegationManager));
         emit StakerDelegated(staker, _operator);
-        delegationManager.delegateToBySignature(
-            staker, _operator, stakerSignatureAndExpiry, approverSignatureAndExpiry, salt
-        );
-        vm.stopPrank();
-
-        assertTrue(delegationManager.isDelegated(staker), "staker not delegated correctly");
-        assertTrue(delegationManager.delegatedTo(staker) == _operator, "staker delegated to the wrong address");
-        assertTrue(!delegationManager.isOperator(staker), "staker incorrectly registered as operator");
+        delegationManager.delegateToBySignature(staker, _operator, stakerSignatureAndExpiry, approverSignatureAndExpiry, salt);        
+        cheats.stopPrank();
+
+        require(delegationManager.isDelegated(staker), "staker not delegated correctly");
+        require(delegationManager.delegatedTo(staker) == _operator, "staker delegated to the wrong address");
+        require(!delegationManager.isOperator(staker), "staker incorrectly registered as operator");
 
         // check that the delegationApprover nonce incremented appropriately
         if (caller == _operator || caller == delegationManager.delegationApprover(_operator)) {
             // verify that the salt is still marked as unused (since it wasn't checked or used)
-            assertTrue(
-                !delegationManager.delegationApproverSaltIsSpent(delegationManager.delegationApprover(_operator), salt),
-                "salt somehow spent too incorrectly?"
-            );
+            require(!delegationManager.delegationApproverSaltIsSpent(delegationManager.delegationApprover(_operator), salt), "salt somehow spent too incorrectly?");
         } else {
             // verify that the salt is marked as used
-            assertTrue(
-                delegationManager.delegationApproverSaltIsSpent(delegationManager.delegationApprover(_operator), salt),
-                "salt somehow spent not spent?"
-            );
+            require(delegationManager.delegationApproverSaltIsSpent(delegationManager.delegationApprover(_operator), salt), "salt somehow spent not spent?");
         }
 
         // check that the staker nonce incremented appropriately
-        assertTrue(delegationManager.stakerNonce(staker) == currentStakerNonce + 1, "staker nonce did not increment");
+        require(delegationManager.stakerNonce(staker) == currentStakerNonce + 1,
+            "staker nonce did not increment");
     }
 
     // @notice Checks that `DelegationManager.delegateToBySignature` reverts if the staker's signature has expired
-<<<<<<< HEAD
-    function testFuzz_DelegateBySignatureRevertsWhenStakerSignatureExpired(
-        address staker,
-        address operator,
-        uint256 expiry,
-        bytes memory signature
-    ) public {
-        vm.assume(expiry < block.timestamp);
-        vm.expectRevert(STAKER_SIGNATURE_EXPIRED_ERROR);
-        IDelegationManager.SignatureWithExpiry memory signatureWithExpiry =
-            IDelegationManager.SignatureWithExpiry({signature: signature, expiry: expiry});
-=======
     function testDelegateBySignatureRevertsWhenStakerSignatureExpired(address staker, address operator, uint256 expiry, bytes memory signature) public{
         cheats.assume(expiry < block.timestamp);
         cheats.expectRevert(bytes("DelegationManager.delegateToBySignature: staker signature expired"));
@@ -1199,94 +869,83 @@
             signature: signature,
             expiry: expiry
         });
->>>>>>> 18c35441
         delegation.delegateToBySignature(staker, operator, signatureWithExpiry, signatureWithExpiry, emptySalt);
     }
 
     // @notice Checks that `DelegationManager.delegateToBySignature` reverts if the delegationApprover's signature has expired and their signature is checked
-    function testFuzz_DelegateBySignatureRevertsWhenDelegationApproverSignatureExpired(
-        address caller,
-        uint256 stakerExpiry,
-        uint256 delegationApproverExpiry
-    ) public filterFuzzedAddressInputs(caller) {
+    function testDelegateBySignatureRevertsWhenDelegationApproverSignatureExpired(address caller, uint256 stakerExpiry, uint256 delegationApproverExpiry) public 
+        filterFuzzedAddressInputs(caller)
+    {
         // filter to only valid `stakerExpiry` values
-        vm.assume(stakerExpiry >= block.timestamp);
+        cheats.assume(stakerExpiry >= block.timestamp);
         // roll to a very late timestamp
-        vm.roll(type(uint256).max / 2);
+        cheats.roll(type(uint256).max / 2);
         // filter to only *invalid* `delegationApproverExpiry` values
-        vm.assume(delegationApproverExpiry < block.timestamp);
-
-        address staker = vm.addr(stakerPrivateKey);
-        address delegationApprover = vm.addr(delegationSignerPrivateKey);
+        cheats.assume(delegationApproverExpiry < block.timestamp);
+
+        address staker = cheats.addr(stakerPrivateKey);
+        address delegationApprover = cheats.addr(delegationSignerPrivateKey);
 
         // register *this contract* as an operator
         address operator = address(this);
         // filter inputs, since this will fail when the staker is already registered as an operator
-        vm.assume(staker != operator);
+        cheats.assume(staker != operator);
 
         IDelegationManager.OperatorDetails memory operatorDetails = IDelegationManager.OperatorDetails({
             earningsReceiver: operator,
             delegationApprover: delegationApprover,
             stakerOptOutWindowBlocks: 0
         });
-        testFuzz_RegisterAsOperator(operator, operatorDetails, emptyStringForMetadataURI);
+        testRegisterAsOperator(operator, operatorDetails, emptyStringForMetadataURI);
 
         // calculate the delegationSigner's signature
         ISignatureUtils.SignatureWithExpiry memory approverSignatureAndExpiry =
             _getApproverSignature(delegationSignerPrivateKey, staker, operator, emptySalt, delegationApproverExpiry);
 
         // calculate the staker signature
-<<<<<<< HEAD
-        IDelegationManager.SignatureWithExpiry memory stakerSignatureAndExpiry =
-            _getStakerSignature(stakerPrivateKey, operator, stakerExpiry);
-=======
         ISignatureUtils.SignatureWithExpiry memory stakerSignatureAndExpiry = _getStakerSignature(stakerPrivateKey, operator, stakerExpiry);
->>>>>>> 18c35441
 
         // try delegate from the `staker` to the operator, via having the `caller` call `DelegationManager.delegateToBySignature`, and check for reversion
-        vm.startPrank(caller);
-        vm.expectRevert(APPROVER_SIGNATURE_EXPIRED_ERROR);
-        delegationManager.delegateToBySignature(
-            staker, operator, stakerSignatureAndExpiry, approverSignatureAndExpiry, emptySalt
-        );
-        vm.stopPrank();
-    }
-
-    /**
-     * @notice Like `testFuzz_DelegateToOperatorWhoassertTruesECDSASignature` but using an invalid expiry on purpose and checking that reversion occurs
-     */
-    function testFuzz_DelegateToOperatorWhoassertTruesECDSASignature_RevertsWithExpiredSignature(
-        address staker,
-        uint256 expiry
-    ) public filterFuzzedAddressInputs(staker) {
+        cheats.startPrank(caller);
+        cheats.expectRevert(bytes("DelegationManager._delegate: approver signature expired"));
+        delegationManager.delegateToBySignature(staker, operator, stakerSignatureAndExpiry, approverSignatureAndExpiry, emptySalt);        
+        cheats.stopPrank();
+    }
+
+    /**
+     * @notice Like `testDelegateToOperatorWhoRequiresECDSASignature` but using an invalid expiry on purpose and checking that reversion occurs
+     */
+    function testDelegateToOperatorWhoRequiresECDSASignature_RevertsWithExpiredSignature(address staker, uint256 expiry)  public 
+        filterFuzzedAddressInputs(staker)
+    {
         // roll to a very late timestamp
-        vm.roll(type(uint256).max / 2);
+        cheats.roll(type(uint256).max / 2);
         // filter to only *invalid* `expiry` values
-        vm.assume(expiry < block.timestamp);
-
-        address delegationApprover = vm.addr(delegationSignerPrivateKey);
+        cheats.assume(expiry < block.timestamp);
+
+        address delegationApprover = cheats.addr(delegationSignerPrivateKey);
 
         // register *this contract* as an operator
         address operator = address(this);
         // filter inputs, since this will fail when the staker is already registered as an operator
-        vm.assume(staker != operator);
+        cheats.assume(staker != operator);
 
         IDelegationManager.OperatorDetails memory operatorDetails = IDelegationManager.OperatorDetails({
             earningsReceiver: operator,
             delegationApprover: delegationApprover,
             stakerOptOutWindowBlocks: 0
         });
-        testFuzz_RegisterAsOperator(operator, operatorDetails, emptyStringForMetadataURI);
+        testRegisterAsOperator(operator, operatorDetails, emptyStringForMetadataURI);
 
         // calculate the delegationSigner's signature
         ISignatureUtils.SignatureWithExpiry memory approverSignatureAndExpiry =
             _getApproverSignature(delegationSignerPrivateKey, staker, operator, emptySalt, expiry);
 
         // delegate from the `staker` to the operator
-        vm.startPrank(staker);
-        vm.expectRevert(APPROVER_SIGNATURE_EXPIRED_ERROR);
-        delegationManager.delegateTo(operator, approverSignatureAndExpiry, emptySalt);
-        vm.stopPrank();
+        cheats.startPrank(staker);
+        cheats.expectRevert(bytes("DelegationManager._delegate: approver signature expired"));
+        delegationManager.delegateTo(operator, approverSignatureAndExpiry, emptySalt);        
+        cheats.stopPrank();
     }
 
     /**
@@ -1296,131 +955,86 @@
      * Properly undelegates the staker, i.e. the staker becomes “delegated to” the zero address, and `isDelegated(staker)` returns ‘false’
      * Emits a `StakerUndelegated` event
      */
-    function testFuzz_UndelegateFromOperator(address staker) public {
+    function testUndelegateFromOperator(address staker) public {
         // register *this contract* as an operator and delegate from the `staker` to them (already filters out case when staker is the operator since it will revert)
-<<<<<<< HEAD
-        IDelegationManager.SignatureWithExpiry memory approverSignatureAndExpiry;
-        testFuzz_DelegateToOperatorWhoAcceptsAllStakers(staker, approverSignatureAndExpiry, emptySalt);
-
-        vm.startPrank(address(strategyManagerMock));
-        vm.expectEmit(true, true, true, true, address(delegationManager));
-=======
         ISignatureUtils.SignatureWithExpiry memory approverSignatureAndExpiry;
         testDelegateToOperatorWhoAcceptsAllStakers(staker, approverSignatureAndExpiry, emptySalt);
 
         cheats.startPrank(staker);
         cheats.expectEmit(true, true, true, true, address(delegationManager));
->>>>>>> 18c35441
         emit StakerUndelegated(staker, delegationManager.delegatedTo(staker));
         delegationManager.undelegate(staker);
-        vm.stopPrank();
-
-        assertTrue(!delegationManager.isDelegated(staker), "staker not undelegated!");
-        assertTrue(
-            delegationManager.delegatedTo(staker) == address(0),
-            "undelegated staker should be delegated to zero address"
-        );
+        cheats.stopPrank();
+
+        require(!delegationManager.isDelegated(staker), "staker not undelegated!");
+        require(delegationManager.delegatedTo(staker) == address(0), "undelegated staker should be delegated to zero address");
     }
 
     // @notice Verifies that an operator cannot undelegate from themself (this should always be forbidden)
-    function testFuzz_OperatorCannotUndelegateFromThemself(address operator) public fuzzedAddress(operator) {
-        vm.startPrank(operator);
+    function testOperatorCannotUndelegateFromThemself(address operator) public fuzzedAddress(operator) {
+        cheats.startPrank(operator);
         IDelegationManager.OperatorDetails memory operatorDetails = IDelegationManager.OperatorDetails({
             earningsReceiver: operator,
             delegationApprover: address(0),
             stakerOptOutWindowBlocks: 0
         });
         delegationManager.registerAsOperator(operatorDetails, emptyStringForMetadataURI);
-<<<<<<< HEAD
-        vm.stopPrank();
-        vm.expectRevert(OPERATOR_UNDELEGATE_SELF_ERROR);
-
-        vm.startPrank(address(strategyManagerMock));
-=======
         cheats.stopPrank();
         cheats.expectRevert(bytes("DelegationManager.undelegate: operators cannot be undelegated"));
         
         cheats.startPrank(operator);
->>>>>>> 18c35441
         delegationManager.undelegate(operator);
-        vm.stopPrank();
-    }
-
-<<<<<<< HEAD
-    // @notice Verifies that `DelegationManager.undelegate` reverts if not called by the StrategyManager
-    function testFuzz_CannotCallUndelegateFromNonStrategyManagerAddress(address caller) public fuzzedAddress(caller) {
-        vm.assume(caller != address(strategyManagerMock));
-        vm.expectRevert(NOT_STRATEGY_MANAGER_ERROR);
-        vm.startPrank(caller);
-        delegationManager.undelegate(address(this));
-    }
-
-=======
->>>>>>> 18c35441
+        cheats.stopPrank();
+    }
+
     /**
      * @notice Verifies that `DelegationManager.increaseDelegatedShares` properly increases the delegated `shares` that the operator
      * who the `staker` is delegated to has in the strategy
      * @dev Checks that there is no change if the staker is not delegated
      */
-    function testFuzz_IncreaseDelegatedShares(address staker, uint256 shares, bool delegateFromStakerToOperator)
-        public
-    {
+    function testIncreaseDelegatedShares(address staker, uint256 shares, bool delegateFromStakerToOperator) public {
         IStrategy strategy = strategyMock;
 
         // register *this contract* as an operator
         address operator = address(this);
         ISignatureUtils.SignatureWithExpiry memory approverSignatureAndExpiry;
         // filter inputs, since delegating to the operator will fail when the staker is already registered as an operator
-        vm.assume(staker != operator);
+        cheats.assume(staker != operator);
 
         IDelegationManager.OperatorDetails memory operatorDetails = IDelegationManager.OperatorDetails({
             earningsReceiver: operator,
             delegationApprover: address(0),
             stakerOptOutWindowBlocks: 0
         });
-        testFuzz_RegisterAsOperator(operator, operatorDetails, emptyStringForMetadataURI);
+        testRegisterAsOperator(operator, operatorDetails, emptyStringForMetadataURI);
 
         // delegate from the `staker` to the operator *if `delegateFromStakerToOperator` is 'true'*
         if (delegateFromStakerToOperator) {
-            vm.startPrank(staker);
-            vm.expectEmit(true, true, true, true, address(delegationManager));
+            cheats.startPrank(staker);
+            cheats.expectEmit(true, true, true, true, address(delegationManager));
             emit StakerDelegated(staker, operator);
-            delegationManager.delegateTo(operator, approverSignatureAndExpiry, emptySalt);
-            vm.stopPrank();
-        }
-
-<<<<<<< HEAD
-        uint256 delegatedSharesBefore =
-            delegationManager.operatorShares(delegationManager.delegatedTo(staker), strategy);
-=======
+            delegationManager.delegateTo(operator, approverSignatureAndExpiry, emptySalt);        
+            cheats.stopPrank();            
+        }
+
         uint256 _delegatedSharesBefore = delegationManager.operatorShares(delegationManager.delegatedTo(staker), strategy);
 
         if(delegationManager.isDelegated(staker)) {
             cheats.expectEmit(true, true, true, true, address(delegationManager));
             emit OperatorSharesIncreased(operator, staker, strategy, shares);        
         }
->>>>>>> 18c35441
-
-        vm.startPrank(address(strategyManagerMock));
+
+        cheats.startPrank(address(strategyManagerMock));
         delegationManager.increaseDelegatedShares(staker, strategy, shares);
-        vm.stopPrank();
+        cheats.stopPrank();
 
         uint256 delegatedSharesAfter = delegationManager.operatorShares(delegationManager.delegatedTo(staker), strategy);
 
         if (delegationManager.isDelegated(staker)) {
-<<<<<<< HEAD
-            assertTrue(
-                delegatedSharesAfter == delegatedSharesBefore + shares, "delegated shares did not increment correctly"
-            );
-        } else {
-            assertTrue(delegatedSharesAfter == delegatedSharesBefore, "delegated shares incremented incorrectly");
-            assertTrue(delegatedSharesBefore == 0, "nonzero shares delegated to zero address!");
-=======
             require(delegatedSharesAfter == _delegatedSharesBefore + shares, "delegated shares did not increment correctly");
         } else {
             require(delegatedSharesAfter == _delegatedSharesBefore, "delegated shares incremented incorrectly");
             require(_delegatedSharesBefore == 0, "nonzero shares delegated to zero address!");
->>>>>>> 18c35441
         }
     }
 
@@ -1429,40 +1043,29 @@
      * who the `staker` is delegated to has in the strategies
      * @dev Checks that there is no change if the staker is not delegated
      */
-<<<<<<< HEAD
-    function testFuzz_DecreaseDelegatedShares(
-        address staker,
-        IStrategy[] memory strategies,
-        uint256 shares,
-        bool delegateFromStakerToOperator
-    ) public {
-        // sanity-filtering on fuzzed input length
-        vm.assume(strategies.length <= 64);
-=======
     function testDecreaseDelegatedShares(address staker, IStrategy[] memory strategies, uint128 shares, bool delegateFromStakerToOperator) public {
         // sanity-filtering on fuzzed input length
         cheats.assume(strategies.length <= 32);
->>>>>>> 18c35441
         // register *this contract* as an operator
         address operator = address(this);
         ISignatureUtils.SignatureWithExpiry memory approverSignatureAndExpiry;
         // filter inputs, since delegating to the operator will fail when the staker is already registered as an operator
-        vm.assume(staker != operator);
+        cheats.assume(staker != operator);
 
         IDelegationManager.OperatorDetails memory operatorDetails = IDelegationManager.OperatorDetails({
             earningsReceiver: operator,
             delegationApprover: address(0),
             stakerOptOutWindowBlocks: 0
         });
-        testFuzz_RegisterAsOperator(operator, operatorDetails, emptyStringForMetadataURI);
+        testRegisterAsOperator(operator, operatorDetails, emptyStringForMetadataURI);
 
         // delegate from the `staker` to the operator *if `delegateFromStakerToOperator` is 'true'*
         if (delegateFromStakerToOperator) {
-            vm.startPrank(staker);
-            vm.expectEmit(true, true, true, true, address(delegationManager));
+            cheats.startPrank(staker);
+            cheats.expectEmit(true, true, true, true, address(delegationManager));
             emit StakerDelegated(staker, operator);
-            delegationManager.delegateTo(operator, approverSignatureAndExpiry, emptySalt);
-            vm.stopPrank();
+            delegationManager.delegateTo(operator, approverSignatureAndExpiry, emptySalt);        
+            cheats.stopPrank();            
         }
 
         uint256[] memory sharesInputArray = new uint256[](strategies.length);
@@ -1470,29 +1073,18 @@
         address delegatedTo = delegationManager.delegatedTo(staker);
 
         // for each strategy in `strategies`, increase delegated shares by `shares`
-        vm.startPrank(address(strategyManagerMock));
+        cheats.startPrank(address(strategyManagerMock));
         for (uint256 i = 0; i < strategies.length; ++i) {
-<<<<<<< HEAD
-            delegationManager.increaseDelegatedShares(staker, strategies[i], shares);
-            delegatedSharesBefore[i] =
-                delegationManager.operatorShares(delegationManager.delegatedTo(staker), strategies[i]);
-=======
             delegationManager.increaseDelegatedShares(staker, strategies[i], shares); 
             // store delegated shares in a mapping
             delegatedSharesBefore[strategies[i]] = delegationManager.operatorShares(delegatedTo, strategies[i]);
->>>>>>> 18c35441
             // also construct an array which we'll use in another loop
             sharesInputArray[i] = shares;
             totalSharesForStrategyInArray[address(strategies[i])] += sharesInputArray[i];
         }
-        vm.stopPrank();
+        cheats.stopPrank();
 
         // for each strategy in `strategies`, decrease delegated shares by `shares`
-<<<<<<< HEAD
-        vm.startPrank(address(strategyManagerMock));
-        delegationManager.decreaseDelegatedShares(delegationManager.delegatedTo(staker), strategies, sharesInputArray);
-        vm.stopPrank();
-=======
         {
             address operatorToDecreaseSharesOf = delegationManager.delegatedTo(staker);
             if (delegationManager.isDelegated(staker)) {
@@ -1506,48 +1098,10 @@
         cheats.startPrank(address(strategyManagerMock));
         delegationManager.decreaseDelegatedShares(staker, strategies, sharesInputArray);
         cheats.stopPrank();
->>>>>>> 18c35441
 
         // check shares after call to `decreaseDelegatedShares`
         bool isDelegated =  delegationManager.isDelegated(staker);
         for (uint256 i = 0; i < strategies.length; ++i) {
-<<<<<<< HEAD
-            uint256 delegatedSharesAfter =
-                delegationManager.operatorShares(delegationManager.delegatedTo(staker), strategies[i]);
-
-            if (delegationManager.isDelegated(staker)) {
-                assertTrue(
-                    delegatedSharesAfter == delegatedSharesBefore[i] - sharesInputArray[i],
-                    "delegated shares did not decrement correctly"
-                );
-            } else {
-                assertTrue(delegatedSharesAfter == delegatedSharesBefore[i], "delegated shares decremented incorrectly");
-                assertTrue(delegatedSharesBefore[i] == 0, "nonzero shares delegated to zero address!");
-            }
-        }
-    }
-
-    // @notice Verifies that `DelegationManager.increaseDelegatedShares` reverts if not called by the StrategyManager
-    function testFuzz_CannotCallIncreaseDelegatedSharesFromNonStrategyManagerAddress(address operator, uint256 shares)
-        public
-        fuzzedAddress(operator)
-    {
-        vm.assume(operator != address(strategyManagerMock));
-        vm.expectRevert(NOT_STRATEGY_MANAGER_ERROR);
-        vm.startPrank(operator);
-        delegationManager.increaseDelegatedShares(operator, strategyMock, shares);
-    }
-
-    // @notice Verifies that `DelegationManager.decreaseDelegatedShares` reverts if not called by the StrategyManager
-    function testFuzz_CannotCallDecreaseDelegatedSharesFromNonStrategyManagerAddress(
-        address operator,
-        IStrategy[] memory strategies,
-        uint256[] memory shareAmounts
-    ) public fuzzedAddress(operator) {
-        vm.assume(operator != address(strategyManagerMock));
-        vm.expectRevert(NOT_STRATEGY_MANAGER_ERROR);
-        vm.startPrank(operator);
-=======
             uint256 delegatedSharesAfter = delegationManager.operatorShares(delegatedTo, strategies[i]); 
 
             if (isDelegated) {
@@ -1579,109 +1133,72 @@
         cheats.assume(operator != address(eigenPodManagerMock));
         cheats.expectRevert(bytes("DelegationManager: onlyStrategyManagerOrEigenPodManager"));
         cheats.startPrank(operator);
->>>>>>> 18c35441
         delegationManager.decreaseDelegatedShares(operator, strategies, shareAmounts);
     }
 
     // @notice Verifies that it is not possible for a staker to delegate to an operator when the operator is frozen in EigenLayer
-    function testFuzz_CannotDelegateWhenOperatorIsFrozen(address operator, address staker)
-        public
-        fuzzedAddress(operator)
-        fuzzedAddress(staker)
-    {
-        vm.assume(operator != staker);
-
-        vm.startPrank(operator);
+    function testCannotDelegateWhenOperatorIsFrozen(address operator, address staker) public fuzzedAddress(operator) fuzzedAddress(staker) {
+        cheats.assume(operator != staker);
+        
+        cheats.startPrank(operator);
         IDelegationManager.OperatorDetails memory operatorDetails = IDelegationManager.OperatorDetails({
             earningsReceiver: operator,
             delegationApprover: address(0),
             stakerOptOutWindowBlocks: 0
         });
         delegationManager.registerAsOperator(operatorDetails, emptyStringForMetadataURI);
-        vm.stopPrank();
+        cheats.stopPrank();
 
         slasherMock.setOperatorFrozenStatus(operator, true);
-<<<<<<< HEAD
-        vm.expectRevert(OPERATOR_FROZEN_ERROR);
-        vm.startPrank(staker);
-        IDelegationManager.SignatureWithExpiry memory signatureWithExpiry;
-=======
         cheats.expectRevert(bytes("DelegationManager._delegate: cannot delegate to a frozen operator"));
         cheats.startPrank(staker);
         ISignatureUtils.SignatureWithExpiry memory signatureWithExpiry;
->>>>>>> 18c35441
         delegationManager.delegateTo(operator, signatureWithExpiry, emptySalt);
-        vm.stopPrank();
+        cheats.stopPrank();
     }
 
     // @notice Verifies that it is not possible for a staker to delegate to an operator when they are already delegated to an operator
-    function testFuzz_CannotDelegateWhenStakerHasExistingDelegation(address staker, address operator, address operator2)
-        public
+    function testCannotDelegateWhenStakerHasExistingDelegation(address staker, address operator, address operator2) public
         fuzzedAddress(staker)
         fuzzedAddress(operator)
         fuzzedAddress(operator2)
     {
-        vm.assume(operator != operator2);
-        vm.assume(staker != operator);
-        vm.assume(staker != operator2);
-
-        vm.startPrank(operator);
+        cheats.assume(operator != operator2);
+        cheats.assume(staker != operator);
+        cheats.assume(staker != operator2);
+
+        cheats.startPrank(operator);
         IDelegationManager.OperatorDetails memory operatorDetails = IDelegationManager.OperatorDetails({
             earningsReceiver: operator,
             delegationApprover: address(0),
             stakerOptOutWindowBlocks: 0
         });
         delegationManager.registerAsOperator(operatorDetails, emptyStringForMetadataURI);
-        vm.stopPrank();
-
-        vm.startPrank(operator2);
+        cheats.stopPrank();
+
+        cheats.startPrank(operator2);
         delegationManager.registerAsOperator(operatorDetails, emptyStringForMetadataURI);
-        vm.stopPrank();
-
-<<<<<<< HEAD
-        vm.startPrank(staker);
-        IDelegationManager.SignatureWithExpiry memory signatureWithExpiry;
-=======
+        cheats.stopPrank();
+
         cheats.startPrank(staker);
         ISignatureUtils.SignatureWithExpiry memory signatureWithExpiry;
->>>>>>> 18c35441
         delegationManager.delegateTo(operator, signatureWithExpiry, emptySalt);
-        vm.stopPrank();
-
-        vm.startPrank(staker);
-        vm.expectRevert(STAKER_ALREADY_DELEGATED_ERROR);
+        cheats.stopPrank();
+
+        cheats.startPrank(staker);
+        cheats.expectRevert(bytes("DelegationManager._delegate: staker is already actively delegated"));
         delegationManager.delegateTo(operator2, signatureWithExpiry, emptySalt);
-        vm.stopPrank();
+        cheats.stopPrank();
     }
 
     // @notice Verifies that it is not possible to delegate to an unregistered operator
-<<<<<<< HEAD
-    function testFuzz_CannotDelegateToUnregisteredOperator(address operator) public {
-        vm.expectRevert(OPERATOR_NOT_REGISTERED_ERROR);
-        IDelegationManager.SignatureWithExpiry memory signatureWithExpiry;
-=======
     function testCannotDelegateToUnregisteredOperator(address operator) public {
         cheats.expectRevert(bytes("DelegationManager._delegate: operator is not registered in EigenLayer"));
         ISignatureUtils.SignatureWithExpiry memory signatureWithExpiry;
->>>>>>> 18c35441
         delegationManager.delegateTo(operator, signatureWithExpiry, emptySalt);
     }
 
     // @notice Verifies that delegating is not possible when the "new delegations paused" switch is flipped
-<<<<<<< HEAD
-    function testFuzz_CannotDelegateWhenPausedNewDelegationIsSet(address operator, address staker)
-        public
-        fuzzedAddress(operator)
-        fuzzedAddress(staker)
-    {
-        vm.startPrank(pauser);
-        delegationManager.pause(1);
-        vm.stopPrank();
-
-        vm.startPrank(staker);
-        vm.expectRevert(PAUSED_INDEX_ERROR);
-        IDelegationManager.SignatureWithExpiry memory signatureWithExpiry;
-=======
     function testCannotDelegateWhenPausedNewDelegationIsSet(address operator, address staker) public fuzzedAddress(operator) fuzzedAddress(staker) {
         // set the pausing flag
         cheats.startPrank(pauser);
@@ -1691,9 +1208,8 @@
         cheats.startPrank(staker);
         cheats.expectRevert(bytes("Pausable: index is paused"));
         ISignatureUtils.SignatureWithExpiry memory signatureWithExpiry;
->>>>>>> 18c35441
         delegationManager.delegateTo(operator, signatureWithExpiry, emptySalt);
-        vm.stopPrank();
+        cheats.stopPrank();
     }
 
     // @notice Verifies that undelegating is not possible when the "undelegation paused" switch is flipped
@@ -1720,19 +1236,18 @@
      * @notice Verifies that the `undelegate` function properly calls `strategyManager.forceTotalWithdrawal` when necessary
      * @param callFromOperatorOrApprover -- calls from the operator if 'false' and the 'approver' if true
      */
-    function testFuzz_ForceUndelegation(address staker, bytes32 salt, bool callFromOperatorOrApprover)
-        public
+    function testForceUndelegation(address staker, bytes32 salt, bool callFromOperatorOrApprover) public
         fuzzedAddress(staker)
     {
-        address delegationApprover = vm.addr(delegationSignerPrivateKey);
+        address delegationApprover = cheats.addr(delegationSignerPrivateKey);
         address operator = address(this);
 
         // filtering since you can't delegate to yourself after registering as an operator
-        vm.assume(staker != operator);
+        cheats.assume(staker != operator);
 
         // register this contract as an operator and delegate from the staker to it
         uint256 expiry = type(uint256).max;
-        testFuzz_DelegateToOperatorWhoassertTruesECDSASignature(staker, salt, expiry);
+        testDelegateToOperatorWhoRequiresECDSASignature(staker, salt, expiry);
 
         address caller;
         if (callFromOperatorOrApprover) {
@@ -1741,16 +1256,6 @@
             caller = operator;
         }
 
-<<<<<<< HEAD
-        // call the `forceUndelegation` function and check that the correct calldata is forwarded by looking for an event emitted by the StrategyManagerMock contract
-        vm.startPrank(caller);
-        vm.expectEmit(true, true, true, true, address(strategyManagerMock));
-        emit ForceTotalWithdrawalCalled(staker);
-        bytes32 returnValue = delegationManager.forceUndelegation(staker);
-        // check that the return value is empty, as specified in the mock contract
-        assertTrue(returnValue == bytes32(uint256(0)), "mock contract returned wrong return value");
-        vm.stopPrank();
-=======
         // call the `undelegate` function
         cheats.startPrank(caller);
         // check that the correct calldata is forwarded by looking for an event emitted by the StrategyManagerMock contract
@@ -1762,64 +1267,43 @@
         // check that the return value is empty, as specified in the mock contract
         require(returnValue == bytes32(uint256(0)), "contract returned wrong return value");
         cheats.stopPrank();
->>>>>>> 18c35441
     }
 
     /**
      * @notice Verifies that the `undelegate` function has proper access controls (can only be called by the operator who the `staker` has delegated
      * to or the operator's `delegationApprover`), or the staker themselves
      */
-<<<<<<< HEAD
-    function testFuzz_CannotCallForceUndelegationFromImproperAddress(address staker, address caller)
-        public
-=======
     function testCannotCallUndelegateFromImproperAddress(address staker, address caller) public
->>>>>>> 18c35441
         fuzzedAddress(staker)
         fuzzedAddress(caller)
     {
-        address delegationApprover = vm.addr(delegationSignerPrivateKey);
+        address delegationApprover = cheats.addr(delegationSignerPrivateKey);
         address operator = address(this);
 
         // filtering since you can't delegate to yourself after registering as an operator
-        vm.assume(staker != operator);
+        cheats.assume(staker != operator);
 
         // filter out addresses that are actually allowed to call the function
-<<<<<<< HEAD
-        vm.assume(caller != operator);
-        vm.assume(caller != delegationApprover);
-=======
         cheats.assume(caller != operator);
         cheats.assume(caller != delegationApprover);
         cheats.assume(caller != staker);
->>>>>>> 18c35441
 
         // register this contract as an operator and delegate from the staker to it
         uint256 expiry = type(uint256).max;
-        testFuzz_DelegateToOperatorWhoassertTruesECDSASignature(staker, emptySalt, expiry);
-
-<<<<<<< HEAD
-        // try to call the `forceUndelegation` function and check for reversion
-        vm.startPrank(caller);
-        vm.expectRevert(NOT_OPERATOR_OR_APPOVER_ERROR);
-        delegationManager.forceUndelegation(staker);
-        vm.stopPrank();
-=======
+        testDelegateToOperatorWhoRequiresECDSASignature(staker, emptySalt, expiry);
+
         // try to call the `undelegate` function and check for reversion
         cheats.startPrank(caller);
         cheats.expectRevert(bytes("DelegationManager.undelegate: caller cannot undelegate staker"));
         delegationManager.undelegate(staker);
         cheats.stopPrank();
->>>>>>> 18c35441
     }
 
     /**
      * @notice verifies that `DelegationManager.undelegate` reverts if trying to undelegate an operator from themselves
      * @param callFromOperatorOrApprover -- calls from the operator if 'false' and the 'approver' if true
      */
-    function testFuzz_OperatorCannotForceUndelegateThemself(address delegationApprover, bool callFromOperatorOrApprover)
-        public
-    {
+    function testOperatorCannotForceUndelegateThemself(address delegationApprover, bool callFromOperatorOrApprover) public {
         // register *this contract* as an operator
         address operator = address(this);
         IDelegationManager.OperatorDetails memory _operatorDetails = IDelegationManager.OperatorDetails({
@@ -1827,7 +1311,7 @@
             delegationApprover: delegationApprover,
             stakerOptOutWindowBlocks: 0
         });
-        testFuzz_RegisterAsOperator(operator, _operatorDetails, emptyStringForMetadataURI);
+        testRegisterAsOperator(operator, _operatorDetails, emptyStringForMetadataURI);
 
         address caller;
         if (callFromOperatorOrApprover) {
@@ -1836,35 +1320,26 @@
             caller = operator;
         }
 
-<<<<<<< HEAD
-        // try to call the `forceUndelegation` function and check for reversion
-        vm.startPrank(caller);
-        vm.expectRevert(FORCE_UNDELEGATE_OPERATOR_ERROR);
-        delegationManager.forceUndelegation(operator);
-        vm.stopPrank();
-=======
         // try to call the `undelegate` function and check for reversion
         cheats.startPrank(caller);
         cheats.expectRevert(bytes("DelegationManager.undelegate: operators cannot be undelegated"));
         delegationManager.undelegate(operator);
         cheats.stopPrank();
->>>>>>> 18c35441
     }
 
     /**
      * @notice Verifies that the reversion occurs when trying to reuse an 'approverSalt'
      */
-    function testFuzz_Revert_WhenTryingToReuseSalt(address staker_one, address staker_two, bytes32 salt)
-        public
+    function test_Revert_WhenTryingToReuseSalt(address staker_one, address staker_two, bytes32 salt) public
         fuzzedAddress(staker_one)
         fuzzedAddress(staker_two)
     {
-        // address delegationApprover = vm.addr(delegationSignerPrivateKey);
+        // address delegationApprover = cheats.addr(delegationSignerPrivateKey);
         address operator = address(this);
 
         // filtering since you can't delegate to yourself after registering as an operator
-        vm.assume(staker_one != operator);
-        vm.assume(staker_two != operator);
+        cheats.assume(staker_one != operator);
+        cheats.assume(staker_two != operator);
 
         // filtering since you can't delegate twice
         cheats.assume(staker_one != staker_two);
@@ -1876,42 +1351,31 @@
 
         // register this contract as an operator and delegate from `staker_one` to it, using the `salt`
         uint256 expiry = type(uint256).max;
-        testFuzz_DelegateToOperatorWhoassertTruesECDSASignature(staker_one, salt, expiry);
+        testDelegateToOperatorWhoRequiresECDSASignature(staker_one, salt, expiry);
 
         // calculate the delegationSigner's signature
         ISignatureUtils.SignatureWithExpiry memory approverSignatureAndExpiry =
             _getApproverSignature(delegationSignerPrivateKey, staker_two, operator, salt, expiry);
 
         // try to delegate to the operator from `staker_two`, and verify that the call reverts for the proper reason (trying to reuse a salt)
-        vm.startPrank(staker_two);
-        vm.expectRevert(APPROVER_SALT_SPENT_ERROR);
+        cheats.startPrank(staker_two);
+        cheats.expectRevert(bytes("DelegationManager._delegate: approverSalt already spent"));
         delegationManager.delegateTo(operator, approverSignatureAndExpiry, salt);
-        vm.stopPrank();
+        cheats.stopPrank();
     }
 
     /**
      * @notice internal function for calculating a signature from the delegationSigner corresponding to `_delegationSignerPrivateKey`, approving
      * the `staker` to delegate to `operator`, with the specified `salt`, and expiring at `expiry`.
      */
-<<<<<<< HEAD
-    function _getApproverSignature(
-        uint256 _delegationSignerPrivateKey,
-        address staker,
-        address operator,
-        bytes32 salt,
-        uint256 expiry
-    ) internal view returns (IDelegationManager.SignatureWithExpiry memory approverSignatureAndExpiry) {
-=======
     function _getApproverSignature(uint256 _delegationSignerPrivateKey, address staker, address operator, bytes32 salt, uint256 expiry)
         internal view returns (ISignatureUtils.SignatureWithExpiry memory approverSignatureAndExpiry)
     {
->>>>>>> 18c35441
         approverSignatureAndExpiry.expiry = expiry;
         {
-            bytes32 digestHash = delegationManager.calculateDelegationApprovalDigestHash(
-                staker, operator, delegationManager.delegationApprover(operator), salt, expiry
-            );
-            (uint8 v, bytes32 r, bytes32 s) = vm.sign(_delegationSignerPrivateKey, digestHash);
+            bytes32 digestHash =
+                delegationManager.calculateDelegationApprovalDigestHash(staker, operator, delegationManager.delegationApprover(operator), salt, expiry);
+            (uint8 v, bytes32 r, bytes32 s) = cheats.sign(_delegationSignerPrivateKey, digestHash);
             approverSignatureAndExpiry.signature = abi.encodePacked(r, s, v);
         }
         return approverSignatureAndExpiry;
@@ -1922,19 +1386,13 @@
      * the `operator`, and expiring at `expiry`.
      */
     function _getStakerSignature(uint256 _stakerPrivateKey, address operator, uint256 expiry)
-<<<<<<< HEAD
-        internal
-        view
-        returns (IDelegationManager.SignatureWithExpiry memory stakerSignatureAndExpiry)
-=======
         internal view returns (ISignatureUtils.SignatureWithExpiry memory stakerSignatureAndExpiry)
->>>>>>> 18c35441
-    {
-        address staker = vm.addr(stakerPrivateKey);
+    {
+        address staker = cheats.addr(stakerPrivateKey);
         stakerSignatureAndExpiry.expiry = expiry;
         {
             bytes32 digestHash = delegationManager.calculateCurrentStakerDelegationDigestHash(staker, operator, expiry);
-            (uint8 v, bytes32 r, bytes32 s) = vm.sign(_stakerPrivateKey, digestHash);
+            (uint8 v, bytes32 r, bytes32 s) = cheats.sign(_stakerPrivateKey, digestHash);
             stakerSignatureAndExpiry.signature = abi.encodePacked(r, s, v);
         }
         return stakerSignatureAndExpiry;
