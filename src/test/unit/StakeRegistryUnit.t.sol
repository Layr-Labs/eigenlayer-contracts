--- conflicted
+++ resolved
@@ -1,7 +1,6 @@
 // SPDX-License-Identifier: BUSL-1.1
 pragma solidity =0.8.12;
 
-<<<<<<< HEAD
 import {ProxyAdmin} from "@openzeppelin/contracts/proxy/transparent/ProxyAdmin.sol";
 import {TransparentUpgradeableProxy} from "@openzeppelin/contracts/proxy/transparent/TransparentUpgradeableProxy.sol";
 
@@ -31,10 +30,12 @@
     bytes constant internal GREATEST_QUORUM_GT_QUORUM_COUNT = "StakeRegistry._registerOperator: greatest quorumNumber must be less than quorumCount";
     bytes constant internal OPERATOR_INSUFFICIENT_STAKE_FOR_QUORUM = "StakeRegistry._registerOperator: Operator does not meet minimum stake requirement for quorum";
     bytes constant internal LENGTH_MISMATCH = "Registry._initialize: minimumStakeForQuorum length mismatch";
+    address constant internal registryCoordinator = address(uint160(uint256(keccak256("registryCoordinator"))));
     address constant internal serviceManagerOwner = address(uint160(uint256(keccak256("serviceManagerOwner"))));
     address constant internal pauser = address(uint160(uint256(keccak256("pauser"))));
     address constant internal unpauser = address(uint160(uint256(keccak256("unpauser"))));
     address constant internal defaultOperator = address(uint160(uint256(keccak256("defaultOperator"))));
+    bytes32 constant internal defaultOperatorId = keccak256("defaultOperatorId");
 
     ProxyAdmin internal proxyAdmin;
     PauserRegistry internal pauserRegistry;
@@ -49,64 +50,12 @@
     DelegationMock internal delegationMock;
     EigenPodManagerMock internal eigenPodManagerMock;
 
-    bytes32 internal defaultOperatorId = keccak256("defaultOperatorId");
-    uint8 internal defaultQuorumNumber = 0;
-    uint8 internal numQuorums = 192;
-=======
-import "@openzeppelin/contracts/token/ERC20/presets/ERC20PresetFixedSupply.sol";
-import "@openzeppelin/contracts/proxy/transparent/ProxyAdmin.sol";
-import "@openzeppelin/contracts/proxy/transparent/TransparentUpgradeableProxy.sol";
-
-import "../../contracts/core/Slasher.sol";
-import "../../contracts/permissions/PauserRegistry.sol";
-import "../../contracts/interfaces/IStrategyManager.sol";
-import "../../contracts/interfaces/IStakeRegistry.sol";
-import "../../contracts/interfaces/IServiceManager.sol";
-import "../../contracts/interfaces/IVoteWeigher.sol";
-
-import "../../contracts/libraries/BitmapUtils.sol";
-
-import "../mocks/StrategyManagerMock.sol";
-import "../mocks/EigenPodManagerMock.sol";
-import "../mocks/ServiceManagerMock.sol";
-import "../mocks/OwnableMock.sol";
-import "../mocks/DelegationMock.sol";
-import "../mocks/SlasherMock.sol";
-
-import "../harnesses/StakeRegistryHarness.sol";
-
-import "forge-std/Test.sol";
-
-contract StakeRegistryUnitTests is Test {
-    Vm cheats = Vm(HEVM_ADDRESS);
-
-    ProxyAdmin public proxyAdmin;
-    PauserRegistry public pauserRegistry;
-
-    ISlasher public slasher = ISlasher(address(uint160(uint256(keccak256("slasher")))));
-
-    Slasher public slasherImplementation;
-    StakeRegistryHarness public stakeRegistryImplementation;
-    StakeRegistryHarness public stakeRegistry;
-
-    ServiceManagerMock public serviceManagerMock;
-    StrategyManagerMock public strategyManagerMock;
-    DelegationMock public delegationMock;
-    EigenPodManagerMock public eigenPodManagerMock;
-
-    address public serviceManagerOwner = address(uint160(uint256(keccak256("serviceManagerOwner"))));
-    address public registryCoordinator = address(uint160(uint256(keccak256("registryCoordinator"))));
-    address public pauser = address(uint160(uint256(keccak256("pauser"))));
-    address public unpauser = address(uint160(uint256(keccak256("unpauser"))));
-
-    address defaultOperator = address(uint160(uint256(keccak256("defaultOperator"))));
-    bytes32 defaultOperatorId = keccak256("defaultOperatorId");
+
     uint8 defaultQuorumNumber = 0;
     uint8 numQuorums = 192;
     uint8 maxQuorumsToRegisterFor = 4;
 
     uint256 gasUsed;
->>>>>>> baec5686
 
     /// @notice emitted whenever the stake of `operator` is updated
     event StakeUpdate(
@@ -263,19 +212,7 @@
     }
 
     function test_RevertsIf_NotRegistryCoordinator_RegisterOperator() public {
-        bytes memory quorumNumbers = new bytes(1);
-        quorumNumbers[0] = bytes1(defaultQuorumNumber);
-        vm.expectRevert(ONLY_REGISTRY_COORDINATOR);
-        stakeRegistry.registerOperator(defaultOperator, defaultOperatorId, quorumNumbers);
-    }
-
-<<<<<<< HEAD
-    function test_RevertsIf_MoreQuorumsThanQuorumCount_RegisterOperator() public {
-        bytes memory quorumNumbers = new bytes(numQuorums+1);
-=======
-    function testRegisterOperator_MoreQuorumsThanQuorumCount_Reverts() public {
         bytes memory quorumNumbers = new bytes(maxQuorumsToRegisterFor+1);
->>>>>>> baec5686
         for (uint i = 0; i < quorumNumbers.length; i++) {
             quorumNumbers[i] = bytes1(uint8(i));
         }
@@ -289,11 +226,14 @@
 
 contract GetStakeUpdateIndexForOperatorIdForQuorumAtBlockNumber is StakeRegistryTest {
     function test_GetStakeUpdateIndexForOperatorIdForQuorumAtBlockNumber() public {
+        stakeRegistry.setOperatorWeight(defaultQuorumNumber, defaultOperator, 1);
+        stakeRegistry.updateOperatorStake(defaultOperator, defaultOperatorId, defaultQuorumNumber );
         bytes memory quorumNumbers = new bytes(1);
-
+        quorumNumbers[0] = bytes1(defaultQuorumNumber);
         vm.prank(address(registryCoordinatorMock));
         stakeRegistry.registerOperator(defaultOperator, defaultOperatorId, quorumNumbers);
-        // stakeRegistry.getStakeUpdateForQuorumFromOperatorIdAndIndex(0, defaultOperatorId, 0);
+
+        stakeRegistry.getStakeUpdateForQuorumFromOperatorIdAndIndex(0, defaultOperatorId, 0);
     }
 
     function test_RevertsIf_OperatorHasNoStakeAtBlock_GetStakeUpdateIndexForOperatorIdForQuorumAtBlockNumber() public {
@@ -475,11 +415,7 @@
         }
     }
 
-<<<<<<< HEAD
     function testFuzz_DeregisterFirstOperator_Valid(
-=======
-    function testDeregisterOperator_Valid(
->>>>>>> baec5686
         uint256 pseudoRandomNumber,
         uint256 quorumBitmap,
         uint256 deregistrationQuorumsFlag,
@@ -683,12 +619,7 @@
         uint256 quorumBitmap,
         uint80[] memory stakesForQuorum
     ) internal returns(uint96[] memory){
-<<<<<<< HEAD
         vm.assume(quorumBitmap != 0);
-        quorumBitmap = quorumBitmap & type(uint192).max;
-=======
-        cheats.assume(quorumBitmap != 0);
->>>>>>> baec5686
 
         bytes memory quorumNumbers = BitmapUtils.bitmapToBytesArray(quorumBitmap);
 
