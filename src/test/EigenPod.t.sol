--- conflicted
+++ resolved
@@ -946,32 +946,21 @@
     function testTooSoonBalanceUpdate(uint64 oracleTimestamp, uint64 mostRecentBalanceUpdateTimestamp) external {
         cheats.assume(oracleTimestamp < mostRecentBalanceUpdateTimestamp);
         _deployInternalFunctionTester();
-        
+
         setJSON("./src/test/test-data/balanceUpdateProof_notOverCommitted_302913.json");
         bytes32[] memory validatorFields = getValidatorFields();
 
         uint40[] memory validatorIndices = new uint40[](1);
         validatorIndices[0] = uint40(getValidatorIndex());
-         BeaconChainProofs.BalanceUpdateProof memory proof = _getBalanceUpdateProof();
-
+        BeaconChainProofs.BalanceUpdateProof memory proof = _getBalanceUpdateProof();
 
         bytes32 newBeaconStateRoot = getBeaconStateRoot();
         emit log_named_bytes32("newBeaconStateRoot", newBeaconStateRoot);
         BeaconChainOracleMock(address(beaconChainOracle)).setOracleBlockRootAtTimestamp(newBeaconStateRoot);
 
-<<<<<<< HEAD
         cheats.expectRevert(
             bytes("EigenPod.verifyBalanceUpdate: Validators balance has already been updated for this timestamp")
         );
-        newPod.verifyBalanceUpdate(
-            uint64(block.timestamp),
-            validatorIndex,
-            stateRootProofStruct,
-            proofs,
-            validatorFields
-        );
-=======
-        cheats.expectRevert(bytes("EigenPod.verifyBalanceUpdate: Validators balance has already been updated for this timestamp"));
         podInternalFunctionTester.verifyBalanceUpdate(
             oracleTimestamp,
             0,
@@ -980,8 +969,6 @@
             validatorFields,
             mostRecentBalanceUpdateTimestamp
         );
-
->>>>>>> 834bbe3e
     }
 
     function testDeployingEigenPodRevertsWhenPaused() external {
@@ -1118,12 +1105,7 @@
 
         bytes32 newBeaconStateRoot = getBeaconStateRoot();
         BeaconChainOracleMock(address(beaconChainOracle)).setOracleBlockRootAtTimestamp(newBeaconStateRoot);
-<<<<<<< HEAD
-        BeaconChainProofs.BalanceUpdateProof memory proofs = _getBalanceUpdateProof();
         BeaconChainProofs.StateRootProof memory stateRootProofStruct = _getStateRootProof();
-=======
-        BeaconChainProofs.StateRootProof memory stateRootProofStruct = _getStateRootProof();      
->>>>>>> 834bbe3e
 
         // pause the contract
         cheats.startPrank(pauser);
@@ -1131,11 +1113,7 @@
         cheats.stopPrank();
 
         cheats.expectRevert(bytes("EigenPod.onlyWhenNotPaused: index is paused in EigenPodManager"));
-<<<<<<< HEAD
-        newPod.verifyBalanceUpdate(0, validatorIndex, stateRootProofStruct, proofs, validatorFields);
-=======
-        newPod.verifyBalanceUpdates(0, validatorIndices, stateRootProofStruct, proofs, validatorFieldsArray);    
->>>>>>> 834bbe3e
+        newPod.verifyBalanceUpdates(0, validatorIndices, stateRootProofStruct, proofs, validatorFieldsArray);
     }
 
     function _proveOverCommittedStake(IEigenPod newPod) internal {
@@ -1148,31 +1126,16 @@
         BeaconChainProofs.BalanceUpdateProof[] memory proofs = new BeaconChainProofs.BalanceUpdateProof[](1);
         proofs[0] = _getBalanceUpdateProof();
 
-
         bytes32 newLatestBlockRoot = getLatestBlockRoot();
         BeaconChainOracleMock(address(beaconChainOracle)).setOracleBlockRootAtTimestamp(newLatestBlockRoot);
-<<<<<<< HEAD
-        BeaconChainProofs.BalanceUpdateProof memory proofs = _getBalanceUpdateProof();
         BeaconChainProofs.StateRootProof memory stateRootProofStruct = _getStateRootProof();
-        //cheats.expectEmit(true, true, true, true, address(newPod));
-        emit ValidatorBalanceUpdated(
-            validatorIndex,
-            uint64(block.number),
-            _calculateRestakedBalanceGwei(
-                Endian.fromLittleEndianUint64(validatorFields[BeaconChainProofs.VALIDATOR_BALANCE_INDEX])
-            )
-        );
-        newPod.verifyBalanceUpdate(
+        newPod.verifyBalanceUpdates(
             uint64(block.timestamp),
-            validatorIndex,
+            validatorIndices,
             stateRootProofStruct,
             proofs,
-            validatorFields
-        );
-=======
-        BeaconChainProofs.StateRootProof memory stateRootProofStruct = _getStateRootProof();      
-        newPod.verifyBalanceUpdates(uint64(block.timestamp), validatorIndices, stateRootProofStruct, proofs, validatorFieldsArray);
->>>>>>> 834bbe3e
+            validatorFieldsArray
+        );
     }
 
     function _proveUnderCommittedStake(IEigenPod newPod) internal {
@@ -1187,34 +1150,17 @@
 
         bytes32 newLatestBlockRoot = getLatestBlockRoot();
         BeaconChainOracleMock(address(beaconChainOracle)).setOracleBlockRootAtTimestamp(newLatestBlockRoot);
-<<<<<<< HEAD
-        BeaconChainProofs.BalanceUpdateProof memory proofs = _getBalanceUpdateProof();
         BeaconChainProofs.StateRootProof memory stateRootProofStruct = _getStateRootProof();
 
-        emit ValidatorBalanceUpdated(
-            validatorIndex,
-            uint64(block.number),
-            _calculateRestakedBalanceGwei(
-                Endian.fromLittleEndianUint64(validatorFields[BeaconChainProofs.VALIDATOR_BALANCE_INDEX])
-            )
-        );
-        //cheats.expectEmit(true, true, true, true, address(newPod));
-        newPod.verifyBalanceUpdate(
+        newPod.verifyBalanceUpdates(
             uint64(block.timestamp),
-            validatorIndex,
+            validatorIndices,
             stateRootProofStruct,
             proofs,
-            validatorFields
-        );
-=======
-        BeaconChainProofs.StateRootProof memory stateRootProofStruct = _getStateRootProof();      
-        
-        newPod.verifyBalanceUpdates(uint64(block.timestamp), validatorIndices, stateRootProofStruct, proofs, validatorFieldsArray);
->>>>>>> 834bbe3e
+            validatorFieldsArray
+        );
         require(newPod.validatorPubkeyHashToInfo(getValidatorPubkeyHash()).status == IEigenPod.VALIDATOR_STATUS.ACTIVE);
     }
-
-
 
     function testStake(bytes calldata _pubkey, bytes calldata _signature, bytes32 _depositDataRoot) public {
         // should fail if no/wrong value is provided
@@ -1744,21 +1690,12 @@
 
     function _deployInternalFunctionTester() internal {
         podInternalFunctionTester = new EPInternalFunctions(
-<<<<<<< HEAD
             ethPOSDeposit,
             delayedWithdrawalRouter,
             IEigenPodManager(podManagerAddress),
             MAX_RESTAKED_BALANCE_GWEI_PER_VALIDATOR,
             RESTAKED_BALANCE_OFFSET_GWEI,
             GOERLI_GENESIS_TIME
-=======
-        ethPOSDeposit, 
-        delayedWithdrawalRouter,
-        IEigenPodManager(podManagerAddress),
-        MAX_RESTAKED_BALANCE_GWEI_PER_VALIDATOR,
-        RESTAKED_BALANCE_OFFSET_GWEI,
-        GOERLI_GENESIS_TIME
->>>>>>> 834bbe3e
         );
     }
 }
