--- conflicted
+++ resolved
@@ -1107,23 +1107,21 @@
         newPod.verifyBalanceUpdates(0, validatorIndices, stateRootProofStruct, proofs, validatorFieldsArray);
     }
 
-<<<<<<< HEAD
-=======
     function testFullWithdrawalProofWithWrongWithdrawalFields(bytes32[] memory wrongWithdrawalFields) public {
         Relayer relay = new Relayer();
-        uint256  WITHDRAWAL_FIELD_TREE_HEIGHT = 2;
+        uint256 WITHDRAWAL_FIELD_TREE_HEIGHT = 2;
 
         setJSON("./src/test/test-data/fullWithdrawalProof_Latest.json");
         BeaconChainProofs.WithdrawalProof memory proofs = _getWithdrawalProof();
         bytes32 beaconStateRoot = getBeaconStateRoot();
-        cheats.assume(wrongWithdrawalFields.length !=  2 ** WITHDRAWAL_FIELD_TREE_HEIGHT);
+        cheats.assume(wrongWithdrawalFields.length != 2 ** WITHDRAWAL_FIELD_TREE_HEIGHT);
         validatorFields = getValidatorFields();
 
         cheats.expectRevert(bytes("BeaconChainProofs.verifyWithdrawal: withdrawalFields has incorrect length"));
         relay.verifyWithdrawal(beaconStateRoot, wrongWithdrawalFields, proofs);
     }
-    
-    function testCheckThatHasRestakedIsSetToTrue() public returns (IEigenPod){
+
+    function testCheckThatHasRestakedIsSetToTrue() public returns (IEigenPod) {
         testStaking();
         IEigenPod pod = eigenPodManager.getPod(podOwner);
         require(pod.hasRestaked() == true, "Pod should not be restaked");
@@ -1135,7 +1133,7 @@
         cheats.startPrank(podOwner);
         cheats.expectRevert(bytes("EigenPod.hasNeverRestaked: restaking is enabled"));
         pod.activateRestaking();
-        cheats.stopPrank(); 
+        cheats.stopPrank();
     }
 
     function testWithdrawBeforeRestakingWithM2Pods() external {
@@ -1143,7 +1141,7 @@
         cheats.startPrank(podOwner);
         cheats.expectRevert(bytes("EigenPod.hasNeverRestaked: restaking is enabled"));
         pod.withdrawBeforeRestaking();
-        cheats.stopPrank(); 
+        cheats.stopPrank();
     }
 
     function testAttemptedWithdrawalAfterVerifyingWithdrawalCredentials() public {
@@ -1161,13 +1159,12 @@
         setJSON("./src/test/test-data/balanceUpdateProof_notOverCommitted_302913.json");
         IEigenPod newPod = _testDeployAndVerifyNewEigenPod(podOwner, signature, depositDataRoot);
 
-         // ./solidityProofGen "BalanceUpdateProof" 302913 true 0 "data/withdrawal_proof_goerli/goerli_slot_6399999.json"  "data/withdrawal_proof_goerli/goerli_slot_6399998.json" "balanceUpdateProof_overCommitted_302913.json"
+        // ./solidityProofGen "BalanceUpdateProof" 302913 true 0 "data/withdrawal_proof_goerli/goerli_slot_6399999.json"  "data/withdrawal_proof_goerli/goerli_slot_6399998.json" "balanceUpdateProof_overCommitted_302913.json"
         setJSON("./src/test/test-data/balanceUpdateProof_overCommitted_302913.json");
         // prove overcommitted balance
         cheats.warp(timestamp);
         _proveOverCommittedStake(newPod);
 
-        
         bytes32[][] memory validatorFieldsArray = new bytes32[][](1);
         validatorFieldsArray[0] = getValidatorFields();
 
@@ -1179,10 +1176,18 @@
 
         bytes32 newLatestBlockRoot = getLatestBlockRoot();
         BeaconChainOracleMock(address(beaconChainOracle)).setOracleBlockRootAtTimestamp(newLatestBlockRoot);
-        BeaconChainProofs.StateRootProof memory stateRootProofStruct = _getStateRootProof();      
-
-        cheats.expectRevert(bytes("EigenPod.verifyBalanceUpdate: Validators balance has already been updated for this timestamp"));
-        newPod.verifyBalanceUpdates(uint64(block.timestamp - 1), validatorIndices, stateRootProofStruct, proofs, validatorFieldsArray);
+        BeaconChainProofs.StateRootProof memory stateRootProofStruct = _getStateRootProof();
+
+        cheats.expectRevert(
+            bytes("EigenPod.verifyBalanceUpdate: Validators balance has already been updated for this timestamp")
+        );
+        newPod.verifyBalanceUpdates(
+            uint64(block.timestamp - 1),
+            validatorIndices,
+            stateRootProofStruct,
+            proofs,
+            validatorFieldsArray
+        );
     }
 
     function testProcessFullWithdrawalForLessThanMaxRestakedBalance(uint64 withdrawalAmount) public {
@@ -1196,13 +1201,15 @@
         });
         uint64 balanceBefore = podInternalFunctionTester.withdrawableRestakedExecutionLayerGwei();
         podInternalFunctionTester.processFullWithdrawal(0, bytes32(0), 0, podOwner, withdrawalAmount, validatorInfo);
-        require(podInternalFunctionTester.withdrawableRestakedExecutionLayerGwei() - balanceBefore == withdrawalAmount, "withdrawableRestakedExecutionLayerGwei hasn't been updated correctly");
-    }
-
+        require(
+            podInternalFunctionTester.withdrawableRestakedExecutionLayerGwei() - balanceBefore == withdrawalAmount,
+            "withdrawableRestakedExecutionLayerGwei hasn't been updated correctly"
+        );
+    }
 
     function testWithdrawBeforeRestakingAfterRestaking() public {
         // ./solidityProofGen "ValidatorFieldsProof" 302913 true "data/withdrawal_proof_goerli/goerli_slot_6399999.json"  "data/withdrawal_proof_goerli/goerli_slot_6399998.json" "withdrawal_credential_proof_510257.json"
-         setJSON("./src/test/test-data/withdrawal_credential_proof_302913.json");
+        setJSON("./src/test/test-data/withdrawal_credential_proof_302913.json");
 
         IEigenPod pod = _testDeployAndVerifyNewEigenPod(podOwner, signature, depositDataRoot);
 
@@ -1223,7 +1230,7 @@
     }
 
     function testTryToActivateRestakingAfterHasRestakedIsSet() public {
-       cheats.startPrank(podOwner);
+        cheats.startPrank(podOwner);
         eigenPodManager.createPod();
         cheats.stopPrank();
 
@@ -1233,7 +1240,6 @@
         cheats.startPrank(podOwner);
         cheats.expectRevert(bytes("EigenPod.hasNeverRestaked: restaking is enabled"));
         pod.activateRestaking();
-
     }
 
     function testTryToWithdrawBeforeRestakingAfterHasRestakedIsSet() public {
@@ -1263,7 +1269,7 @@
         }
         bytes32[][] memory validatorFieldsArray = new bytes32[][](numValidators);
         for (uint256 index = 0; index < validatorFieldsArray.length; index++) {
-             validatorFieldsArray[index] = getValidatorFields();
+            validatorFieldsArray[index] = getValidatorFields();
         }
 
         BeaconChainProofs.StateRootProof memory stateRootProofStruct = _getStateRootProof();
@@ -1273,7 +1279,14 @@
         withdrawalFieldsArray[0] = withdrawalFields;
 
         cheats.expectRevert(bytes("EigenPod.verifyAndProcessWithdrawals: inputs must be same length"));
-        newPod.verifyAndProcessWithdrawals(0, stateRootProofStruct, withdrawalProofsArray, validatorFieldsProofArray, validatorFieldsArray, withdrawalFieldsArray);
+        newPod.verifyAndProcessWithdrawals(
+            0,
+            stateRootProofStruct,
+            withdrawalProofsArray,
+            validatorFieldsProofArray,
+            validatorFieldsArray,
+            withdrawalFieldsArray
+        );
     }
 
     function testProveWithdrawalFromBeforeLastWithdrawBeforeRestaking() external {
@@ -1296,9 +1309,8 @@
         pod.withdrawBeforeRestaking();
         cheats.stopPrank();
 
-
         bytes[] memory validatorFieldsProofArray = new bytes[](1);
-        validatorFieldsProofArray[0] = abi.encodePacked(getValidatorProof());        
+        validatorFieldsProofArray[0] = abi.encodePacked(getValidatorProof());
         bytes32[][] memory validatorFieldsArray = new bytes32[][](1);
         validatorFieldsArray[0] = getValidatorFields();
 
@@ -1307,8 +1319,19 @@
         withdrawalFieldsArray[0] = withdrawalFields;
         cheats.warp(timestampOfWithdrawal);
 
-        cheats.expectRevert(bytes("EigenPod.proofIsForValidTimestamp: beacon chain proof must be for timestamp after mostRecentWithdrawalTimestamp"));
-        pod.verifyAndProcessWithdrawals(0, stateRootProofStruct, withdrawalProofsArray, validatorFieldsProofArray, validatorFieldsArray, withdrawalFieldsArray);
+        cheats.expectRevert(
+            bytes(
+                "EigenPod.proofIsForValidTimestamp: beacon chain proof must be for timestamp after mostRecentWithdrawalTimestamp"
+            )
+        );
+        pod.verifyAndProcessWithdrawals(
+            0,
+            stateRootProofStruct,
+            withdrawalProofsArray,
+            validatorFieldsProofArray,
+            validatorFieldsArray,
+            withdrawalFieldsArray
+        );
     }
 
     function testPodReceiveFallBack(uint256 amountETH) external {
@@ -1323,13 +1346,13 @@
     }
 
     /**
-    * This is a regression test for a bug (EIG-14) found by Hexens.  Lets say podOwner sends 32 ETH to the EigenPod, 
-    * the nonBeaconChainETHBalanceWei increases by 32 ETH. podOwner calls withdrawBeforeRestaking, which 
-    * will simply send the entire ETH balance (32 ETH) to the owner. The owner activates restaking, 
-    * creates a validator and verifies the withdrawal credentials, receiving 32 ETH in shares.  
-    * They can exit the validator, the pod gets the 32ETH and they can call withdrawNonBeaconChainETHBalanceWei
-    * And simply withdraw the 32ETH because nonBeaconChainETHBalanceWei is 32ETH.  This was an issue because 
-    * nonBeaconChainETHBalanceWei was never zeroed out in _processWithdrawalBeforeRestaking
+     * This is a regression test for a bug (EIG-14) found by Hexens.  Lets say podOwner sends 32 ETH to the EigenPod,
+     * the nonBeaconChainETHBalanceWei increases by 32 ETH. podOwner calls withdrawBeforeRestaking, which
+     * will simply send the entire ETH balance (32 ETH) to the owner. The owner activates restaking,
+     * creates a validator and verifies the withdrawal credentials, receiving 32 ETH in shares.
+     * They can exit the validator, the pod gets the 32ETH and they can call withdrawNonBeaconChainETHBalanceWei
+     * And simply withdraw the 32ETH because nonBeaconChainETHBalanceWei is 32ETH.  This was an issue because
+     * nonBeaconChainETHBalanceWei was never zeroed out in _processWithdrawalBeforeRestaking
      */
     function testValidatorBalanceCannotBeRemovedFromPodViaNonBeaconChainETHBalanceWei() external {
         cheats.startPrank(podOwner);
@@ -1338,10 +1361,10 @@
         emit EigenPodStaked(pubkey);
         eigenPodManager.stake{value: stakeAmount}(pubkey, signature, depositDataRoot);
         cheats.stopPrank();
-        
+
         uint256 amount = 32 ether;
 
-         cheats.store(address(newPod), bytes32(uint256(52)), bytes32(0));
+        cheats.store(address(newPod), bytes32(uint256(52)), bytes32(0));
         cheats.deal(address(this), amount);
         // simulate a withdrawal processed on the beacon chain, pod balance goes to 32 ETH
         Address.sendValue(payable(address(newPod)), amount);
@@ -1352,15 +1375,15 @@
         require(newPod.hasRestaked() == false, "Pod should be restaked");
         cheats.startPrank(podOwner);
         newPod.activateRestaking();
-         cheats.stopPrank();
+        cheats.stopPrank();
         require(newPod.nonBeaconChainETHBalanceWei() == 0, "nonBeaconChainETHBalanceWei should be 32 ETH");
     }
 
     /**
-    * Regression test for a bug that allowed balance updates to be made for withdrawn validators.  Thus
-    * the validator's balance could be maliciously proven to be 0 before the validator themselves are
-    * able to prove their withdrawal.
-    */
+     * Regression test for a bug that allowed balance updates to be made for withdrawn validators.  Thus
+     * the validator's balance could be maliciously proven to be 0 before the validator themselves are
+     * able to prove their withdrawal.
+     */
     function testBalanceUpdateMadeAfterWithdrawableEpochFails() external {
         //make initial deposit
         // ./solidityProofGen "BalanceUpdateProof" 302913 false 0 "data/withdrawal_proof_goerli/goerli_slot_6399999.json"  "data/withdrawal_proof_goerli/goerli_slot_6399998.json" "balanceUpdateProof_notOverCommitted_302913.json"
@@ -1381,14 +1404,20 @@
         proofs[0] = _getBalanceUpdateProof();
         bytes32 newLatestBlockRoot = getLatestBlockRoot();
         BeaconChainOracleMock(address(beaconChainOracle)).setOracleBlockRootAtTimestamp(newLatestBlockRoot);
-        BeaconChainProofs.StateRootProof memory stateRootProofStruct = _getStateRootProof(); 
-        proofs[0].balanceRoot = bytes32(uint256(0));     
+        BeaconChainProofs.StateRootProof memory stateRootProofStruct = _getStateRootProof();
+        proofs[0].balanceRoot = bytes32(uint256(0));
 
         validatorFieldsArray[0][7] = bytes32(uint256(0));
         cheats.warp(GOERLI_GENESIS_TIME + 1 days);
         uint64 oracleTimestamp = uint64(block.timestamp);
         cheats.expectRevert(bytes("EigenPod.verifyBalanceUpdate: validator is withdrawable but has not withdrawn"));
-        newPod.verifyBalanceUpdates(oracleTimestamp, validatorIndices, stateRootProofStruct, proofs, validatorFieldsArray);
+        newPod.verifyBalanceUpdates(
+            oracleTimestamp,
+            validatorIndices,
+            stateRootProofStruct,
+            proofs,
+            validatorFieldsArray
+        );
     }
 
     function testWithdrawlBeforeRestakingFromNonPodOwnerAddress(uint256 amount, address nonPodOwner) external {
@@ -1399,7 +1428,7 @@
         emit EigenPodStaked(pubkey);
         eigenPodManager.stake{value: stakeAmount}(pubkey, signature, depositDataRoot);
         cheats.stopPrank();
-        
+
         uint256 amount = 32 ether;
 
         cheats.store(address(newPod), bytes32(uint256(52)), bytes32(0));
@@ -1407,7 +1436,7 @@
         cheats.startPrank(nonPodOwner);
         cheats.expectRevert(bytes("EigenPod.onlyEigenPodOwner: not podOwner"));
         newPod.withdrawBeforeRestaking();
-        cheats.stopPrank();  
+        cheats.stopPrank();
     }
 
     function testDelayedWithdrawalIsCreatedByWithdrawBeforeRestaking(uint256 amount) external {
@@ -1417,7 +1446,7 @@
         emit EigenPodStaked(pubkey);
         eigenPodManager.stake{value: stakeAmount}(pubkey, signature, depositDataRoot);
         cheats.stopPrank();
-        
+
         uint256 amount = 32 ether;
 
         cheats.store(address(newPod), bytes32(uint256(52)), bytes32(0));
@@ -1432,7 +1461,6 @@
 
         require(_getLatestDelayedWithdrawalAmount(podOwner) == amount, "Payment amount should be stake amount");
         require(newPod.nonBeaconChainETHBalanceWei() == 0, "nonBeaconChainETHBalanceWei should be 32 ETH");
-
     }
 
     function testFullWithdrawalAmounts(bytes32 pubkeyHash, uint64 withdrawalAmount) external {
@@ -1443,12 +1471,22 @@
             mostRecentBalanceUpdateTimestamp: 0,
             status: IEigenPod.VALIDATOR_STATUS.ACTIVE
         });
-        IEigenPod.VerifiedWithdrawal memory vw = podInternalFunctionTester.processFullWithdrawal(0, pubkeyHash, 0, podOwner, withdrawalAmount, validatorInfo);
-
-        if(withdrawalAmount > podInternalFunctionTester.MAX_RESTAKED_BALANCE_GWEI_PER_VALIDATOR()){
-            require(vw.amountToSendGwei == withdrawalAmount - podInternalFunctionTester.MAX_RESTAKED_BALANCE_GWEI_PER_VALIDATOR(), "newAmount should be MAX_RESTAKED_BALANCE_GWEI_PER_VALIDATOR");
-        }
-        else{
+        IEigenPod.VerifiedWithdrawal memory vw = podInternalFunctionTester.processFullWithdrawal(
+            0,
+            pubkeyHash,
+            0,
+            podOwner,
+            withdrawalAmount,
+            validatorInfo
+        );
+
+        if (withdrawalAmount > podInternalFunctionTester.MAX_RESTAKED_BALANCE_GWEI_PER_VALIDATOR()) {
+            require(
+                vw.amountToSendGwei ==
+                    withdrawalAmount - podInternalFunctionTester.MAX_RESTAKED_BALANCE_GWEI_PER_VALIDATOR(),
+                "newAmount should be MAX_RESTAKED_BALANCE_GWEI_PER_VALIDATOR"
+            );
+        } else {
             require(vw.amountToSendGwei == 0, "newAmount should be withdrawalAmount");
         }
     }
@@ -1461,26 +1499,21 @@
     ) external {
         _deployInternalFunctionTester();
         cheats.expectEmit(true, true, true, true, address(podInternalFunctionTester));
-        emit PartialWithdrawalRedeemed(
+        emit PartialWithdrawalRedeemed(validatorIndex, withdrawalTimestamp, recipient, partialWithdrawalAmountGwei);
+        IEigenPod.VerifiedWithdrawal memory vw = podInternalFunctionTester.processPartialWithdrawal(
             validatorIndex,
             withdrawalTimestamp,
             recipient,
             partialWithdrawalAmountGwei
         );
-        IEigenPod.VerifiedWithdrawal memory vw = podInternalFunctionTester.processPartialWithdrawal(validatorIndex, withdrawalTimestamp, recipient, partialWithdrawalAmountGwei);
 
         require(vw.amountToSendGwei == partialWithdrawalAmountGwei, "newAmount should be partialWithdrawalAmountGwei");
     }
 
     function testRecoverTokens(uint256 amount, address recipient) external {
-        cheats.assume(amount > 0 && amount < 1e30);  
+        cheats.assume(amount > 0 && amount < 1e30);
         IEigenPod pod = testDeployAndVerifyNewEigenPod();
-        IERC20 randomToken = new ERC20PresetFixedSupply(
-            "rand",
-            "RAND",
-            1e30,
-            address(this)
-        );
+        IERC20 randomToken = new ERC20PresetFixedSupply("rand", "RAND", 1e30, address(this));
 
         IERC20[] memory tokens = new IERC20[](1);
         tokens[0] = randomToken;
@@ -1491,17 +1524,20 @@
         require(randomToken.balanceOf(address(pod)) == amount, "randomToken balance should be amount");
 
         uint256 recipientBalanceBefore = randomToken.balanceOf(recipient);
-        
+
         cheats.startPrank(podOwner);
         pod.recoverTokens(tokens, amounts, recipient);
         cheats.stopPrank();
-        require(randomToken.balanceOf(address(recipient)) - recipientBalanceBefore == amount, "recipient should have received amount");
+        require(
+            randomToken.balanceOf(address(recipient)) - recipientBalanceBefore == amount,
+            "recipient should have received amount"
+        );
     }
 
     function testRecoverTokensMismatchedInputs() external {
         uint256 tokenListLen = 5;
         uint256 amountsToWithdrawLen = 2;
-        
+
         IEigenPod pod = testDeployAndVerifyNewEigenPod();
 
         IERC20[] memory tokens = new IERC20[](tokenListLen);
@@ -1513,7 +1549,6 @@
         cheats.stopPrank();
     }
 
->>>>>>> 9a4f4a05
     function _proveOverCommittedStake(IEigenPod newPod) internal {
         bytes32[][] memory validatorFieldsArray = new bytes32[][](1);
         validatorFieldsArray[0] = getValidatorFields();
