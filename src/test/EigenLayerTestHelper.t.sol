--- conflicted
+++ resolved
@@ -495,11 +495,8 @@
     ) internal returns (bytes32) {
         cheats.startPrank(depositor);
 
-<<<<<<< HEAD
-        bytes32 withdrawalRoot = delegation.queueWithdrawal(strategyArray, shareAmounts, withdrawer);
-=======
         IDelegationManager.QueuedWithdrawalParams[] memory params = new IDelegationManager.QueuedWithdrawalParams[](1);
-        
+
         params[0] = IDelegationManager.QueuedWithdrawalParams({
             strategies: strategyArray,
             shares: shareAmounts,
@@ -508,8 +505,7 @@
 
         bytes32[] memory withdrawalRoots = new bytes32[](1);
         withdrawalRoots = delegation.queueWithdrawals(params);
->>>>>>> 834bbe3e
         cheats.stopPrank();
         return withdrawalRoots[0];
     }
-}
+}