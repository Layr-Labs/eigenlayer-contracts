// SPDX-License-Identifier: BUSL-1.1
pragma solidity ^0.8.27;

import "src/contracts/interfaces/IAllocationManager.sol";
import "src/contracts/interfaces/IDelegationManager.sol";

library ArrayLib {
    using ArrayLib for *;
    using ArrayLib for uint256[];
    using ArrayLib for address[];

    /// -----------------------------------------------------------------------
    /// Single Item Arrays
    /// -----------------------------------------------------------------------

    function toArrayU16(
        uint16 x
    ) internal pure returns (uint16[] memory array) {
        array = new uint16[](1);
        array[0] = x;
    }
    
    function toArrayU32(
        uint32 x
    ) internal pure returns (uint32[] memory array) {
        array = new uint32[](1);
        array[0] = x;
    }

    function toArrayU64(
        uint64 x
    ) internal pure returns (uint64[] memory array) {
        array = new uint64[](1);
        array[0] = x;
    }

    function toArrayU256(
        uint256 x
    ) internal pure returns (uint256[] memory array) {
        array = new uint256[](1);
        array[0] = x;
    }


    function toArrayU16(
        uint16 x,
        uint256 len
    ) internal pure returns (uint16[] memory array) {
        array = new uint16[](len);
        for (uint256 i; i < len; ++i) {
            array[i] = x;
        }
    }
    
    function toArrayU32(
        uint32 x,
        uint256 len
    ) internal pure returns (uint32[] memory array) {
        array = new uint32[](len);
        for (uint256 i; i < len; ++i) {
            array[i] = x;
        }
    }

    function toArrayU64(
        uint64 x,
        uint256 len
    ) internal pure returns (uint64[] memory array) {
        array = new uint64[](len);
        for (uint256 i; i < len; ++i) {
            array[i] = x;
        }
    }

    function toArrayU256(
        uint256 x,
        uint256 len
    ) internal pure returns (uint256[] memory array) {
        array = new uint256[](len);
        for (uint256 i; i < len; ++i) {
            array[i] = x;
        }
    }

    function toArray(
        address x
    ) internal pure returns (address[] memory array) {
        array = new address[](1);
        array[0] = x;
    }

    function toArray(
        bool x
    ) internal pure returns (bool[] memory array) {
        array = new bool[](1);
        array[0] = x;
    }

    function toArray(
        bool x,
        uint256 len
    ) internal pure returns (bool[] memory array) {
        array = new bool[](len);
        for (uint256 i; i < len; ++i) {
            array[i] = x;
        }
    }

    /// -----------------------------------------------------------------------
    /// EigenLayer Types
    /// -----------------------------------------------------------------------

    function toArray(
        IERC20 token
    ) internal pure returns (IERC20[] memory array) {
        array = new IERC20[](1);
        array[0] = token;
    }

    function toArray(
        IStrategy strategy
    ) internal pure returns (IStrategy[] memory array) {
        array = new IStrategy[](1);
        array[0] = strategy;
    }

    function toArray(
        OperatorSet memory operatorSet
    ) internal pure returns (OperatorSet[] memory array) {
        array = new OperatorSet[](1);
        array[0] = operatorSet;
    }

    function toArray(
        IAllocationManagerTypes.CreateSetParams memory createSetParams
    ) internal pure returns (IAllocationManagerTypes.CreateSetParams[] memory array) {
        array = new IAllocationManagerTypes.CreateSetParams[](1);
        array[0] = createSetParams;
    }

    function toArray(
        IAllocationManagerTypes.AllocateParams memory allocateParams
    ) internal pure returns (IAllocationManagerTypes.AllocateParams[] memory array) {
        array = new IAllocationManagerTypes.AllocateParams[](1);
        array[0] = allocateParams;
    }
<<<<<<< HEAD
=======

    function toArray(
        IDelegationManagerTypes.Withdrawal memory withdrawal
    ) internal pure returns (IDelegationManagerTypes.Withdrawal[] memory array) {
        array = new IDelegationManagerTypes.Withdrawal[](1);
        array[0] = withdrawal;
    }

    /// -----------------------------------------------------------------------
    /// Sorting
    /// -----------------------------------------------------------------------
    
    function sort(
        IStrategy[] memory array
    ) internal pure returns (IStrategy[] memory) {
        if (array.length <= 1) {
            return array;
        }

        for (uint256 i = 1; i < array.length; i++) {
            IStrategy key = array[i];
            uint256 j = i - 1;
            
            while (j > 0 && uint256(uint160(address(array[j]))) > uint256(uint160(address(key)))) {
                array[j + 1] = array[j];
                j--;
            }
            
            // Special case for the first element
            if (j == 0 && uint256(uint160(address(array[j]))) > uint256(uint160(address(key)))) {
                array[j + 1] = array[j];
                array[j] = key;
            } else if (j < i - 1) {
                array[j + 1] = key;
            }
        }
        
        return array;
    }

>>>>>>> 6628d0d3
    /// -----------------------------------------------------------------------
    /// Length Updates
    /// -----------------------------------------------------------------------

    function setLength(
        uint16[] memory array,
        uint256 len
    ) internal pure returns (uint16[] memory) {
        assembly {
            mstore(array, len)
        }
        return array;
    }

    function setLength(
        uint32[] memory array,
        uint256 len
    ) internal pure returns (uint32[] memory) {
        assembly {
            mstore(array, len)
        }
        return array;
    }

    function setLength(
        uint64[] memory array,
        uint256 len
    ) internal pure returns (uint64[] memory) {
        assembly {
            mstore(array, len)
        }
        return array;
    }

    function setLength(
        uint256[] memory array,
        uint256 len
    ) internal pure returns (uint256[] memory) {
        assembly {
            mstore(array, len)
        }
        return array;
    }

    function setLength(
        address[] memory array,
        uint256 len
    ) internal pure returns (address[] memory) {
        assembly {
            mstore(array, len)
        }
        return array;
    }

    function setLength(
        IERC20[] memory array,
        uint256 len
    ) internal pure returns (IERC20[] memory) {
        assembly {
            mstore(array, len)
        }
        return array;
    }

    function setLength(
        IStrategy[] memory array,
        uint256 len
    ) internal pure returns (IStrategy[] memory) {
        assembly {
            mstore(array, len)
        }
        return array;
    }

    function setLength(
        OperatorSet[] memory array,
        uint256 len
    ) internal pure returns (OperatorSet[] memory) {
        assembly {
            mstore(array, len)
        }
        return array;
    }

    /// -----------------------------------------------------------------------
    /// Contains
    /// -----------------------------------------------------------------------

    function contains(
        uint16[] memory array,
        uint16 x
    ) internal pure returns (bool) {
        for (uint256 i; i < array.length; ++i) {
            if (array[i] == x) return true;
        }
        return false;
    }

    function contains(
        uint32[] memory array,
        uint32 x
    ) internal pure returns (bool) {
        for (uint256 i; i < array.length; ++i) {
            if (array[i] == x) return true;
        }
        return false;
    }

    function contains(
        uint64[] memory array,
        uint64 x
    ) internal pure returns (bool) {
        for (uint256 i; i < array.length; ++i) {
            if (array[i] == x) return true;
        }
        return false;
    }

    function contains(
        uint256[] memory array,
        uint256 x
    ) internal pure returns (bool) {
        for (uint256 i; i < array.length; ++i) {
            if (array[i] == x) return true;
        }
        return false;
    }

    function contains(
        address[] memory array,
        address x
    ) internal pure returns (bool) {
        for (uint256 i; i < array.length; ++i) {
            if (array[i] == x) return true;
        }
        return false;
    }

    function contains(
        IERC20[] memory array,
        IERC20 x
    ) internal pure returns (bool) {
        for (uint256 i; i < array.length; ++i) {
            if (array[i] == x) return true;
        }
        return false;
    }

    function contains(
        IStrategy[] memory array,
        IStrategy x
    ) internal pure returns (bool) {
        for (uint256 i; i < array.length; ++i) {
            if (array[i] == x) return true;
        }
        return false;
    }

    /// -----------------------------------------------------------------------
    /// indexOf
    /// -----------------------------------------------------------------------

    function indexOf(
        uint16[] memory array,
        uint16 x
    ) internal pure returns (uint256) {
        for (uint256 i; i < array.length; ++i) {
            if (array[i] == x) return i;
        }
        return type(uint256).max;
    }

    function indexOf(
        uint32[] memory array,
        uint32 x
    ) internal pure returns (uint256) {
        for (uint256 i; i < array.length; ++i) {
            if (array[i] == x) return i;
        }
        return type(uint256).max;
    }

    function indexOf(
        uint64[] memory array,
        uint64 x
    ) internal pure returns (uint256) {
        for (uint256 i; i < array.length; ++i) {
            if (array[i] == x) return i;
        }
        return type(uint256).max;
    }

    function indexOf(
        uint256[] memory array,
        uint256 x
    ) internal pure returns (uint256) {
        for (uint256 i; i < array.length; ++i) {
            if (array[i] == x) return i;
        }
        return type(uint256).max;
    }

    function indexOf(
        address[] memory array,
        address x
    ) internal pure returns (uint256) {
        for (uint256 i; i < array.length; ++i) {
            if (array[i] == x) return i;
        }
        return type(uint256).max;
    }

    function indexOf(
        IERC20[] memory array,
        IERC20 x
    ) internal pure returns (uint256) {
        for (uint256 i; i < array.length; ++i) {
            if (array[i] == x) return i;
        }
        return type(uint256).max;
    }

    function indexOf(
        IStrategy[] memory array,
        IStrategy x
    ) internal pure returns (uint256) {
        for (uint256 i; i < array.length; ++i) {
            if (array[i] == x) return i;
        }
        return type(uint256).max;
    }

    /// -----------------------------------------------------------------------
    /// Sorting
    /// -----------------------------------------------------------------------
    
    function sort(
        IStrategy[] memory array
    ) internal pure returns (IStrategy[] memory) {
        if (array.length <= 1) {
            return array;
        }

        for (uint256 i = 1; i < array.length; i++) {
            IStrategy key = array[i];
            uint256 j = i - 1;
            
            while (j > 0 && uint256(uint160(address(array[j]))) > uint256(uint160(address(key)))) {
                array[j + 1] = array[j];
                j--;
            }
            
            // Special case for the first element
            if (j == 0 && uint256(uint160(address(array[j]))) > uint256(uint160(address(key)))) {
                array[j + 1] = array[j];
                array[j] = key;
            } else if (j < i - 1) {
                array[j + 1] = key;
            }
        }
        
        return array;
    }
}<|MERGE_RESOLUTION|>--- conflicted
+++ resolved
@@ -144,8 +144,6 @@
         array = new IAllocationManagerTypes.AllocateParams[](1);
         array[0] = allocateParams;
     }
-<<<<<<< HEAD
-=======
 
     function toArray(
         IDelegationManagerTypes.Withdrawal memory withdrawal
@@ -186,7 +184,6 @@
         return array;
     }
 
->>>>>>> 6628d0d3
     /// -----------------------------------------------------------------------
     /// Length Updates
     /// -----------------------------------------------------------------------
