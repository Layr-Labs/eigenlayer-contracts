// SPDX-License-Identifier: BUSL-1.1
pragma solidity ^0.8.9;

import "forge-std/Test.sol";
import "src/contracts/interfaces/IStrategy.sol";
import "src/contracts/libraries/Snapshots.sol";
import "src/contracts/libraries/OperatorSetLib.sol";
import "@openzeppelin/contracts/utils/structs/EnumerableSet.sol";

contract AllocationManagerMock is Test {
    address constant DEFAULT_BURN_ADDRESS = address(0x00000000000000000000000000000000000E16E4);

    using Snapshots for Snapshots.DefaultWadHistory;
    using OperatorSetLib for OperatorSet;

    receive() external payable {}
    fallback() external payable {}

    mapping(bytes32 operatorSetKey => bool) public _isOperatorSet;
    mapping(address avs => uint) public getOperatorSetCount;
    mapping(address => mapping(IStrategy => Snapshots.DefaultWadHistory)) internal _maxMagnitudeHistory;
<<<<<<< HEAD
    mapping(address => address) internal _avsRegistrar;
=======
    mapping(bytes32 operatorSetKey => address) public _getRedistributionRecipient;
    mapping(bytes32 operatorSetKey => uint) public _getSlashCount;

    function getSlashCount(OperatorSet memory operatorSet) external view returns (uint) {
        return _getSlashCount[operatorSet.key()];
    }

    function setSlashCount(OperatorSet memory operatorSet, uint slashCount) external {
        _getSlashCount[operatorSet.key()] = slashCount;
    }

    function getRedistributionRecipient(OperatorSet memory operatorSet) external view returns (address recipient) {
        recipient = _getRedistributionRecipient[operatorSet.key()];

        if (recipient == address(0)) recipient = DEFAULT_BURN_ADDRESS;
    }

    function setRedistributionRecipient(OperatorSet memory operatorSet, address recipient) external {
        _getRedistributionRecipient[operatorSet.key()] = recipient;
    }

    function isRedistributingOperatorSet(OperatorSet memory operatorSet) external view returns (bool) {
        return true;
    }
>>>>>>> fa58d89f

    function setIsOperatorSet(OperatorSet memory operatorSet, bool boolean) external {
        _isOperatorSet[operatorSet.key()] = boolean;
    }

    function isOperatorSet(OperatorSet memory operatorSet) external view returns (bool) {
        return _isOperatorSet[operatorSet.key()];
    }

    function setMaxMagnitudes(address operator, IStrategy[] calldata strategies, uint64[] calldata maxMagnitudes) external {
        for (uint i = 0; i < strategies.length; ++i) {
            setMaxMagnitude(operator, strategies[i], maxMagnitudes[i]);
        }
    }

    function setMaxMagnitude(address operator, IStrategy strategy, uint64 maxMagnitude) public {
        _maxMagnitudeHistory[operator][strategy].push({key: uint32(block.number), value: maxMagnitude});
    }

    function getMaxMagnitude(address operator, IStrategy strategy) external view returns (uint64) {
        return _maxMagnitudeHistory[operator][strategy].latest();
    }

    function getMaxMagnitudes(address operator, IStrategy[] calldata strategies) external view returns (uint64[] memory) {
        uint64[] memory maxMagnitudes = new uint64[](strategies.length);

        for (uint i = 0; i < strategies.length; ++i) {
            maxMagnitudes[i] = _maxMagnitudeHistory[operator][strategies[i]].latest();
        }

        return maxMagnitudes;
    }

    function getMaxMagnitudesAtBlock(address operator, IStrategy[] calldata strategies, uint32 blockNumber)
        external
        view
        returns (uint64[] memory)
    {
        uint64[] memory maxMagnitudes = new uint64[](strategies.length);

        for (uint i = 0; i < strategies.length; ++i) {
            maxMagnitudes[i] = _maxMagnitudeHistory[operator][strategies[i]].upperLookup({key: blockNumber});
        }

        return maxMagnitudes;
    }

    function setAVSSetCount(address avs, uint numSets) external {
        getOperatorSetCount[avs] = numSets;
    }

    function setAVSRegistrar(address avs, address avsRegistrar) external {
        _avsRegistrar[avs] = avsRegistrar;
    }

    function getAVSRegistrar(address avs) external view returns (address) {
        return _avsRegistrar[avs];
    }
}<|MERGE_RESOLUTION|>--- conflicted
+++ resolved
@@ -19,9 +19,7 @@
     mapping(bytes32 operatorSetKey => bool) public _isOperatorSet;
     mapping(address avs => uint) public getOperatorSetCount;
     mapping(address => mapping(IStrategy => Snapshots.DefaultWadHistory)) internal _maxMagnitudeHistory;
-<<<<<<< HEAD
     mapping(address => address) internal _avsRegistrar;
-=======
     mapping(bytes32 operatorSetKey => address) public _getRedistributionRecipient;
     mapping(bytes32 operatorSetKey => uint) public _getSlashCount;
 
@@ -46,8 +44,7 @@
     function isRedistributingOperatorSet(OperatorSet memory operatorSet) external view returns (bool) {
         return true;
     }
->>>>>>> fa58d89f
-
+    
     function setIsOperatorSet(OperatorSet memory operatorSet, bool boolean) external {
         _isOperatorSet[operatorSet.key()] = boolean;
     }
