--- conflicted
+++ resolved
@@ -30,113 +30,6 @@
 //              strategyManager
 //         );
         
-<<<<<<< HEAD
-        generalServiceManager2 = new ServiceManagerMock(slasher);
-
-        generalReg2 = new MiddlewareRegistryMock(
-             generalServiceManager2,
-             strategyManager
-        );
-    }
-
-    //This function helps with stack too deep issues with "testWithdrawal" test
-    function testWithdrawalWrapper(
-            address operator, 
-            address depositor,
-            address withdrawer, 
-            uint96 ethAmount,
-            uint96 eigenAmount,
-            bool withdrawAsTokens,
-            bool RANDAO
-        ) 
-            public 
-            fuzzedAddress(operator) 
-            fuzzedAddress(depositor) 
-            fuzzedAddress(withdrawer) 
-        {
-            cheats.assume(depositor != operator);
-            cheats.assume(ethAmount >= 1 && ethAmount <= 1e18); 
-            cheats.assume(eigenAmount >= 1 && eigenAmount <= 1e18); 
-
-            initializeGeneralMiddlewares();
-
-            if(RANDAO) {
-                _testWithdrawalAndDeregistration(operator, depositor, withdrawer, ethAmount, eigenAmount, withdrawAsTokens);
-            }
-            else{
-                _testWithdrawalWithStakeUpdate(operator, depositor, withdrawer, ethAmount, eigenAmount, withdrawAsTokens);
-            }
-
-        }
-
-    /// @notice test staker's ability to undelegate/withdraw from an operator.
-    /// @param operator is the operator being delegated to.
-    /// @param depositor is the staker delegating stake to the operator.
-    function _testWithdrawalAndDeregistration(
-            address operator, 
-            address depositor,
-            address withdrawer, 
-            uint96 ethAmount,
-            uint96 eigenAmount,
-            bool withdrawAsTokens
-        ) 
-            internal 
-        {
-
-        testFuzz_Delegation(operator, depositor, ethAmount, eigenAmount);
-
-        cheats.startPrank(operator);
-        slasher.optIntoSlashing(address(generalServiceManager1));
-        cheats.stopPrank();
-
-        generalReg1.registerOperator(operator, uint32(block.timestamp) + 3 days);
-
-        address delegatedTo = delegation.delegatedTo(depositor);
-
-        // packed data structure to deal with stack-too-deep issues
-        DataForTestWithdrawal memory dataForTestWithdrawal;
-
-        // scoped block to deal with stack-too-deep issues
-        {
-            //delegator-specific information
-            (IStrategy[] memory delegatorStrategies, uint256[] memory delegatorShares) =
-                strategyManager.getDeposits(depositor);
-            dataForTestWithdrawal.delegatorStrategies = delegatorStrategies;
-            dataForTestWithdrawal.delegatorShares = delegatorShares;
-
-            IStrategyManager.WithdrawerAndNonce memory withdrawerAndNonce = 
-                IStrategyManager.WithdrawerAndNonce({
-                    withdrawer: withdrawer,
-                    // harcoded nonce value
-                    nonce: 0
-                }
-            );
-            dataForTestWithdrawal.withdrawerAndNonce = withdrawerAndNonce;
-        }
-
-        uint256[] memory strategyIndexes = new uint256[](2);
-        IERC20[] memory tokensArray = new IERC20[](2);
-        {
-            // hardcoded values
-            strategyIndexes[0] = 0;
-            strategyIndexes[1] = 0;
-            tokensArray[0] = weth;
-            tokensArray[1] = eigenToken;
-        }
-
-        cheats.warp(uint32(block.timestamp) + 1 days);
-        cheats.roll(uint32(block.timestamp) + 1 days);
-
-        _testQueueWithdrawal(
-            depositor,
-            strategyIndexes,
-            dataForTestWithdrawal.delegatorStrategies,
-            dataForTestWithdrawal.delegatorShares,
-            withdrawer,
-            true
-        );
-        uint32 queuedWithdrawalBlock = uint32(block.number);
-=======
 //         generalServiceManager2 = new ServiceManagerMock(slasher);
 
 //         generalReg2 = new MiddlewareRegistryMock(
@@ -242,124 +135,11 @@
 //            withdrawer
 //        );
 //        uint32 queuedWithdrawalBlock = uint32(block.number);
->>>>>>> 18c35441
         
 //         //now withdrawal block time is before deregistration
 //         cheats.warp(uint32(block.timestamp) + 2 days);
 //         cheats.roll(uint32(block.timestamp) + 2 days);
         
-<<<<<<< HEAD
-        generalReg1.deregisterOperator(operator);
-        {
-            //warp past the serve until time, which is 3 days from the beginning.  THis puts us at 4 days past that point
-            cheats.warp(uint32(block.timestamp) + 4 days);
-            cheats.roll(uint32(block.timestamp) + 4 days);
-
-            uint256 middlewareTimeIndex =  1;
-            if (withdrawAsTokens) {
-                _testCompleteQueuedWithdrawalTokens(
-                    depositor,
-                    dataForTestWithdrawal.delegatorStrategies,
-                    tokensArray,
-                    dataForTestWithdrawal.delegatorShares,
-                    delegatedTo,
-                    dataForTestWithdrawal.withdrawerAndNonce,
-                    queuedWithdrawalBlock,
-                    middlewareTimeIndex
-                );
-            } else {
-                _testCompleteQueuedWithdrawalShares(
-                    depositor,
-                    dataForTestWithdrawal.delegatorStrategies,
-                    tokensArray,
-                    dataForTestWithdrawal.delegatorShares,
-                    delegatedTo,
-                    dataForTestWithdrawal.withdrawerAndNonce,
-                    queuedWithdrawalBlock,
-                    middlewareTimeIndex
-                );
-            }
-        }
-    }
-
-    /// @notice test staker's ability to undelegate/withdraw from an operator.
-    /// @param operator is the operator being delegated to.
-    /// @param depositor is the staker delegating stake to the operator.
-    function _testWithdrawalWithStakeUpdate(
-            address operator, 
-            address depositor,
-            address withdrawer, 
-            uint96 ethAmount,
-            uint96 eigenAmount,
-            bool withdrawAsTokens
-        ) 
-            public 
-        {
-        testFuzz_Delegation(operator, depositor, ethAmount, eigenAmount);
-
-        cheats.startPrank(operator);
-        slasher.optIntoSlashing(address(generalServiceManager1));
-        slasher.optIntoSlashing(address(generalServiceManager2));
-        cheats.stopPrank();
-
-        // emit log_named_uint("Linked list element 1", uint256(uint160(address(generalServiceManager1))));
-        // emit log_named_uint("Linked list element 2", uint256(uint160(address(generalServiceManager2))));
-        // emit log("________________________________________________________________");
-        generalReg1.registerOperator(operator, uint32(block.timestamp) + 5 days);
-        // emit log_named_uint("Middleware 1 Update Block", uint32(block.number));
-
-        cheats.warp(uint32(block.timestamp) + 1 days);
-        cheats.roll(uint32(block.number) + 1);
-
-        generalReg2.registerOperator(operator, uint32(block.timestamp) + 5 days);
-        // emit log_named_uint("Middleware 2 Update Block", uint32(block.number));
-
-        address delegatedTo = delegation.delegatedTo(depositor);
-
-        // packed data structure to deal with stack-too-deep issues
-        DataForTestWithdrawal memory dataForTestWithdrawal;
-
-        // scoped block to deal with stack-too-deep issues
-        {
-            //delegator-specific information
-            (IStrategy[] memory delegatorStrategies, uint256[] memory delegatorShares) =
-                strategyManager.getDeposits(depositor);
-            dataForTestWithdrawal.delegatorStrategies = delegatorStrategies;
-            dataForTestWithdrawal.delegatorShares = delegatorShares;
-
-            IStrategyManager.WithdrawerAndNonce memory withdrawerAndNonce = 
-                IStrategyManager.WithdrawerAndNonce({
-                    withdrawer: withdrawer,
-                    // harcoded nonce value
-                    nonce: 0
-                }
-            );
-            dataForTestWithdrawal.withdrawerAndNonce = withdrawerAndNonce;
-        }
-
-        uint256[] memory strategyIndexes = new uint256[](2);
-        IERC20[] memory tokensArray = new IERC20[](2);
-        {
-            // hardcoded values
-            strategyIndexes[0] = 0;
-            strategyIndexes[1] = 0;
-            tokensArray[0] = weth;
-            tokensArray[1] = eigenToken;
-        }
-
-        cheats.warp(uint32(block.timestamp) + 1 days);
-        cheats.roll(uint32(block.number) + 1);
-
-        _testQueueWithdrawal(
-            depositor,
-            strategyIndexes,
-            dataForTestWithdrawal.delegatorStrategies,
-            dataForTestWithdrawal.delegatorShares,
-            dataForTestWithdrawal.withdrawerAndNonce.withdrawer,
-            true
-        );
-        uint32 queuedWithdrawalBlock = uint32(block.number);
-=======
 //         generalReg1.deregisterOperator(operator);
 //         {
 //             //warp past the serve until time, which is 3 days from the beginning.  THis puts us at 4 days past that point
@@ -469,7 +249,6 @@
 //            dataForTestWithdrawal.withdrawerAndNonce.withdrawer
 //        );
 //        uint32 queuedWithdrawalBlock = uint32(block.number);
->>>>>>> 18c35441
         
 //         //now withdrawal block time is before deregistration
 //         cheats.warp(uint32(block.timestamp) + 2 days);
@@ -485,107 +264,6 @@
 //         prevElement = uint256(uint160(address(generalServiceManager1)));
 //         generalReg2.propagateStakeUpdate(operator, uint32(block.number), prevElement);
         
-<<<<<<< HEAD
-        {
-            //warp past the serve until time, which is 3 days from the beginning.  THis puts us at 4 days past that point
-            cheats.warp(uint32(block.timestamp) + 4 days);
-            cheats.roll(uint32(block.number) + 4);
-
-            uint256 middlewareTimeIndex =  3;
-            if (withdrawAsTokens) {
-                _testCompleteQueuedWithdrawalTokens(
-                    depositor,
-                    dataForTestWithdrawal.delegatorStrategies,
-                    tokensArray,
-                    dataForTestWithdrawal.delegatorShares,
-                    delegatedTo,
-                    dataForTestWithdrawal.withdrawerAndNonce,
-                    queuedWithdrawalBlock,
-                    middlewareTimeIndex
-                );
-            } else {
-                _testCompleteQueuedWithdrawalShares(
-                    depositor,
-                    dataForTestWithdrawal.delegatorStrategies,
-                    tokensArray,
-                    dataForTestWithdrawal.delegatorShares,
-                    delegatedTo,
-                    dataForTestWithdrawal.withdrawerAndNonce,
-                    queuedWithdrawalBlock,
-                    middlewareTimeIndex
-                );
-            }
-        }
-    }
-
-    // @notice This function tests to ensure that a delegator can re-delegate to an operator after undelegating.
-    // @param operator is the operator being delegated to.
-    // @param staker is the staker delegating stake to the operator.
-    function testRedelegateAfterWithdrawal(
-            address operator, 
-            address depositor, 
-            address withdrawer, 
-            uint96 ethAmount, 
-            uint96 eigenAmount,
-            bool withdrawAsShares
-        ) 
-            public
-            fuzzedAddress(operator) 
-            fuzzedAddress(depositor)
-            fuzzedAddress(withdrawer)
-        {
-        cheats.assume(depositor != operator);
-        //this function performs delegation and subsequent withdrawal
-        testWithdrawalWrapper(operator, depositor, withdrawer, ethAmount, eigenAmount, withdrawAsShares, true);
-
-        //warps past fraudproof time interval
-        cheats.warp(block.timestamp + 7 days + 1);
-        testFuzz_Delegation(operator, depositor, ethAmount, eigenAmount);
-    }
-
-    /// @notice test to see if an operator who is slashed/frozen
-    ///         cannot be undelegated from by their stakers.
-    /// @param operator is the operator being delegated to.
-    /// @param staker is the staker delegating stake to the operator.
-    function testSlashedOperatorWithdrawal(address operator, address staker, uint96 ethAmount, uint96 eigenAmount)
-        public
-        fuzzedAddress(operator)
-        fuzzedAddress(staker)
-    {
-        cheats.assume(staker != operator);
-        testFuzz_Delegation(operator, staker, ethAmount, eigenAmount);
-
-        {
-            address slashingContract = slasher.owner(); 
-
-            cheats.startPrank(operator);
-            slasher.optIntoSlashing(address(slashingContract));
-            cheats.stopPrank();
-
-            cheats.startPrank(slashingContract);
-            slasher.freezeOperator(operator);
-            cheats.stopPrank();
-        }
-
-        (IStrategy[] memory updatedStrategies, uint256[] memory updatedShares) =
-            strategyManager.getDeposits(staker);
-
-        uint256[] memory strategyIndexes = new uint256[](2);
-        strategyIndexes[0] = 0;
-        strategyIndexes[1] = 1;
-
-        IERC20[] memory tokensArray = new IERC20[](2);
-        tokensArray[0] = weth;
-        tokensArray[0] = eigenToken;
-
-        //initiating queued withdrawal
-        cheats.expectRevert(
-            bytes("StrategyManager.onlyNotFrozen: staker has been frozen and may be subject to slashing")
-        );
-        _testQueueWithdrawal(staker, strategyIndexes, updatedStrategies, updatedShares, staker, true);
-    }
-}
-=======
 //         {
 //             //warp past the serve until time, which is 3 days from the beginning.  THis puts us at 4 days past that point
 //             cheats.warp(uint32(block.timestamp) + 4 days);
@@ -687,5 +365,4 @@
 //        );
 //        _testQueueWithdrawal(staker, strategyIndexes, updatedStrategies, updatedShares, staker);
 //    }
-//}
->>>>>>> 18c35441
+//}