--- conflicted
+++ resolved
@@ -85,29 +85,9 @@
     uint256 SLASHER_INIT_PAUSED_STATUS;
     uint256 DELEGATION_INIT_PAUSED_STATUS;
     uint256 EIGENPOD_MANAGER_INIT_PAUSED_STATUS;
-<<<<<<< HEAD
-    uint256 DELAYED_WITHDRAWAL_ROUTER_INIT_PAUSED_STATUS;
-    uint256 REWARDS_COORDINATOR_INIT_PAUSED_STATUS;
-
-    // RewardsCoordinator
-    uint32 REWARDS_COORDINATOR_MAX_REWARDS_DURATION;
-    uint32 REWARDS_COORDINATOR_MAX_RETROACTIVE_LENGTH;
-    uint32 REWARDS_COORDINATOR_MAX_FUTURE_LENGTH;
-    uint32 REWARDS_COORDINATOR_GENESIS_REWARDS_TIMESTAMP;
-    address REWARDS_COORDINATOR_UPDATER;
-    uint32 REWARDS_COORDINATOR_ACTIVATION_DELAY;
-    uint32 REWARDS_COORDINATOR_CALCULATION_INTERVAL_SECONDS;
-    uint32 REWARDS_COORDINATOR_GLOBAL_OPERATOR_COMMISSION_BIPS;
 
     // one week in blocks -- 50400
     uint32 STRATEGY_MANAGER_INIT_WITHDRAWAL_DELAY_BLOCKS;
-    uint32 DELAYED_WITHDRAWAL_ROUTER_INIT_WITHDRAWAL_DELAY_BLOCKS;
-    uint256 DELEGATION_WITHDRAWAL_DELAY_BLOCKS;
-=======
-
-    // one week in blocks -- 50400
-    uint32 STRATEGY_MANAGER_INIT_WITHDRAWAL_DELAY_BLOCKS;
->>>>>>> 6321f161
 
     function run(string memory configFileName) external {
         // read and log the chainID
@@ -124,32 +104,6 @@
         DELEGATION_INIT_PAUSED_STATUS = stdJson.readUint(config_data, ".delegation.init_paused_status");
         DELEGATION_WITHDRAWAL_DELAY_BLOCKS = stdJson.readUint(config_data, ".delegation.init_withdrawal_delay_blocks");
         EIGENPOD_MANAGER_INIT_PAUSED_STATUS = stdJson.readUint(config_data, ".eigenPodManager.init_paused_status");
-<<<<<<< HEAD
-        DELAYED_WITHDRAWAL_ROUTER_INIT_PAUSED_STATUS = stdJson.readUint(
-            config_data,
-            ".delayedWithdrawalRouter.init_paused_status"
-        );
-        REWARDS_COORDINATOR_INIT_PAUSED_STATUS = stdJson.readUint(
-            config_data,
-            ".rewardsCoordinator.init_paused_status"
-        );
-        REWARDS_COORDINATOR_CALCULATION_INTERVAL_SECONDS = uint32(
-            stdJson.readUint(config_data, ".rewardsCoordinator.CALCULATION_INTERVAL_SECONDS")
-        );
-        REWARDS_COORDINATOR_MAX_REWARDS_DURATION = uint32(stdJson.readUint(config_data, ".rewardsCoordinator.MAX_REWARDS_DURATION"));
-        REWARDS_COORDINATOR_MAX_RETROACTIVE_LENGTH = uint32(stdJson.readUint(config_data, ".rewardsCoordinator.MAX_RETROACTIVE_LENGTH"));
-        REWARDS_COORDINATOR_MAX_FUTURE_LENGTH = uint32(stdJson.readUint(config_data, ".rewardsCoordinator.MAX_FUTURE_LENGTH"));
-        REWARDS_COORDINATOR_GENESIS_REWARDS_TIMESTAMP = uint32(stdJson.readUint(config_data, ".rewardsCoordinator.GENESIS_REWARDS_TIMESTAMP"));
-        REWARDS_COORDINATOR_UPDATER = stdJson.readAddress(config_data, ".rewardsCoordinator.rewards_updater_address");
-        REWARDS_COORDINATOR_ACTIVATION_DELAY = uint32(stdJson.readUint(config_data, ".rewardsCoordinator.activation_delay"));
-        REWARDS_COORDINATOR_CALCULATION_INTERVAL_SECONDS = uint32(
-            stdJson.readUint(config_data, ".rewardsCoordinator.calculation_interval_seconds")
-        );
-        REWARDS_COORDINATOR_GLOBAL_OPERATOR_COMMISSION_BIPS = uint32(
-            stdJson.readUint(config_data, ".rewardsCoordinator.global_operator_commission_bips")
-        );
-=======
->>>>>>> 6321f161
 
         STRATEGY_MANAGER_INIT_WITHDRAWAL_DELAY_BLOCKS = uint32(
             stdJson.readUint(config_data, ".strategyManager.init_withdrawal_delay_blocks")
@@ -207,16 +161,6 @@
         eigenPodManager = EigenPodManager(
             address(new TransparentUpgradeableProxy(address(emptyContract), address(eigenLayerProxyAdmin), ""))
         );
-<<<<<<< HEAD
-        delayedWithdrawalRouter = DelayedWithdrawalRouter(
-            address(new TransparentUpgradeableProxy(address(emptyContract), address(eigenLayerProxyAdmin), ""))
-        );
-        rewardsCoordinator = RewardsCoordinator(
-            address(new TransparentUpgradeableProxy(address(emptyContract), address(eigenLayerProxyAdmin), ""))
-        );
-
-=======
->>>>>>> 6321f161
         // if on mainnet, use the ETH2 deposit contract address
         if (chainId == 1) {
             ethPOSDeposit = IETHPOSDeposit(0x00000000219ab540356cBB839Cbe05303d7705Fa);
@@ -244,20 +188,6 @@
             slasher,
             delegation
         );
-<<<<<<< HEAD
-        delayedWithdrawalRouterImplementation = new DelayedWithdrawalRouter(eigenPodManager);
-        rewardsCoordinatorImplementation = new RewardsCoordinator(
-            delegation,
-            strategyManager,
-            REWARDS_COORDINATOR_CALCULATION_INTERVAL_SECONDS,
-            REWARDS_COORDINATOR_MAX_REWARDS_DURATION,
-            REWARDS_COORDINATOR_MAX_RETROACTIVE_LENGTH,
-            REWARDS_COORDINATOR_MAX_FUTURE_LENGTH,
-            REWARDS_COORDINATOR_GENESIS_REWARDS_TIMESTAMP
-        );
-
-=======
->>>>>>> 6321f161
         // Third, upgrade the proxy contracts to use the correct implementation contracts and initialize them.
         {
             IStrategy[] memory _strategies;
@@ -312,35 +242,6 @@
                 EIGENPOD_MANAGER_INIT_PAUSED_STATUS
             )
         );
-<<<<<<< HEAD
-        eigenLayerProxyAdmin.upgradeAndCall(
-            TransparentUpgradeableProxy(payable(address(delayedWithdrawalRouter))),
-            address(delayedWithdrawalRouterImplementation),
-            abi.encodeWithSelector(
-                DelayedWithdrawalRouter.initialize.selector,
-                executorMultisig,
-                eigenLayerPauserReg,
-                DELAYED_WITHDRAWAL_ROUTER_INIT_PAUSED_STATUS,
-                DELAYED_WITHDRAWAL_ROUTER_INIT_WITHDRAWAL_DELAY_BLOCKS
-            )
-        );
-
-        eigenLayerProxyAdmin.upgradeAndCall(
-            TransparentUpgradeableProxy(payable(address(rewardsCoordinator))),
-            address(rewardsCoordinatorImplementation),
-            abi.encodeWithSelector(
-                RewardsCoordinator.initialize.selector,
-                executorMultisig,
-                eigenLayerPauserReg,
-                REWARDS_COORDINATOR_INIT_PAUSED_STATUS,
-                REWARDS_COORDINATOR_UPDATER,
-                REWARDS_COORDINATOR_ACTIVATION_DELAY,
-                REWARDS_COORDINATOR_GLOBAL_OPERATOR_COMMISSION_BIPS
-            )
-        );
-
-=======
->>>>>>> 6321f161
         // deploy StrategyBaseTVLLimits contract implementation
         baseStrategyImplementation = new StrategyBaseTVLLimits(strategyManager);
         // create upgradeable proxies that each point to the implementation and initialize them
@@ -375,25 +276,13 @@
             delegationImplementation,
             strategyManagerImplementation,
             slasherImplementation,
-<<<<<<< HEAD
-            eigenPodManagerImplementation,
-            delayedWithdrawalRouterImplementation,
-            rewardsCoordinatorImplementation
-=======
             eigenPodManagerImplementation
->>>>>>> 6321f161
         );
         _verifyContractsPointAtOneAnother(
             delegation,
             strategyManager,
             slasher,
-<<<<<<< HEAD
-            eigenPodManager,
-            delayedWithdrawalRouter,
-            rewardsCoordinator
-=======
             eigenPodManager
->>>>>>> 6321f161
         );
         _verifyImplementationsSetCorrectly();
         _verifyInitialOwners();
@@ -436,21 +325,6 @@
             "eigenPodManagerImplementation",
             address(eigenPodManagerImplementation)
         );
-<<<<<<< HEAD
-        vm.serializeAddress(deployed_addresses, "delayedWithdrawalRouter", address(delayedWithdrawalRouter));
-        vm.serializeAddress(
-            deployed_addresses,
-            "delayedWithdrawalRouterImplementation",
-            address(delayedWithdrawalRouterImplementation)
-        );
-        vm.serializeAddress(deployed_addresses, "rewardsCoordinator", address(rewardsCoordinator));
-        vm.serializeAddress(
-            deployed_addresses,
-            "rewardsCoordinatorImplementation",
-            address(rewardsCoordinatorImplementation)
-        );
-=======
->>>>>>> 6321f161
         vm.serializeAddress(deployed_addresses, "eigenPodBeacon", address(eigenPodBeacon));
         vm.serializeAddress(deployed_addresses, "eigenPodImplementation", address(eigenPodImplementation));
         vm.serializeAddress(deployed_addresses, "baseStrategyImplementation", address(baseStrategyImplementation));
@@ -482,13 +356,7 @@
         DelegationManager delegationContract,
         StrategyManager strategyManagerContract,
         Slasher /*slasherContract*/,
-<<<<<<< HEAD
-        EigenPodManager eigenPodManagerContract,
-        DelayedWithdrawalRouter delayedWithdrawalRouterContract,
-        RewardsCoordinator rewardsCoordinatorContract
-=======
         EigenPodManager eigenPodManagerContract
->>>>>>> 6321f161
     ) internal view {
         require(delegationContract.slasher() == slasher, "delegation: slasher address not set correctly");
         require(
@@ -526,24 +394,6 @@
             eigenPodManagerContract.slasher() == slasher,
             "eigenPodManager: slasher contract address not set correctly"
         );
-<<<<<<< HEAD
-
-        require(
-            delayedWithdrawalRouterContract.eigenPodManager() == eigenPodManager,
-            "delayedWithdrawalRouterContract: eigenPodManager address not set correctly"
-        );
-
-        require(
-            rewardsCoordinatorContract.delegationManager() == delegation, 
-            "rewardsCoordinator: delegation address not set correctly"
-        );
-
-        require(
-            rewardsCoordinatorContract.strategyManager() == strategyManager, 
-            "rewardsCoordinator: strategyManager address not set correctly"
-        );
-=======
->>>>>>> 6321f161
     }
 
     function _verifyImplementationsSetCorrectly() internal view {
@@ -569,21 +419,6 @@
             ) == address(eigenPodManagerImplementation),
             "eigenPodManager: implementation set incorrectly"
         );
-<<<<<<< HEAD
-        require(
-            eigenLayerProxyAdmin.getProxyImplementation(
-                TransparentUpgradeableProxy(payable(address(delayedWithdrawalRouter)))
-            ) == address(delayedWithdrawalRouterImplementation),
-            "delayedWithdrawalRouter: implementation set incorrectly"
-        );
-        require(
-            eigenLayerProxyAdmin.getProxyImplementation(
-                TransparentUpgradeableProxy(payable(address(rewardsCoordinator)))
-            ) == address(rewardsCoordinatorImplementation),
-            "rewardsCoordinator: implementation set incorrectly"
-        );
-=======
->>>>>>> 6321f161
 
         for (uint256 i = 0; i < deployedStrategyArray.length; ++i) {
             require(
@@ -623,17 +458,6 @@
             eigenPodManager.pauserRegistry() == eigenLayerPauserReg,
             "eigenPodManager: pauser registry not set correctly"
         );
-<<<<<<< HEAD
-        require(
-            delayedWithdrawalRouter.pauserRegistry() == eigenLayerPauserReg,
-            "delayedWithdrawalRouter: pauser registry not set correctly"
-        );
-        require(
-            rewardsCoordinator.pauserRegistry() == eigenLayerPauserReg,
-            "rewardsCoordinator: pauser registry not set correctly"
-        );
-=======
->>>>>>> 6321f161
 
         require(eigenLayerPauserReg.isPauser(operationsMultisig), "pauserRegistry: operationsMultisig is not pauser");
         require(eigenLayerPauserReg.isPauser(executorMultisig), "pauserRegistry: executorMultisig is not pauser");
