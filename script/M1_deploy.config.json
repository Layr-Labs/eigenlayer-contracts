{
     "multisig_addresses": {
<<<<<<< HEAD
          "communityMultisig": "0x37bAFb55BC02056c5fD891DFa503ee84a97d89bF",
          "teamMultisig": "0x040353E9d057689b77DF275c07FFe1A46b98a4a6",
          "executorMultisig": "0x3d9C2c2B40d890ad53E27947402e977155CD2808",
          "timelock": "0xA7e72a0564ebf25Fa082Fc27020225edeAF1796E"
     },
     "strategies": [
                    {
                         "token_address": "0xB4FBF271143F4FBf7B91A5ded31805e42b2208d6",
                         "token_name": "Wrapped Ether",
                         "token_symbol": "WETH",
                         "max_per_deposit": 115792089237316195423570985008687907853269984665640564039457584007913129639935,
                         "max_deposits": 115792089237316195423570985008687907853269984665640564039457584007913129639935
                    },
                    {
                         "token_address": "0x6320cd32aa674d2898a68ec82e869385fc5f7e2f",
                         "token_name": "Wrapped liquid staked Ether 2.0",
                         "token_symbol": "wstETH",
                         "max_per_deposit": 115792089237316195423570985008687907853269984665640564039457584007913129639935,
                         "max_deposits": 115792089237316195423570985008687907853269984665640564039457584007913129639935
=======
          "communityMultisig": "",
          "operationsMultisig": "0xBE1685C81aA44FF9FB319dD389addd9374383e90",
          "pauserMultisig": "0x5050389572f2d220ad927CcbeA0D406831012390",
          "executorMultisig": "0xBE1685C81aA44FF9FB319dD389addd9374383e90",
          "timelock": ""
     },
     "strategies": [
                    {
                         "token_address": "0xBe9895146f7AF43049ca1c1AE358B0541Ea49704",
                         "token_name": "Coinbase Wrapped Staked ETH",
                         "token_symbol": "cbETH",
                         "max_per_deposit": 0,
                         "max_deposits": 0
                    },
                    {
                         "token_address": "0xae7ab96520de3a18e5e111b5eaab095312d7fe84",
                         "token_name": "Liquid staked Ether 2.0",
                         "token_symbol": "stETH",
                         "max_per_deposit": 0,
                         "max_deposits": 0
>>>>>>> 852199fe
                    },
                    {
                         "token_address": "0xae78736Cd615f374D3085123A210448E74Fc6393",
                         "token_name": "Rocket Pool ETH",
                         "token_symbol": "rETH",
<<<<<<< HEAD
                         "max_per_deposit": 115792089237316195423570985008687907853269984665640564039457584007913129639935,
                         "max_deposits": 115792089237316195423570985008687907853269984665640564039457584007913129639935
=======
                         "max_per_deposit": 0,
                         "max_deposits": 0
>>>>>>> 852199fe
                    }
               ],
     "strategyManager":
          {
               "init_paused_status": 0,
               "init_withdrawal_delay_blocks": 50400
          },
     "eigenPod":
          {
               "PARTIAL_WITHDRAWAL_FRAUD_PROOF_PERIOD_BLOCKS": 50400,
               "REQUIRED_BALANCE_WEI": "31000000000000000000"
          },
     "eigenPodManager":
          {    
<<<<<<< HEAD
               "max_pods": "115792089237316195423570985008687907853269984665640564039457584007913129639935",
=======
               "max_pods": 0,
>>>>>>> 852199fe
               "init_paused_status": 30
          },
     "delayedWithdrawalRouter":
          {
               "init_paused_status": 0,
               "init_withdrawal_delay_blocks": 50400
          },
     "slasher":
          {
               "init_paused_status": "115792089237316195423570985008687907853269984665640564039457584007913129639935"
          },
     "delegation":
          {
               "init_paused_status": "115792089237316195423570985008687907853269984665640564039457584007913129639935"
          },
     "ethPOSDepositAddress": "0x00000000219ab540356cBB839Cbe05303d7705Fa"
 }<|MERGE_RESOLUTION|>--- conflicted
+++ resolved
@@ -1,26 +1,5 @@
 {
      "multisig_addresses": {
-<<<<<<< HEAD
-          "communityMultisig": "0x37bAFb55BC02056c5fD891DFa503ee84a97d89bF",
-          "teamMultisig": "0x040353E9d057689b77DF275c07FFe1A46b98a4a6",
-          "executorMultisig": "0x3d9C2c2B40d890ad53E27947402e977155CD2808",
-          "timelock": "0xA7e72a0564ebf25Fa082Fc27020225edeAF1796E"
-     },
-     "strategies": [
-                    {
-                         "token_address": "0xB4FBF271143F4FBf7B91A5ded31805e42b2208d6",
-                         "token_name": "Wrapped Ether",
-                         "token_symbol": "WETH",
-                         "max_per_deposit": 115792089237316195423570985008687907853269984665640564039457584007913129639935,
-                         "max_deposits": 115792089237316195423570985008687907853269984665640564039457584007913129639935
-                    },
-                    {
-                         "token_address": "0x6320cd32aa674d2898a68ec82e869385fc5f7e2f",
-                         "token_name": "Wrapped liquid staked Ether 2.0",
-                         "token_symbol": "wstETH",
-                         "max_per_deposit": 115792089237316195423570985008687907853269984665640564039457584007913129639935,
-                         "max_deposits": 115792089237316195423570985008687907853269984665640564039457584007913129639935
-=======
           "communityMultisig": "",
           "operationsMultisig": "0xBE1685C81aA44FF9FB319dD389addd9374383e90",
           "pauserMultisig": "0x5050389572f2d220ad927CcbeA0D406831012390",
@@ -41,19 +20,13 @@
                          "token_symbol": "stETH",
                          "max_per_deposit": 0,
                          "max_deposits": 0
->>>>>>> 852199fe
                     },
                     {
                          "token_address": "0xae78736Cd615f374D3085123A210448E74Fc6393",
                          "token_name": "Rocket Pool ETH",
                          "token_symbol": "rETH",
-<<<<<<< HEAD
-                         "max_per_deposit": 115792089237316195423570985008687907853269984665640564039457584007913129639935,
-                         "max_deposits": 115792089237316195423570985008687907853269984665640564039457584007913129639935
-=======
                          "max_per_deposit": 0,
                          "max_deposits": 0
->>>>>>> 852199fe
                     }
                ],
      "strategyManager":
@@ -68,11 +41,7 @@
           },
      "eigenPodManager":
           {    
-<<<<<<< HEAD
-               "max_pods": "115792089237316195423570985008687907853269984665640564039457584007913129639935",
-=======
                "max_pods": 0,
->>>>>>> 852199fe
                "init_paused_status": 30
           },
      "delayedWithdrawalRouter":
