--- conflicted
+++ resolved
@@ -1,34 +1,4 @@
 [profile.default]
-<<<<<<< HEAD
-src = 'src'
-out = 'out'
-libs = ['lib']
-fs_permissions = [{ access = "read-write", path = "./"}]
-show_progress=true
-gas_reports = ["*"]
-# ignore upgrade testing in scripts by default
-no_match_test = "queueUpgrade"
-no_match_path = "script/releases/**/*.sol"
-remappings = [
-    "@openzeppelin/=lib/openzeppelin-contracts-v4.9.0/",
-    "@openzeppelin-upgrades/=lib/openzeppelin-contracts-upgradeable-v4.9.0/",
-    "ds-test/=lib/ds-test/src/",
-    "forge-std/=lib/forge-std/src/"
-]
-sparse_mode = true
-internal_expect_revert = true
-
-# A list of ignored solc error codes
-
-# Enables or disables the optimizer
-optimizer = true
-# The number of optimizer runs
-optimizer_runs = 200
-# Whether or not to use the Yul intermediate representation compilation pipeline
-via_ir = false
-# Override the Solidity version (this overrides `auto_detect_solc`)
-solc_version = '0.8.27'
-=======
     # Project Configuration
 
     # Path to contract sources relative to the root of the project.
@@ -81,6 +51,7 @@
     show_progress = true
     # Sparse mode only compiles files that match certain criteria.
     sparse_mode = true
+    internal_expect_revert = true
     
     no_match_test = "queueUpgrade"
     no_match_path = "script/releases/**/*.sol"
@@ -136,7 +107,6 @@
 [profile.intense.fuzz]
     optimizer = false
     runs = 5000
->>>>>>> 7a05fa39
 
 [rpc_endpoints]
     mainnet = "${RPC_MAINNET}"
